--- conflicted
+++ resolved
@@ -65,8 +65,8 @@
 local_repository(
     name = "com_github_gflags_gflags",
     path = "third_party/gflags",
-<<<<<<< HEAD
 )
+
 # used for tools/grpcz/grpcz_client
 git_repository(
     name   = "mongoose_repo",
@@ -74,6 +74,3 @@
     remote = "https://github.com/makdharma/mongoose.git"
 )
 
-=======
-)
->>>>>>> 81f81c26
