{
  "#1": "This file describes the list of targets and dependencies.",
  "#2": "It is used among other things to generate all of our project files.",
  "#3": "Please refer to the templates directory for more information.",
  "settings": {
    "#": "The public version number of the library.",
    "version": {
      "major": 0,
      "minor": 9,
      "micro": 0,
      "build": 0
    }
  },
  "filegroups": [
    {
      "name": "grpc++_base",
      "public_headers": [
        "include/grpc++/async_generic_service.h",
        "include/grpc++/async_unary_call.h",
        "include/grpc++/byte_buffer.h",
        "include/grpc++/channel_arguments.h",
        "include/grpc++/channel_interface.h",
        "include/grpc++/client_context.h",
        "include/grpc++/completion_queue.h",
        "include/grpc++/config.h",
        "include/grpc++/create_channel.h",
        "include/grpc++/credentials.h",
        "include/grpc++/generic_stub.h",
        "include/grpc++/impl/call.h",
        "include/grpc++/impl/client_unary_call.h",
        "include/grpc++/impl/grpc_library.h",
        "include/grpc++/impl/internal_stub.h",
        "include/grpc++/impl/rpc_method.h",
        "include/grpc++/impl/rpc_service_method.h",
        "include/grpc++/impl/service_type.h",
        "include/grpc++/impl/sync.h",
        "include/grpc++/impl/sync_cxx11.h",
        "include/grpc++/impl/sync_no_cxx11.h",
        "include/grpc++/impl/thd.h",
        "include/grpc++/impl/thd_cxx11.h",
        "include/grpc++/impl/thd_no_cxx11.h",
        "include/grpc++/server.h",
        "include/grpc++/server_builder.h",
        "include/grpc++/server_context.h",
        "include/grpc++/server_credentials.h",
        "include/grpc++/slice.h",
        "include/grpc++/status.h",
        "include/grpc++/status_code_enum.h",
        "include/grpc++/stream.h",
        "include/grpc++/thread_pool_interface.h",
        "include/grpc++/time.h"
      ],
      "headers": [
        "src/cpp/client/channel.h",
        "src/cpp/proto/proto_utils.h",
        "src/cpp/server/thread_pool.h"
      ],
      "src": [
        "src/cpp/client/channel.cc",
        "src/cpp/client/channel_arguments.cc",
        "src/cpp/client/client_context.cc",
        "src/cpp/client/client_unary_call.cc",
        "src/cpp/client/create_channel.cc",
        "src/cpp/client/credentials.cc",
        "src/cpp/client/generic_stub.cc",
        "src/cpp/client/insecure_credentials.cc",
        "src/cpp/client/internal_stub.cc",
        "src/cpp/common/call.cc",
        "src/cpp/common/completion_queue.cc",
        "src/cpp/common/rpc_method.cc",
        "src/cpp/proto/proto_utils.cc",
        "src/cpp/server/async_generic_service.cc",
        "src/cpp/server/insecure_server_credentials.cc",
        "src/cpp/server/server.cc",
        "src/cpp/server/server_builder.cc",
        "src/cpp/server/server_context.cc",
        "src/cpp/server/server_credentials.cc",
        "src/cpp/server/thread_pool.cc",
        "src/cpp/util/byte_buffer.cc",
        "src/cpp/util/slice.cc",
        "src/cpp/util/status.cc",
        "src/cpp/util/time.cc"
      ]
    },
    {
      "name": "grpc_base",
      "public_headers": [
        "include/grpc/byte_buffer.h",
        "include/grpc/byte_buffer_reader.h",
        "include/grpc/grpc.h",
        "include/grpc/status.h"
      ],
      "headers": [
        "src/core/channel/census_filter.h",
        "src/core/channel/channel_args.h",
        "src/core/channel/channel_stack.h",
        "src/core/channel/child_channel.h",
        "src/core/channel/client_channel.h",
        "src/core/channel/client_setup.h",
        "src/core/channel/connected_channel.h",
        "src/core/channel/http_client_filter.h",
        "src/core/channel/http_server_filter.h",
        "src/core/channel/noop_filter.h",
        "src/core/compression/algorithm.h",
        "src/core/compression/message_compress.h",
        "src/core/debug/trace.h",
        "src/core/iomgr/alarm.h",
        "src/core/iomgr/alarm_heap.h",
        "src/core/iomgr/alarm_internal.h",
        "src/core/iomgr/endpoint.h",
        "src/core/iomgr/endpoint_pair.h",
        "src/core/iomgr/fd_posix.h",
        "src/core/iomgr/iocp_windows.h",
        "src/core/iomgr/iomgr.h",
        "src/core/iomgr/iomgr_internal.h",
        "src/core/iomgr/iomgr_posix.h",
        "src/core/iomgr/pollset.h",
        "src/core/iomgr/pollset_kick.h",
        "src/core/iomgr/pollset_kick_posix.h",
        "src/core/iomgr/pollset_kick_windows.h",
        "src/core/iomgr/pollset_posix.h",
        "src/core/iomgr/pollset_windows.h",
        "src/core/iomgr/resolve_address.h",
        "src/core/iomgr/sockaddr.h",
        "src/core/iomgr/sockaddr_posix.h",
        "src/core/iomgr/sockaddr_utils.h",
        "src/core/iomgr/sockaddr_win32.h",
        "src/core/iomgr/socket_utils_posix.h",
        "src/core/iomgr/socket_windows.h",
        "src/core/iomgr/tcp_client.h",
        "src/core/iomgr/tcp_posix.h",
        "src/core/iomgr/tcp_server.h",
        "src/core/iomgr/tcp_windows.h",
        "src/core/iomgr/time_averaged_stats.h",
        "src/core/iomgr/wakeup_fd_pipe.h",
        "src/core/iomgr/wakeup_fd_posix.h",
        "src/core/json/json.h",
        "src/core/json/json_common.h",
        "src/core/json/json_reader.h",
        "src/core/json/json_writer.h",
        "src/core/profiling/timers.h",
        "src/core/profiling/timers_preciseclock.h",
        "src/core/statistics/census_interface.h",
        "src/core/statistics/census_log.h",
        "src/core/statistics/census_rpc_stats.h",
        "src/core/statistics/census_tracing.h",
        "src/core/statistics/hash_table.h",
        "src/core/statistics/window_stats.h",
        "src/core/surface/byte_buffer_queue.h",
        "src/core/surface/call.h",
        "src/core/surface/channel.h",
        "src/core/surface/client.h",
        "src/core/surface/completion_queue.h",
        "src/core/surface/event_string.h",
        "src/core/surface/init.h",
        "src/core/surface/server.h",
        "src/core/surface/surface_trace.h",
        "src/core/transport/chttp2/alpn.h",
        "src/core/transport/chttp2/bin_encoder.h",
        "src/core/transport/chttp2/frame.h",
        "src/core/transport/chttp2/frame_data.h",
        "src/core/transport/chttp2/frame_goaway.h",
        "src/core/transport/chttp2/frame_ping.h",
        "src/core/transport/chttp2/frame_rst_stream.h",
        "src/core/transport/chttp2/frame_settings.h",
        "src/core/transport/chttp2/frame_window_update.h",
        "src/core/transport/chttp2/hpack_parser.h",
        "src/core/transport/chttp2/hpack_table.h",
        "src/core/transport/chttp2/http2_errors.h",
        "src/core/transport/chttp2/huffsyms.h",
        "src/core/transport/chttp2/status_conversion.h",
        "src/core/transport/chttp2/stream_encoder.h",
        "src/core/transport/chttp2/stream_map.h",
        "src/core/transport/chttp2/timeout_encoding.h",
        "src/core/transport/chttp2/varint.h",
        "src/core/transport/chttp2_transport.h",
        "src/core/transport/metadata.h",
        "src/core/transport/stream_op.h",
        "src/core/transport/transport.h",
        "src/core/transport/transport_impl.h"
      ],
      "src": [
        "src/core/channel/census_filter.c",
        "src/core/channel/channel_args.c",
        "src/core/channel/channel_stack.c",
        "src/core/channel/child_channel.c",
        "src/core/channel/client_channel.c",
        "src/core/channel/client_setup.c",
        "src/core/channel/connected_channel.c",
        "src/core/channel/http_client_filter.c",
        "src/core/channel/http_server_filter.c",
        "src/core/channel/noop_filter.c",
        "src/core/compression/algorithm.c",
        "src/core/compression/message_compress.c",
        "src/core/debug/trace.c",
        "src/core/iomgr/alarm.c",
        "src/core/iomgr/alarm_heap.c",
        "src/core/iomgr/endpoint.c",
        "src/core/iomgr/endpoint_pair_posix.c",
        "src/core/iomgr/endpoint_pair_windows.c",
        "src/core/iomgr/fd_posix.c",
        "src/core/iomgr/iocp_windows.c",
        "src/core/iomgr/iomgr.c",
        "src/core/iomgr/iomgr_posix.c",
        "src/core/iomgr/iomgr_windows.c",
        "src/core/iomgr/pollset_kick.c",
        "src/core/iomgr/pollset_multipoller_with_epoll.c",
        "src/core/iomgr/pollset_multipoller_with_poll_posix.c",
        "src/core/iomgr/pollset_posix.c",
        "src/core/iomgr/pollset_windows.c",
        "src/core/iomgr/resolve_address_posix.c",
        "src/core/iomgr/resolve_address_windows.c",
        "src/core/iomgr/sockaddr_utils.c",
        "src/core/iomgr/socket_utils_common_posix.c",
        "src/core/iomgr/socket_utils_linux.c",
        "src/core/iomgr/socket_utils_posix.c",
        "src/core/iomgr/socket_windows.c",
        "src/core/iomgr/tcp_client_posix.c",
        "src/core/iomgr/tcp_client_windows.c",
        "src/core/iomgr/tcp_posix.c",
        "src/core/iomgr/tcp_server_posix.c",
        "src/core/iomgr/tcp_server_windows.c",
        "src/core/iomgr/tcp_windows.c",
        "src/core/iomgr/time_averaged_stats.c",
        "src/core/iomgr/wakeup_fd_eventfd.c",
        "src/core/iomgr/wakeup_fd_nospecial.c",
        "src/core/iomgr/wakeup_fd_pipe.c",
        "src/core/iomgr/wakeup_fd_posix.c",
        "src/core/json/json.c",
        "src/core/json/json_reader.c",
        "src/core/json/json_string.c",
        "src/core/json/json_writer.c",
        "src/core/profiling/basic_timers.c",
        "src/core/profiling/stap_timers.c",
        "src/core/statistics/census_init.c",
        "src/core/statistics/census_log.c",
        "src/core/statistics/census_rpc_stats.c",
        "src/core/statistics/census_tracing.c",
        "src/core/statistics/hash_table.c",
        "src/core/statistics/window_stats.c",
        "src/core/surface/byte_buffer.c",
        "src/core/surface/byte_buffer_queue.c",
        "src/core/surface/byte_buffer_reader.c",
        "src/core/surface/call.c",
        "src/core/surface/call_details.c",
        "src/core/surface/call_log_batch.c",
        "src/core/surface/channel.c",
        "src/core/surface/channel_create.c",
        "src/core/surface/client.c",
        "src/core/surface/completion_queue.c",
        "src/core/surface/event_string.c",
        "src/core/surface/init.c",
        "src/core/surface/lame_client.c",
        "src/core/surface/metadata_array.c",
        "src/core/surface/server.c",
        "src/core/surface/server_chttp2.c",
        "src/core/surface/server_create.c",
        "src/core/surface/surface_trace.c",
        "src/core/transport/chttp2/alpn.c",
        "src/core/transport/chttp2/bin_encoder.c",
        "src/core/transport/chttp2/frame_data.c",
        "src/core/transport/chttp2/frame_goaway.c",
        "src/core/transport/chttp2/frame_ping.c",
        "src/core/transport/chttp2/frame_rst_stream.c",
        "src/core/transport/chttp2/frame_settings.c",
        "src/core/transport/chttp2/frame_window_update.c",
        "src/core/transport/chttp2/hpack_parser.c",
        "src/core/transport/chttp2/hpack_table.c",
        "src/core/transport/chttp2/huffsyms.c",
        "src/core/transport/chttp2/status_conversion.c",
        "src/core/transport/chttp2/stream_encoder.c",
        "src/core/transport/chttp2/stream_map.c",
        "src/core/transport/chttp2/timeout_encoding.c",
        "src/core/transport/chttp2/varint.c",
        "src/core/transport/chttp2_transport.c",
        "src/core/transport/metadata.c",
        "src/core/transport/stream_op.c",
        "src/core/transport/transport.c",
        "src/core/transport/transport_op_string.c"
      ]
    },
    {
      "name": "grpc_test_util_base",
      "src": [
        "test/core/end2end/cq_verifier.c",
        "test/core/iomgr/endpoint_tests.c",
        "test/core/statistics/census_log_tests.c",
        "test/core/util/grpc_profiler.c",
        "test/core/util/parse_hexstring.c",
        "test/core/util/port_posix.c",
        "test/core/util/port_windows.c",
        "test/core/util/slice_splitter.c"
      ]
    }
  ],
  "libs": [
    {
      "name": "gpr",
      "build": "all",
      "language": "c",
      "public_headers": [
        "include/grpc/support/alloc.h",
        "include/grpc/support/atm.h",
        "include/grpc/support/atm_gcc_atomic.h",
        "include/grpc/support/atm_gcc_sync.h",
        "include/grpc/support/atm_win32.h",
        "include/grpc/support/cancellable_platform.h",
        "include/grpc/support/cmdline.h",
        "include/grpc/support/cpu.h",
        "include/grpc/support/histogram.h",
        "include/grpc/support/host_port.h",
        "include/grpc/support/log.h",
        "include/grpc/support/log_win32.h",
        "include/grpc/support/port_platform.h",
        "include/grpc/support/slice.h",
        "include/grpc/support/slice_buffer.h",
        "include/grpc/support/subprocess.h",
        "include/grpc/support/sync.h",
        "include/grpc/support/sync_generic.h",
        "include/grpc/support/sync_posix.h",
        "include/grpc/support/sync_win32.h",
        "include/grpc/support/thd.h",
        "include/grpc/support/time.h",
        "include/grpc/support/tls.h",
        "include/grpc/support/tls_gcc.h",
        "include/grpc/support/tls_msvc.h",
        "include/grpc/support/tls_pthread.h",
        "include/grpc/support/useful.h"
      ],
      "headers": [
        "src/core/support/env.h",
        "src/core/support/file.h",
        "src/core/support/murmur_hash.h",
        "src/core/support/string.h",
        "src/core/support/string_win32.h",
        "src/core/support/thd_internal.h"
      ],
      "src": [
        "src/core/support/alloc.c",
        "src/core/support/cancellable.c",
        "src/core/support/cmdline.c",
        "src/core/support/cpu_iphone.c",
        "src/core/support/cpu_linux.c",
        "src/core/support/cpu_posix.c",
        "src/core/support/cpu_windows.c",
        "src/core/support/env_linux.c",
        "src/core/support/env_posix.c",
        "src/core/support/env_win32.c",
        "src/core/support/file.c",
        "src/core/support/file_posix.c",
        "src/core/support/file_win32.c",
        "src/core/support/histogram.c",
        "src/core/support/host_port.c",
        "src/core/support/log.c",
        "src/core/support/log_android.c",
        "src/core/support/log_linux.c",
        "src/core/support/log_posix.c",
        "src/core/support/log_win32.c",
        "src/core/support/murmur_hash.c",
        "src/core/support/slice.c",
        "src/core/support/slice_buffer.c",
        "src/core/support/string.c",
        "src/core/support/string_posix.c",
        "src/core/support/string_win32.c",
        "src/core/support/subprocess_posix.c",
        "src/core/support/sync.c",
        "src/core/support/sync_posix.c",
        "src/core/support/sync_win32.c",
        "src/core/support/thd.c",
        "src/core/support/thd_posix.c",
        "src/core/support/thd_win32.c",
        "src/core/support/time.c",
        "src/core/support/time_posix.c",
        "src/core/support/time_win32.c",
        "src/core/support/tls_pthread.c"
      ],
      "secure": "no",
      "vs_project_guid": "{B23D3D1A-9438-4EDA-BEB6-9A0A03D17792}"
    },
    {
      "name": "gpr_test_util",
      "build": "private",
      "language": "c",
      "headers": [
        "test/core/util/test_config.h"
      ],
      "src": [
        "test/core/util/test_config.c"
      ],
      "deps": [
        "gpr"
      ],
      "secure": "no",
      "vs_project_guid": "{EAB0A629-17A9-44DB-B5FF-E91A721FE037}"
    },
    {
      "name": "grpc",
      "build": "all",
      "language": "c",
      "public_headers": [
        "include/grpc/grpc_security.h"
      ],
      "headers": [
        "src/core/httpcli/format_request.h",
        "src/core/httpcli/httpcli.h",
        "src/core/httpcli/httpcli_security_connector.h",
        "src/core/httpcli/parser.h",
        "src/core/security/auth.h",
        "src/core/security/base64.h",
        "src/core/security/credentials.h",
        "src/core/security/json_token.h",
        "src/core/security/secure_endpoint.h",
        "src/core/security/secure_transport_setup.h",
        "src/core/security/security_connector.h",
        "src/core/security/security_context.h",
        "src/core/tsi/fake_transport_security.h",
        "src/core/tsi/ssl_transport_security.h",
        "src/core/tsi/transport_security.h",
        "src/core/tsi/transport_security_interface.h"
      ],
      "src": [
        "src/core/httpcli/format_request.c",
        "src/core/httpcli/httpcli.c",
        "src/core/httpcli/httpcli_security_connector.c",
        "src/core/httpcli/parser.c",
        "src/core/security/auth.c",
        "src/core/security/base64.c",
        "src/core/security/credentials.c",
        "src/core/security/credentials_posix.c",
        "src/core/security/credentials_win32.c",
        "src/core/security/google_default_credentials.c",
        "src/core/security/json_token.c",
        "src/core/security/secure_endpoint.c",
        "src/core/security/secure_transport_setup.c",
        "src/core/security/security_connector.c",
        "src/core/security/security_context.c",
        "src/core/security/server_secure_chttp2.c",
        "src/core/surface/init_secure.c",
        "src/core/surface/secure_channel_create.c",
        "src/core/tsi/fake_transport_security.c",
        "src/core/tsi/ssl_transport_security.c",
        "src/core/tsi/transport_security.c"
      ],
      "deps": [
        "gpr"
      ],
      "baselib": true,
      "filegroups": [
        "grpc_base"
      ],
      "secure": "yes",
      "vs_project_guid": "{29D16885-7228-4C31-81ED-5F9187C7F2A9}"
    },
    {
      "name": "grpc_test_util",
      "build": "private",
      "language": "c",
      "src": [
        "test/core/end2end/data/server1_cert.c",
        "test/core/end2end/data/server1_key.c",
        "test/core/end2end/data/test_root_cert.c"
      ],
      "deps": [
        "gpr",
        "gpr_test_util",
        "grpc"
      ],
      "filegroups": [
        "grpc_test_util_base"
      ],
      "vs_project_guid": "{17BCAFC0-5FDC-4C94-AEB9-95F3E220614B}"
    },
    {
      "name": "grpc_test_util_unsecure",
      "build": "private",
      "language": "c",
      "deps": [
        "gpr",
        "gpr_test_util",
        "grpc"
      ],
      "filegroups": [
        "grpc_test_util_base"
      ],
      "secure": "no",
      "vs_project_guid": "{0A7E7F92-FDEA-40F1-A9EC-3BA484F98BBF}"
    },
    {
      "name": "grpc_unsecure",
      "build": "all",
      "language": "c",
      "src": [
        "src/core/surface/init_unsecure.c"
      ],
      "deps": [
        "gpr"
      ],
      "baselib": true,
      "filegroups": [
        "grpc_base"
      ],
      "secure": "no",
      "vs_project_guid": "{46CEDFFF-9692-456A-AA24-38B5D6BCF4C5}"
    },
    {
      "name": "grpc++",
      "build": "all",
      "language": "c++",
      "headers": [
        "src/cpp/client/secure_credentials.h",
        "src/cpp/server/secure_server_credentials.h"
      ],
      "src": [
        "src/cpp/client/secure_credentials.cc",
        "src/cpp/server/secure_server_credentials.cc"
      ],
      "deps": [
        "gpr",
        "grpc"
      ],
      "baselib": true,
      "filegroups": [
        "grpc++_base"
      ],
      "secure": "check",
      "vs_project_guid": "{C187A093-A0FE-489D-A40A-6E33DE0F9FEB}"
    },
    {
      "name": "grpc++_test_config",
      "build": "private",
      "language": "c++",
      "src": [
        "test/cpp/util/test_config.cc"
      ]
    },
    {
      "name": "grpc++_test_util",
      "build": "private",
      "language": "c++",
      "src": [
        "test/cpp/util/messages.proto",
        "test/cpp/util/echo.proto",
        "test/cpp/util/echo_duplicate.proto",
        "test/cpp/util/cli_call.cc",
        "test/cpp/util/create_test_channel.cc",
<<<<<<< HEAD
        "test/cpp/util/subprocess.cc"
=======
        "test/cpp/util/fake_credentials.cc"
>>>>>>> 626b4d15
      ]
    },
    {
      "name": "grpc++_unsecure",
      "build": "all",
      "language": "c++",
      "deps": [
        "gpr",
        "grpc_unsecure"
      ],
      "baselib": true,
      "filegroups": [
        "grpc++_base"
      ],
      "secure": "no",
      "vs_project_guid": "{6EE56155-DF7C-4F6E-BFC4-F6F776BEB211}"
    },
    {
      "name": "grpc_plugin_support",
      "build": "protoc",
      "language": "c++",
      "headers": [
        "src/compiler/config.h",
        "src/compiler/cpp_generator.h",
        "src/compiler/cpp_generator_helpers.h",
        "src/compiler/csharp_generator.h",
        "src/compiler/csharp_generator_helpers.h",
        "src/compiler/generator_helpers.h",
        "src/compiler/objective_c_generator.h",
        "src/compiler/objective_c_generator_helpers.h",
        "src/compiler/python_generator.h",
        "src/compiler/ruby_generator.h",
        "src/compiler/ruby_generator_helpers-inl.h",
        "src/compiler/ruby_generator_map-inl.h",
        "src/compiler/ruby_generator_string-inl.h"
      ],
      "src": [
        "src/compiler/cpp_generator.cc",
        "src/compiler/csharp_generator.cc",
        "src/compiler/objective_c_generator.cc",
        "src/compiler/python_generator.cc",
        "src/compiler/ruby_generator.cc"
      ],
      "deps": [],
      "secure": "no"
    },
    {
      "name": "interop_client_helper",
      "build": "private",
      "language": "c++",
      "src": [
        "test/cpp/interop/client_helper.cc"
      ],
      "deps": [
        "grpc++_test_util",
        "grpc_test_util",
        "grpc++",
        "grpc",
        "gpr"
      ]
    },
    {
      "name": "interop_client_main",
      "build": "private",
      "language": "c++",
      "src": [
        "test/proto/empty.proto",
        "test/proto/messages.proto",
        "test/proto/test.proto",
        "test/cpp/interop/client.cc",
        "test/cpp/interop/interop_client.cc"
      ],
      "deps": [
        "grpc++_test_util",
        "grpc_test_util",
        "grpc++",
        "grpc",
        "gpr_test_util",
        "gpr",
        "grpc++_test_config"
      ]
    },
    {
      "name": "interop_server_helper",
      "build": "private",
      "language": "c++",
      "src": [
        "test/cpp/interop/server_helper.cc"
      ],
      "deps": [
        "grpc_test_util",
        "grpc++",
        "grpc",
        "gpr"
      ]
    },
    {
      "name": "interop_server_main",
      "build": "private",
      "language": "c++",
      "src": [
        "test/proto/empty.proto",
        "test/proto/messages.proto",
        "test/proto/test.proto",
        "test/cpp/interop/server.cc"
      ],
      "deps": [
        "grpc++_test_util",
        "grpc_test_util",
        "grpc++",
        "grpc",
        "gpr_test_util",
        "gpr",
        "grpc++_test_config"
      ]
    },
    {
      "name": "pubsub_client_lib",
      "build": "do_not_build",
      "language": "c++",
      "src": [
        "examples/pubsub/label.proto",
        "examples/pubsub/empty.proto",
        "examples/pubsub/pubsub.proto",
        "examples/pubsub/publisher.cc",
        "examples/pubsub/subscriber.cc"
      ],
      "deps": [
        "grpc++",
        "grpc",
        "gpr"
      ]
    },
    {
      "name": "qps",
      "build": "private",
      "language": "c++",
      "headers": [
        "test/cpp/qps/driver.h",
        "test/cpp/qps/qps_worker.h",
        "test/cpp/qps/report.h",
        "test/cpp/qps/timer.h"
      ],
      "src": [
        "test/cpp/qps/qpstest.proto",
        "test/cpp/qps/client_async.cc",
        "test/cpp/qps/client_sync.cc",
        "test/cpp/qps/driver.cc",
        "test/cpp/qps/qps_worker.cc",
        "test/cpp/qps/report.cc",
        "test/cpp/qps/server_async.cc",
        "test/cpp/qps/server_sync.cc",
        "test/cpp/qps/timer.cc"
      ],
      "deps": [
        "grpc_test_util",
        "grpc++_test_util"
      ]
    },
    {
      "name": "grpc_csharp_ext",
      "build": "all",
      "language": "csharp",
      "src": [
        "src/csharp/ext/grpc_csharp_ext.c"
      ],
      "deps": [
        "gpr",
        "grpc"
      ],
      "vs_project_guid": "{D64C6D63-4458-4A88-AB38-35678384A7E4}"
    }
  ],
  "targets": [
    {
      "name": "alarm_heap_test",
      "build": "test",
      "language": "c",
      "src": [
        "test/core/iomgr/alarm_heap_test.c"
      ],
      "deps": [
        "grpc_test_util",
        "grpc",
        "gpr_test_util",
        "gpr"
      ]
    },
    {
      "name": "alarm_list_test",
      "build": "test",
      "language": "c",
      "src": [
        "test/core/iomgr/alarm_list_test.c"
      ],
      "deps": [
        "grpc_test_util",
        "grpc",
        "gpr_test_util",
        "gpr"
      ]
    },
    {
      "name": "alarm_test",
      "build": "test",
      "language": "c",
      "src": [
        "test/core/iomgr/alarm_test.c"
      ],
      "deps": [
        "grpc_test_util",
        "grpc",
        "gpr_test_util",
        "gpr"
      ]
    },
    {
      "name": "alpn_test",
      "build": "test",
      "language": "c",
      "src": [
        "test/core/transport/chttp2/alpn_test.c"
      ],
      "deps": [
        "grpc_test_util",
        "grpc",
        "gpr_test_util",
        "gpr"
      ]
    },
    {
      "name": "bin_encoder_test",
      "build": "test",
      "language": "c",
      "src": [
        "test/core/transport/chttp2/bin_encoder_test.c"
      ],
      "deps": [
        "grpc_test_util",
        "grpc",
        "gpr_test_util",
        "gpr"
      ]
    },
    {
      "name": "census_hash_table_test",
      "build": "test",
      "language": "c",
      "src": [
        "test/core/statistics/hash_table_test.c"
      ],
      "deps": [
        "grpc_test_util",
        "grpc",
        "gpr_test_util",
        "gpr"
      ]
    },
    {
      "name": "census_statistics_multiple_writers_circular_buffer_test",
      "flaky": true,
      "build": "test",
      "language": "c",
      "src": [
        "test/core/statistics/multiple_writers_circular_buffer_test.c"
      ],
      "deps": [
        "grpc_test_util",
        "grpc",
        "gpr_test_util",
        "gpr"
      ]
    },
    {
      "name": "census_statistics_multiple_writers_test",
      "flaky": true,
      "build": "test",
      "language": "c",
      "src": [
        "test/core/statistics/multiple_writers_test.c"
      ],
      "deps": [
        "grpc_test_util",
        "grpc",
        "gpr_test_util",
        "gpr"
      ]
    },
    {
      "name": "census_statistics_performance_test",
      "flaky": true,
      "build": "test",
      "language": "c",
      "src": [
        "test/core/statistics/performance_test.c"
      ],
      "deps": [
        "grpc_test_util",
        "grpc",
        "gpr_test_util",
        "gpr"
      ]
    },
    {
      "name": "census_statistics_quick_test",
      "flaky": true,
      "build": "test",
      "language": "c",
      "src": [
        "test/core/statistics/quick_test.c"
      ],
      "deps": [
        "grpc_test_util",
        "grpc",
        "gpr_test_util",
        "gpr"
      ]
    },
    {
      "name": "census_statistics_small_log_test",
      "flaky": true,
      "build": "test",
      "language": "c",
      "src": [
        "test/core/statistics/small_log_test.c"
      ],
      "deps": [
        "grpc_test_util",
        "grpc",
        "gpr_test_util",
        "gpr"
      ]
    },
    {
      "name": "census_stats_store_test",
      "build": "executable",
      "language": "c",
      "src": [
        "test/core/statistics/rpc_stats_test.c"
      ],
      "deps": [
        "grpc_test_util",
        "grpc",
        "gpr_test_util",
        "gpr"
      ]
    },
    {
      "name": "census_stub_test",
      "build": "test",
      "language": "c",
      "src": [
        "test/core/statistics/census_stub_test.c"
      ],
      "deps": [
        "grpc_test_util",
        "grpc",
        "gpr_test_util",
        "gpr"
      ]
    },
    {
      "name": "census_trace_store_test",
      "build": "executable",
      "language": "c",
      "src": [
        "test/core/statistics/trace_test.c"
      ],
      "deps": [
        "grpc_test_util",
        "grpc",
        "gpr_test_util",
        "gpr"
      ]
    },
    {
      "name": "census_window_stats_test",
      "build": "test",
      "language": "c",
      "src": [
        "test/core/statistics/window_stats_test.c"
      ],
      "deps": [
        "grpc_test_util",
        "grpc",
        "gpr_test_util",
        "gpr"
      ]
    },
    {
      "name": "chttp2_status_conversion_test",
      "build": "test",
      "language": "c",
      "src": [
        "test/core/transport/chttp2/status_conversion_test.c"
      ],
      "deps": [
        "grpc_test_util",
        "grpc",
        "gpr_test_util",
        "gpr"
      ]
    },
    {
      "name": "chttp2_stream_encoder_test",
      "build": "test",
      "language": "c",
      "src": [
        "test/core/transport/chttp2/stream_encoder_test.c"
      ],
      "deps": [
        "grpc_test_util",
        "grpc",
        "gpr_test_util",
        "gpr"
      ]
    },
    {
      "name": "chttp2_stream_map_test",
      "build": "test",
      "language": "c",
      "src": [
        "test/core/transport/chttp2/stream_map_test.c"
      ],
      "deps": [
        "grpc_test_util",
        "grpc",
        "gpr_test_util",
        "gpr"
      ]
    },
    {
      "name": "dualstack_socket_test",
      "build": "test",
      "language": "c",
      "src": [
        "test/core/end2end/dualstack_socket_test.c"
      ],
      "deps": [
        "grpc_test_util",
        "grpc",
        "gpr_test_util",
        "gpr"
      ],
      "platforms": [
        "posix"
      ]
    },
    {
      "name": "fd_posix_test",
      "build": "test",
      "language": "c",
      "src": [
        "test/core/iomgr/fd_posix_test.c"
      ],
      "deps": [
        "grpc_test_util",
        "grpc",
        "gpr_test_util",
        "gpr"
      ],
      "platforms": [
        "posix"
      ]
    },
    {
      "name": "fling_client",
      "build": "test",
      "run": false,
      "language": "c",
      "src": [
        "test/core/fling/client.c"
      ],
      "deps": [
        "grpc_test_util",
        "grpc",
        "gpr_test_util",
        "gpr"
      ]
    },
    {
      "name": "fling_server",
      "build": "test",
      "run": false,
      "language": "c",
      "src": [
        "test/core/fling/server.c"
      ],
      "deps": [
        "grpc_test_util",
        "grpc",
        "gpr_test_util",
        "gpr"
      ]
    },
    {
      "name": "fling_stream_test",
      "build": "test",
      "language": "c",
      "src": [
        "test/core/fling/fling_stream_test.c"
      ],
      "deps": [
        "grpc_test_util",
        "grpc",
        "gpr_test_util",
        "gpr"
      ],
      "platforms": [
        "posix"
      ]
    },
    {
      "name": "fling_test",
      "build": "test",
      "language": "c",
      "src": [
        "test/core/fling/fling_test.c"
      ],
      "deps": [
        "grpc_test_util",
        "grpc",
        "gpr_test_util",
        "gpr"
      ],
      "platforms": [
        "posix"
      ]
    },
    {
      "name": "gen_hpack_tables",
      "build": "tool",
      "language": "c",
      "src": [
        "src/core/transport/chttp2/gen_hpack_tables.c"
      ],
      "deps": [
        "grpc_test_util",
        "gpr",
        "grpc"
      ]
    },
    {
      "name": "gpr_cancellable_test",
      "build": "test",
      "language": "c",
      "src": [
        "test/core/support/cancellable_test.c"
      ],
      "deps": [
        "gpr_test_util",
        "gpr"
      ]
    },
    {
      "name": "gpr_cmdline_test",
      "build": "test",
      "language": "c",
      "src": [
        "test/core/support/cmdline_test.c"
      ],
      "deps": [
        "gpr_test_util",
        "gpr"
      ]
    },
    {
      "name": "gpr_env_test",
      "build": "test",
      "language": "c",
      "src": [
        "test/core/support/env_test.c"
      ],
      "deps": [
        "gpr_test_util",
        "gpr"
      ]
    },
    {
      "name": "gpr_file_test",
      "build": "test",
      "language": "c",
      "src": [
        "test/core/support/file_test.c"
      ],
      "deps": [
        "gpr_test_util",
        "gpr"
      ]
    },
    {
      "name": "gpr_histogram_test",
      "build": "test",
      "language": "c",
      "src": [
        "test/core/support/histogram_test.c"
      ],
      "deps": [
        "gpr_test_util",
        "gpr"
      ]
    },
    {
      "name": "gpr_host_port_test",
      "build": "test",
      "language": "c",
      "src": [
        "test/core/support/host_port_test.c"
      ],
      "deps": [
        "gpr_test_util",
        "gpr"
      ]
    },
    {
      "name": "gpr_log_test",
      "build": "test",
      "language": "c",
      "src": [
        "test/core/support/log_test.c"
      ],
      "deps": [
        "gpr_test_util",
        "gpr"
      ]
    },
    {
      "name": "gpr_slice_buffer_test",
      "build": "test",
      "language": "c",
      "src": [
        "test/core/support/slice_buffer_test.c"
      ],
      "deps": [
        "gpr_test_util",
        "gpr"
      ]
    },
    {
      "name": "gpr_slice_test",
      "build": "test",
      "language": "c",
      "src": [
        "test/core/support/slice_test.c"
      ],
      "deps": [
        "gpr_test_util",
        "gpr"
      ]
    },
    {
      "name": "gpr_string_test",
      "build": "test",
      "language": "c",
      "src": [
        "test/core/support/string_test.c"
      ],
      "deps": [
        "gpr_test_util",
        "gpr"
      ]
    },
    {
      "name": "gpr_sync_test",
      "build": "test",
      "language": "c",
      "src": [
        "test/core/support/sync_test.c"
      ],
      "deps": [
        "gpr_test_util",
        "gpr"
      ]
    },
    {
      "name": "gpr_thd_test",
      "build": "test",
      "language": "c",
      "src": [
        "test/core/support/thd_test.c"
      ],
      "deps": [
        "gpr_test_util",
        "gpr"
      ]
    },
    {
      "name": "gpr_time_test",
      "build": "test",
      "language": "c",
      "src": [
        "test/core/support/time_test.c"
      ],
      "deps": [
        "gpr_test_util",
        "gpr"
      ]
    },
    {
      "name": "gpr_tls_test",
      "build": "test",
      "language": "c",
      "src": [
        "test/core/support/tls_test.c"
      ],
      "deps": [
        "gpr_test_util",
        "gpr"
      ]
    },
    {
      "name": "gpr_useful_test",
      "build": "test",
      "language": "c",
      "src": [
        "test/core/support/useful_test.c"
      ],
      "deps": [
        "gpr_test_util",
        "gpr"
      ]
    },
    {
      "name": "grpc_base64_test",
      "build": "test",
      "language": "c",
      "src": [
        "test/core/security/base64_test.c"
      ],
      "deps": [
        "grpc_test_util",
        "grpc",
        "gpr_test_util",
        "gpr"
      ]
    },
    {
      "name": "grpc_byte_buffer_reader_test",
      "build": "test",
      "language": "c",
      "src": [
        "test/core/surface/byte_buffer_reader_test.c"
      ],
      "deps": [
        "grpc_test_util",
        "grpc",
        "gpr_test_util",
        "gpr"
      ]
    },
    {
      "name": "grpc_channel_stack_test",
      "build": "test",
      "language": "c",
      "src": [
        "test/core/channel/channel_stack_test.c"
      ],
      "deps": [
        "grpc_test_util",
        "grpc",
        "gpr_test_util",
        "gpr"
      ]
    },
    {
      "name": "grpc_completion_queue_test",
      "build": "test",
      "language": "c",
      "src": [
        "test/core/surface/completion_queue_test.c"
      ],
      "deps": [
        "grpc_test_util",
        "grpc",
        "gpr_test_util",
        "gpr"
      ]
    },
    {
      "name": "grpc_create_jwt",
      "build": "tool",
      "language": "c",
      "src": [
        "test/core/security/create_jwt.c"
      ],
      "deps": [
        "grpc_test_util",
        "grpc",
        "gpr_test_util",
        "gpr"
      ]
    },
    {
      "name": "grpc_credentials_test",
      "build": "test",
      "language": "c",
      "src": [
        "test/core/security/credentials_test.c"
      ],
      "deps": [
        "grpc_test_util",
        "grpc",
        "gpr_test_util",
        "gpr"
      ]
    },
    {
      "name": "grpc_fetch_oauth2",
      "build": "tool",
      "language": "c",
      "src": [
        "test/core/security/fetch_oauth2.c"
      ],
      "deps": [
        "grpc_test_util",
        "grpc",
        "gpr_test_util",
        "gpr"
      ]
    },
    {
      "name": "grpc_json_token_test",
      "build": "test",
      "language": "c",
      "src": [
        "test/core/security/json_token_test.c"
      ],
      "deps": [
        "grpc_test_util",
        "grpc",
        "gpr_test_util",
        "gpr"
      ]
    },
    {
      "name": "grpc_print_google_default_creds_token",
      "build": "tool",
      "language": "c",
      "src": [
        "test/core/security/print_google_default_creds_token.c"
      ],
      "deps": [
        "grpc_test_util",
        "grpc",
        "gpr_test_util",
        "gpr"
      ]
    },
    {
      "name": "grpc_stream_op_test",
      "build": "test",
      "language": "c",
      "src": [
        "test/core/transport/stream_op_test.c"
      ],
      "deps": [
        "grpc_test_util",
        "grpc",
        "gpr_test_util",
        "gpr"
      ]
    },
    {
      "name": "hpack_parser_test",
      "build": "test",
      "language": "c",
      "src": [
        "test/core/transport/chttp2/hpack_parser_test.c"
      ],
      "deps": [
        "grpc_test_util",
        "grpc",
        "gpr_test_util",
        "gpr"
      ]
    },
    {
      "name": "hpack_table_test",
      "build": "test",
      "language": "c",
      "src": [
        "test/core/transport/chttp2/hpack_table_test.c"
      ],
      "deps": [
        "grpc_test_util",
        "grpc",
        "gpr_test_util",
        "gpr"
      ]
    },
    {
      "name": "httpcli_format_request_test",
      "build": "test",
      "language": "c",
      "src": [
        "test/core/httpcli/format_request_test.c"
      ],
      "deps": [
        "grpc_test_util",
        "grpc",
        "gpr_test_util",
        "gpr"
      ]
    },
    {
      "name": "httpcli_parser_test",
      "build": "test",
      "language": "c",
      "src": [
        "test/core/httpcli/parser_test.c"
      ],
      "deps": [
        "grpc_test_util",
        "grpc",
        "gpr_test_util",
        "gpr"
      ]
    },
    {
      "name": "httpcli_test",
      "build": "test",
      "run": false,
      "language": "c",
      "src": [
        "test/core/httpcli/httpcli_test.c"
      ],
      "deps": [
        "grpc_test_util",
        "grpc",
        "gpr_test_util",
        "gpr"
      ]
    },
    {
      "name": "json_rewrite",
      "build": "test",
      "run": false,
      "language": "c",
      "src": [
        "test/core/json/json_rewrite.c"
      ],
      "deps": [
        "grpc",
        "gpr"
      ]
    },
    {
      "name": "json_rewrite_test",
      "build": "test",
      "language": "c",
      "src": [
        "test/core/json/json_rewrite_test.c"
      ],
      "deps": [
        "grpc_test_util",
        "grpc",
        "gpr_test_util",
        "gpr"
      ]
    },
    {
      "name": "json_test",
      "build": "test",
      "language": "c",
      "src": [
        "test/core/json/json_test.c"
      ],
      "deps": [
        "grpc_test_util",
        "grpc",
        "gpr_test_util",
        "gpr"
      ]
    },
    {
      "name": "lame_client_test",
      "build": "test",
      "language": "c",
      "src": [
        "test/core/surface/lame_client_test.c"
      ],
      "deps": [
        "grpc_test_util",
        "grpc",
        "gpr_test_util",
        "gpr"
      ]
    },
    {
      "name": "low_level_ping_pong_benchmark",
      "build": "benchmark",
      "language": "c",
      "src": [
        "test/core/network_benchmarks/low_level_ping_pong.c"
      ],
      "deps": [
        "grpc_test_util",
        "grpc",
        "gpr_test_util",
        "gpr"
      ]
    },
    {
      "name": "message_compress_test",
      "build": "test",
      "language": "c",
      "src": [
        "test/core/compression/message_compress_test.c"
      ],
      "deps": [
        "grpc_test_util",
        "grpc",
        "gpr_test_util",
        "gpr"
      ]
    },
    {
      "name": "multi_init_test",
      "build": "test",
      "language": "c",
      "src": [
        "test/core/surface/multi_init_test.c"
      ],
      "deps": [
        "grpc_test_util",
        "grpc",
        "gpr_test_util",
        "gpr"
      ]
    },
    {
      "name": "murmur_hash_test",
      "build": "test",
      "language": "c",
      "src": [
        "test/core/support/murmur_hash_test.c"
      ],
      "deps": [
        "gpr_test_util",
        "gpr"
      ]
    },
    {
      "name": "no_server_test",
      "build": "test",
      "language": "c",
      "src": [
        "test/core/end2end/no_server_test.c"
      ],
      "deps": [
        "grpc_test_util",
        "grpc",
        "gpr_test_util",
        "gpr"
      ]
    },
    {
      "name": "poll_kick_posix_test",
      "build": "test",
      "language": "c",
      "src": [
        "test/core/iomgr/poll_kick_posix_test.c"
      ],
      "deps": [
        "grpc_test_util",
        "grpc",
        "gpr_test_util",
        "gpr"
      ],
      "platforms": [
        "posix"
      ]
    },
    {
      "name": "resolve_address_test",
      "build": "test",
      "language": "c",
      "src": [
        "test/core/iomgr/resolve_address_test.c"
      ],
      "deps": [
        "grpc_test_util",
        "grpc",
        "gpr_test_util",
        "gpr"
      ]
    },
    {
      "name": "secure_endpoint_test",
      "build": "test",
      "language": "c",
      "src": [
        "test/core/security/secure_endpoint_test.c"
      ],
      "deps": [
        "grpc_test_util",
        "grpc",
        "gpr_test_util",
        "gpr"
      ]
    },
    {
      "name": "sockaddr_utils_test",
      "build": "test",
      "language": "c",
      "src": [
        "test/core/iomgr/sockaddr_utils_test.c"
      ],
      "deps": [
        "grpc_test_util",
        "grpc",
        "gpr_test_util",
        "gpr"
      ]
    },
    {
      "name": "tcp_client_posix_test",
      "build": "test",
      "language": "c",
      "src": [
        "test/core/iomgr/tcp_client_posix_test.c"
      ],
      "deps": [
        "grpc_test_util",
        "grpc",
        "gpr_test_util",
        "gpr"
      ],
      "platforms": [
        "posix"
      ]
    },
    {
      "name": "tcp_posix_test",
      "build": "test",
      "language": "c",
      "src": [
        "test/core/iomgr/tcp_posix_test.c"
      ],
      "deps": [
        "grpc_test_util",
        "grpc",
        "gpr_test_util",
        "gpr"
      ],
      "platforms": [
        "posix"
      ]
    },
    {
      "name": "tcp_server_posix_test",
      "build": "test",
      "language": "c",
      "src": [
        "test/core/iomgr/tcp_server_posix_test.c"
      ],
      "deps": [
        "grpc_test_util",
        "grpc",
        "gpr_test_util",
        "gpr"
      ],
      "platforms": [
        "posix"
      ]
    },
    {
      "name": "time_averaged_stats_test",
      "build": "test",
      "language": "c",
      "src": [
        "test/core/iomgr/time_averaged_stats_test.c"
      ],
      "deps": [
        "grpc_test_util",
        "grpc",
        "gpr_test_util",
        "gpr"
      ]
    },
    {
      "name": "time_test",
      "build": "test",
      "language": "c",
      "src": [
        "test/core/support/time_test.c"
      ],
      "deps": [
        "grpc_test_util",
        "grpc",
        "gpr_test_util",
        "gpr"
      ]
    },
    {
      "name": "timeout_encoding_test",
      "build": "test",
      "language": "c",
      "src": [
        "test/core/transport/chttp2/timeout_encoding_test.c"
      ],
      "deps": [
        "grpc_test_util",
        "grpc",
        "gpr_test_util",
        "gpr"
      ]
    },
    {
      "name": "timers_test",
      "build": "test",
      "language": "c",
      "src": [
        "test/core/profiling/timers_test.c"
      ],
      "deps": [
        "grpc_test_util",
        "grpc",
        "gpr_test_util",
        "gpr"
      ]
    },
    {
      "name": "transport_metadata_test",
      "build": "test",
      "language": "c",
      "src": [
        "test/core/transport/metadata_test.c"
      ],
      "deps": [
        "grpc_test_util",
        "grpc",
        "gpr_test_util",
        "gpr"
      ]
    },
    {
      "name": "transport_security_test",
      "build": "test",
      "language": "c",
      "src": [
        "test/core/tsi/transport_security_test.c"
      ],
      "deps": [
        "grpc_test_util",
        "grpc",
        "gpr_test_util",
        "gpr"
      ]
    },
    {
      "name": "async_end2end_test",
      "build": "test",
      "language": "c++",
      "src": [
        "test/cpp/end2end/async_end2end_test.cc"
      ],
      "deps": [
        "grpc++_test_util",
        "grpc_test_util",
        "grpc++",
        "grpc",
        "gpr_test_util",
        "gpr"
      ]
    },
    {
      "name": "async_streaming_ping_pong_test",
      "build": "test",
      "run": false,
      "language": "c++",
      "src": [
        "test/cpp/qps/async_streaming_ping_pong_test.cc"
      ],
      "deps": [
        "qps",
        "grpc++_test_util",
        "grpc_test_util",
        "grpc++",
        "grpc",
        "gpr_test_util",
        "gpr"
      ]
    },
    {
      "name": "async_unary_ping_pong_test",
      "build": "test",
      "run": false,
      "language": "c++",
      "src": [
        "test/cpp/qps/async_unary_ping_pong_test.cc"
      ],
      "deps": [
        "qps",
        "grpc++_test_util",
        "grpc_test_util",
        "grpc++",
        "grpc",
        "gpr_test_util",
        "gpr"
      ]
    },
    {
      "name": "channel_arguments_test",
      "build": "test",
      "language": "c++",
      "src": [
        "test/cpp/client/channel_arguments_test.cc"
      ],
      "deps": [
        "grpc++",
        "grpc",
        "gpr"
      ]
    },
    {
      "name": "cli_call_test",
      "build": "test",
      "language": "c++",
      "src": [
        "test/cpp/util/cli_call_test.cc"
      ],
      "deps": [
        "grpc++_test_util",
        "grpc_test_util",
        "grpc++",
        "grpc",
        "gpr_test_util",
        "gpr"
      ]
    },
    {
      "name": "crash_test",
      "build": "test",
      "language": "c++",
      "src": [
        "test/cpp/end2end/crash_test.cc"
      ],
      "deps": [
        "grpc++_test_util",
        "grpc_test_util",
        "grpc++",
        "grpc",
        "gpr_test_util",
        "gpr"
      ]
    },
    {
      "name": "crash_test_server",
      "build": "test",
      "run": false,
      "language": "c++",
      "src": [
        "test/cpp/end2end/crash_test_server.cc"
      ],
      "deps": [
        "grpc++_test_util",
        "grpc_test_util",
        "grpc++",
        "grpc",
        "gpr_test_util",
        "gpr"
      ]
    },
    {
      "name": "credentials_test",
      "build": "test",
      "language": "c++",
      "src": [
        "test/cpp/client/credentials_test.cc"
      ],
      "deps": [
        "grpc++",
        "grpc",
        "gpr"
      ]
    },
    {
      "name": "cxx_time_test",
      "build": "test",
      "language": "c++",
      "src": [
        "test/cpp/util/time_test.cc"
      ],
      "deps": [
        "grpc_test_util",
        "grpc++",
        "grpc",
        "gpr_test_util",
        "gpr"
      ]
    },
    {
      "name": "end2end_test",
      "build": "test",
      "language": "c++",
      "src": [
        "test/cpp/end2end/end2end_test.cc"
      ],
      "deps": [
        "grpc++_test_util",
        "grpc_test_util",
        "grpc++",
        "grpc",
        "gpr_test_util",
        "gpr"
      ]
    },
    {
      "name": "generic_end2end_test",
      "build": "test",
      "language": "c++",
      "src": [
        "test/cpp/end2end/generic_end2end_test.cc"
      ],
      "deps": [
        "grpc++_test_util",
        "grpc_test_util",
        "grpc++",
        "grpc",
        "gpr_test_util",
        "gpr"
      ]
    },
    {
      "name": "grpc_cli",
      "build": "test",
      "run": false,
      "language": "c++",
      "src": [
        "test/cpp/util/grpc_cli.cc"
      ],
      "deps": [
        "grpc++_test_util",
        "grpc_test_util",
        "grpc++",
        "grpc",
        "gpr_test_util",
        "gpr",
        "grpc++_test_config"
      ]
    },
    {
      "name": "grpc_cpp_plugin",
      "build": "protoc",
      "language": "c++",
      "src": [
        "src/compiler/cpp_plugin.cc"
      ],
      "deps": [
        "grpc_plugin_support"
      ],
      "secure": "no"
    },
    {
      "name": "grpc_csharp_plugin",
      "build": "protoc",
      "language": "c++",
      "src": [
        "src/compiler/csharp_plugin.cc"
      ],
      "deps": [
        "grpc_plugin_support"
      ],
      "secure": "no"
    },
    {
      "name": "grpc_objective_c_plugin",
      "build": "protoc",
      "language": "c++",
      "src": [
        "src/compiler/objective_c_plugin.cc"
      ],
      "deps": [
        "grpc_plugin_support"
      ],
      "secure": "no"
    },
    {
      "name": "grpc_python_plugin",
      "build": "protoc",
      "language": "c++",
      "src": [
        "src/compiler/python_plugin.cc"
      ],
      "deps": [
        "grpc_plugin_support"
      ],
      "secure": "no"
    },
    {
      "name": "grpc_ruby_plugin",
      "build": "protoc",
      "language": "c++",
      "src": [
        "src/compiler/ruby_plugin.cc"
      ],
      "deps": [
        "grpc_plugin_support"
      ],
      "secure": "no"
    },
    {
      "name": "interop_client",
      "build": "test",
      "run": false,
      "language": "c++",
      "src": [],
      "deps": [
        "interop_client_main",
        "interop_client_helper",
        "grpc++_test_util",
        "grpc_test_util",
        "grpc++",
        "grpc",
        "gpr_test_util",
        "gpr",
        "grpc++_test_config"
      ]
    },
    {
      "name": "interop_server",
      "build": "test",
      "run": false,
      "language": "c++",
      "src": [],
      "deps": [
        "interop_server_main",
        "interop_server_helper",
        "grpc++_test_util",
        "grpc_test_util",
        "grpc++",
        "grpc",
        "gpr_test_util",
        "gpr",
        "grpc++_test_config"
      ]
    },
    {
      "name": "interop_test",
      "build": "test",
      "language": "c++",
      "src": [
        "test/cpp/interop/interop_test.cc"
      ],
      "deps": [
        "grpc_test_util",
        "grpc",
        "gpr_test_util",
        "gpr"
      ]
    },
    {
      "name": "mock_test",
      "build": "test",
      "language": "c++",
      "src": [
        "test/cpp/end2end/mock_test.cc"
      ],
      "deps": [
        "grpc++_test_util",
        "grpc_test_util",
        "grpc++",
        "grpc",
        "gpr_test_util",
        "gpr"
      ]
    },
    {
      "name": "pubsub_client",
      "build": "do_not_build",
      "run": false,
      "language": "c++",
      "src": [
        "examples/pubsub/main.cc"
      ],
      "deps": [
        "pubsub_client_lib",
        "grpc_test_util",
        "grpc++",
        "grpc",
        "gpr_test_util",
        "gpr",
        "grpc++_test_config"
      ]
    },
    {
      "name": "pubsub_publisher_test",
      "build": "do_not_build",
      "language": "c++",
      "src": [
        "examples/pubsub/publisher_test.cc"
      ],
      "deps": [
        "pubsub_client_lib",
        "grpc++_test_util",
        "grpc_test_util",
        "grpc++",
        "grpc",
        "gpr_test_util",
        "gpr"
      ]
    },
    {
      "name": "pubsub_subscriber_test",
      "build": "do_not_build",
      "language": "c++",
      "src": [
        "examples/pubsub/subscriber_test.cc"
      ],
      "deps": [
        "pubsub_client_lib",
        "grpc++_test_util",
        "grpc_test_util",
        "grpc++",
        "grpc",
        "gpr_test_util",
        "gpr"
      ]
    },
    {
      "name": "qps_driver",
      "build": "benchmark",
      "language": "c++",
      "src": [
        "test/cpp/qps/qps_driver.cc"
      ],
      "deps": [
        "qps",
        "grpc++_test_util",
        "grpc_test_util",
        "grpc++",
        "grpc",
        "gpr_test_util",
        "gpr",
        "grpc++_test_config"
      ]
    },
    {
      "name": "qps_test",
      "build": "benchmark",
      "language": "c++",
      "src": [
        "test/cpp/qps/qps_test.cc"
      ],
      "deps": [
        "qps",
        "grpc++_test_util",
        "grpc_test_util",
        "grpc++",
        "grpc",
        "gpr_test_util",
        "gpr",
        "grpc++_test_config"
      ]
    },
    {
      "name": "qps_worker",
      "build": "benchmark",
      "language": "c++",
      "headers": [
        "test/cpp/qps/client.h",
        "test/cpp/qps/server.h"
      ],
      "src": [
        "test/cpp/qps/worker.cc"
      ],
      "deps": [
        "qps",
        "grpc++_test_util",
        "grpc_test_util",
        "grpc++",
        "grpc",
        "gpr_test_util",
        "gpr",
        "grpc++_test_config"
      ]
    },
    {
      "name": "status_test",
      "build": "test",
      "language": "c++",
      "src": [
        "test/cpp/util/status_test.cc"
      ],
      "deps": [
        "grpc_test_util",
        "grpc++",
        "grpc",
        "gpr_test_util",
        "gpr"
      ]
    },
    {
      "name": "sync_streaming_ping_pong_test",
      "build": "test",
      "run": false,
      "language": "c++",
      "src": [
        "test/cpp/qps/sync_streaming_ping_pong_test.cc"
      ],
      "deps": [
        "qps",
        "grpc++_test_util",
        "grpc_test_util",
        "grpc++",
        "grpc",
        "gpr_test_util",
        "gpr"
      ]
    },
    {
      "name": "sync_unary_ping_pong_test",
      "build": "test",
      "run": false,
      "language": "c++",
      "src": [
        "test/cpp/qps/sync_unary_ping_pong_test.cc"
      ],
      "deps": [
        "qps",
        "grpc++_test_util",
        "grpc_test_util",
        "grpc++",
        "grpc",
        "gpr_test_util",
        "gpr"
      ]
    },
    {
      "name": "thread_pool_test",
      "build": "test",
      "language": "c++",
      "src": [
        "test/cpp/server/thread_pool_test.cc"
      ],
      "deps": [
        "grpc_test_util",
        "grpc++",
        "grpc",
        "gpr_test_util",
        "gpr"
      ]
    },
    {
      "name": "thread_stress_test",
      "build": "test",
      "language": "c++",
      "src": [
        "test/cpp/end2end/thread_stress_test.cc"
      ],
      "deps": [
        "grpc++_test_util",
        "grpc_test_util",
        "grpc++",
        "grpc",
        "gpr_test_util",
        "gpr"
      ]
    }
  ]
}<|MERGE_RESOLUTION|>--- conflicted
+++ resolved
@@ -543,11 +543,8 @@
         "test/cpp/util/echo_duplicate.proto",
         "test/cpp/util/cli_call.cc",
         "test/cpp/util/create_test_channel.cc",
-<<<<<<< HEAD
+        "test/cpp/util/fake_credentials.cc",
         "test/cpp/util/subprocess.cc"
-=======
-        "test/cpp/util/fake_credentials.cc"
->>>>>>> 626b4d15
       ]
     },
     {
