--- conflicted
+++ resolved
@@ -8164,12 +8164,7 @@
       "src/core/lib/slice/slice_hash_table.h", 
       "src/core/lib/slice/slice_internal.h", 
       "src/core/lib/slice/slice_string_helpers.h", 
-<<<<<<< HEAD
-      "src/core/lib/surface/alarm.c", 
       "src/core/lib/surface/alarm_internal.h", 
-      "src/core/lib/surface/api_trace.c", 
-=======
->>>>>>> 36ecf8d4
       "src/core/lib/surface/api_trace.h", 
       "src/core/lib/surface/call.h", 
       "src/core/lib/surface/call_test_only.h", 
