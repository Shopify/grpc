<?xml version="1.0" encoding="utf-8"?>
<Project ToolsVersion="4.0" xmlns="http://schemas.microsoft.com/developer/msbuild/2003">
  <ItemGroup>
<<<<<<< HEAD
    <ClCompile Include="..\..\..\src\proto\grpc\testing\empty.proto">
      <Filter>src\proto\grpc\testing</Filter>
    </ClCompile>
    <ClCompile Include="..\..\..\src\proto\grpc\testing\messages.proto">
      <Filter>src\proto\grpc\testing</Filter>
    </ClCompile>
    <ClCompile Include="..\..\..\src\proto\grpc\testing\test.proto">
      <Filter>src\proto\grpc\testing</Filter>
=======
    <ClCompile Include="$(SolutionDir)\..\test\proto\empty.proto">
      <Filter>test\proto</Filter>
    </ClCompile>
    <ClCompile Include="$(SolutionDir)\..\test\proto\messages.proto">
      <Filter>test\proto</Filter>
    </ClCompile>
    <ClCompile Include="$(SolutionDir)\..\test\proto\test.proto">
      <Filter>test\proto</Filter>
>>>>>>> 67f23d78
    </ClCompile>
    <ClCompile Include="$(SolutionDir)\..\test\cpp\interop\client.cc">
      <Filter>test\cpp\interop</Filter>
    </ClCompile>
    <ClCompile Include="$(SolutionDir)\..\test\cpp\interop\interop_client.cc">
      <Filter>test\cpp\interop</Filter>
    </ClCompile>
  </ItemGroup>
  <ItemGroup>
    <ClInclude Include="$(SolutionDir)\..\test\cpp\interop\interop_client.h">
      <Filter>test\cpp\interop</Filter>
    </ClInclude>
  </ItemGroup>

  <ItemGroup>
    <Filter Include="src">
      <UniqueIdentifier>{14f6df92-cbdd-4e46-2357-47b6ad60530a}</UniqueIdentifier>
    </Filter>
    <Filter Include="src\proto">
      <UniqueIdentifier>{5c42148f-df9d-b35f-748d-30c00eb3be96}</UniqueIdentifier>
    </Filter>
    <Filter Include="src\proto\grpc">
      <UniqueIdentifier>{049f0174-42f7-6e52-a411-146353ad7e89}</UniqueIdentifier>
    </Filter>
    <Filter Include="src\proto\grpc\testing">
      <UniqueIdentifier>{02f16533-e225-b418-f5b0-d118ad8534ad}</UniqueIdentifier>
    </Filter>
    <Filter Include="test">
      <UniqueIdentifier>{bd02b37c-f3ec-86c0-0511-d2e1feeae251}</UniqueIdentifier>
    </Filter>
    <Filter Include="test\cpp">
      <UniqueIdentifier>{08d911cf-9536-b45d-c54f-342a9b18e986}</UniqueIdentifier>
    </Filter>
    <Filter Include="test\cpp\interop">
      <UniqueIdentifier>{7b56f732-09fc-3a65-4d2e-bcdd9ce4309d}</UniqueIdentifier>
    </Filter>
  </ItemGroup>
</Project>
<|MERGE_RESOLUTION|>--- conflicted
+++ resolved
@@ -1,25 +1,14 @@
 <?xml version="1.0" encoding="utf-8"?>
 <Project ToolsVersion="4.0" xmlns="http://schemas.microsoft.com/developer/msbuild/2003">
   <ItemGroup>
-<<<<<<< HEAD
-    <ClCompile Include="..\..\..\src\proto\grpc\testing\empty.proto">
+    <ClCompile Include="$(SolutionDir)\..\src\proto\grpc\testing\empty.proto">
       <Filter>src\proto\grpc\testing</Filter>
     </ClCompile>
-    <ClCompile Include="..\..\..\src\proto\grpc\testing\messages.proto">
+    <ClCompile Include="$(SolutionDir)\..\src\proto\grpc\testing\messages.proto">
       <Filter>src\proto\grpc\testing</Filter>
     </ClCompile>
-    <ClCompile Include="..\..\..\src\proto\grpc\testing\test.proto">
+    <ClCompile Include="$(SolutionDir)\..\src\proto\grpc\testing\test.proto">
       <Filter>src\proto\grpc\testing</Filter>
-=======
-    <ClCompile Include="$(SolutionDir)\..\test\proto\empty.proto">
-      <Filter>test\proto</Filter>
-    </ClCompile>
-    <ClCompile Include="$(SolutionDir)\..\test\proto\messages.proto">
-      <Filter>test\proto</Filter>
-    </ClCompile>
-    <ClCompile Include="$(SolutionDir)\..\test\proto\test.proto">
-      <Filter>test\proto</Filter>
->>>>>>> 67f23d78
     </ClCompile>
     <ClCompile Include="$(SolutionDir)\..\test\cpp\interop\client.cc">
       <Filter>test\cpp\interop</Filter>
