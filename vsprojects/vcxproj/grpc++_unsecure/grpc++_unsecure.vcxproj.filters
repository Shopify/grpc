<?xml version="1.0" encoding="utf-8"?>
<Project ToolsVersion="4.0" xmlns="http://schemas.microsoft.com/developer/msbuild/2003">
  <ItemGroup>
    <ClCompile Include="$(SolutionDir)\..\src\cpp\common\insecure_create_auth_context.cc">
      <Filter>src\cpp\common</Filter>
    </ClCompile>
    <ClCompile Include="$(SolutionDir)\..\src\cpp\client\channel.cc">
      <Filter>src\cpp\client</Filter>
    </ClCompile>
    <ClCompile Include="$(SolutionDir)\..\src\cpp\client\client_context.cc">
      <Filter>src\cpp\client</Filter>
    </ClCompile>
    <ClCompile Include="$(SolutionDir)\..\src\cpp\client\create_channel.cc">
      <Filter>src\cpp\client</Filter>
    </ClCompile>
    <ClCompile Include="$(SolutionDir)\..\src\cpp\client\create_channel_internal.cc">
      <Filter>src\cpp\client</Filter>
    </ClCompile>
    <ClCompile Include="$(SolutionDir)\..\src\cpp\client\create_channel_posix.cc">
      <Filter>src\cpp\client</Filter>
    </ClCompile>
    <ClCompile Include="$(SolutionDir)\..\src\cpp\client\credentials.cc">
      <Filter>src\cpp\client</Filter>
    </ClCompile>
    <ClCompile Include="$(SolutionDir)\..\src\cpp\client\generic_stub.cc">
      <Filter>src\cpp\client</Filter>
    </ClCompile>
    <ClCompile Include="$(SolutionDir)\..\src\cpp\client\insecure_credentials.cc">
      <Filter>src\cpp\client</Filter>
    </ClCompile>
    <ClCompile Include="$(SolutionDir)\..\src\cpp\common\channel_arguments.cc">
      <Filter>src\cpp\common</Filter>
    </ClCompile>
    <ClCompile Include="$(SolutionDir)\..\src\cpp\common\channel_filter.cc">
      <Filter>src\cpp\common</Filter>
    </ClCompile>
    <ClCompile Include="$(SolutionDir)\..\src\cpp\common\completion_queue.cc">
      <Filter>src\cpp\common</Filter>
    </ClCompile>
    <ClCompile Include="$(SolutionDir)\..\src\cpp\common\core_codegen.cc">
      <Filter>src\cpp\common</Filter>
    </ClCompile>
    <ClCompile Include="$(SolutionDir)\..\src\cpp\common\rpc_method.cc">
      <Filter>src\cpp\common</Filter>
    </ClCompile>
    <ClCompile Include="$(SolutionDir)\..\src\cpp\server\async_generic_service.cc">
      <Filter>src\cpp\server</Filter>
    </ClCompile>
    <ClCompile Include="$(SolutionDir)\..\src\cpp\server\create_default_thread_pool.cc">
      <Filter>src\cpp\server</Filter>
    </ClCompile>
    <ClCompile Include="$(SolutionDir)\..\src\cpp\server\dynamic_thread_pool.cc">
      <Filter>src\cpp\server</Filter>
    </ClCompile>
    <ClCompile Include="$(SolutionDir)\..\src\cpp\server\insecure_server_credentials.cc">
      <Filter>src\cpp\server</Filter>
    </ClCompile>
    <ClCompile Include="$(SolutionDir)\..\src\cpp\server\server.cc">
      <Filter>src\cpp\server</Filter>
    </ClCompile>
    <ClCompile Include="$(SolutionDir)\..\src\cpp\server\server_builder.cc">
      <Filter>src\cpp\server</Filter>
    </ClCompile>
    <ClCompile Include="$(SolutionDir)\..\src\cpp\server\server_context.cc">
      <Filter>src\cpp\server</Filter>
    </ClCompile>
    <ClCompile Include="$(SolutionDir)\..\src\cpp\server\server_credentials.cc">
      <Filter>src\cpp\server</Filter>
    </ClCompile>
    <ClCompile Include="$(SolutionDir)\..\src\cpp\server\server_posix.cc">
      <Filter>src\cpp\server</Filter>
    </ClCompile>
    <ClCompile Include="$(SolutionDir)\..\src\cpp\util\byte_buffer.cc">
      <Filter>src\cpp\util</Filter>
    </ClCompile>
    <ClCompile Include="$(SolutionDir)\..\src\cpp\util\slice.cc">
      <Filter>src\cpp\util</Filter>
    </ClCompile>
    <ClCompile Include="$(SolutionDir)\..\src\cpp\util\status.cc">
      <Filter>src\cpp\util</Filter>
    </ClCompile>
    <ClCompile Include="$(SolutionDir)\..\src\cpp\util\string_ref.cc">
      <Filter>src\cpp\util</Filter>
    </ClCompile>
    <ClCompile Include="$(SolutionDir)\..\src\cpp\util\time.cc">
      <Filter>src\cpp\util</Filter>
    </ClCompile>
    <ClCompile Include="$(SolutionDir)\..\src\core\lib\channel\channel_args.c">
      <Filter>src\core\lib\channel</Filter>
    </ClCompile>
    <ClCompile Include="$(SolutionDir)\..\src\core\lib\channel\channel_stack.c">
      <Filter>src\core\lib\channel</Filter>
    </ClCompile>
    <ClCompile Include="$(SolutionDir)\..\src\core\lib\channel\channel_stack_builder.c">
      <Filter>src\core\lib\channel</Filter>
    </ClCompile>
    <ClCompile Include="$(SolutionDir)\..\src\core\lib\channel\compress_filter.c">
      <Filter>src\core\lib\channel</Filter>
    </ClCompile>
    <ClCompile Include="$(SolutionDir)\..\src\core\lib\channel\connected_channel.c">
      <Filter>src\core\lib\channel</Filter>
    </ClCompile>
    <ClCompile Include="$(SolutionDir)\..\src\core\lib\channel\handshaker.c">
      <Filter>src\core\lib\channel</Filter>
    </ClCompile>
    <ClCompile Include="$(SolutionDir)\..\src\core\lib\channel\http_client_filter.c">
      <Filter>src\core\lib\channel</Filter>
    </ClCompile>
    <ClCompile Include="$(SolutionDir)\..\src\core\lib\channel\http_server_filter.c">
      <Filter>src\core\lib\channel</Filter>
    </ClCompile>
    <ClCompile Include="$(SolutionDir)\..\src\core\lib\compression\compression.c">
      <Filter>src\core\lib\compression</Filter>
    </ClCompile>
    <ClCompile Include="$(SolutionDir)\..\src\core\lib\compression\message_compress.c">
      <Filter>src\core\lib\compression</Filter>
    </ClCompile>
    <ClCompile Include="$(SolutionDir)\..\src\core\lib\debug\trace.c">
      <Filter>src\core\lib\debug</Filter>
    </ClCompile>
    <ClCompile Include="$(SolutionDir)\..\src\core\lib\http\format_request.c">
      <Filter>src\core\lib\http</Filter>
    </ClCompile>
    <ClCompile Include="$(SolutionDir)\..\src\core\lib\http\httpcli.c">
      <Filter>src\core\lib\http</Filter>
    </ClCompile>
    <ClCompile Include="$(SolutionDir)\..\src\core\lib\http\parser.c">
      <Filter>src\core\lib\http</Filter>
    </ClCompile>
    <ClCompile Include="$(SolutionDir)\..\src\core\lib\iomgr\closure.c">
      <Filter>src\core\lib\iomgr</Filter>
    </ClCompile>
    <ClCompile Include="$(SolutionDir)\..\src\core\lib\iomgr\endpoint.c">
      <Filter>src\core\lib\iomgr</Filter>
    </ClCompile>
    <ClCompile Include="$(SolutionDir)\..\src\core\lib\iomgr\endpoint_pair_posix.c">
      <Filter>src\core\lib\iomgr</Filter>
    </ClCompile>
    <ClCompile Include="$(SolutionDir)\..\src\core\lib\iomgr\endpoint_pair_windows.c">
      <Filter>src\core\lib\iomgr</Filter>
    </ClCompile>
    <ClCompile Include="$(SolutionDir)\..\src\core\lib\iomgr\error.c">
      <Filter>src\core\lib\iomgr</Filter>
    </ClCompile>
    <ClCompile Include="$(SolutionDir)\..\src\core\lib\iomgr\ev_epoll_linux.c">
      <Filter>src\core\lib\iomgr</Filter>
    </ClCompile>
    <ClCompile Include="$(SolutionDir)\..\src\core\lib\iomgr\ev_poll_and_epoll_posix.c">
      <Filter>src\core\lib\iomgr</Filter>
    </ClCompile>
    <ClCompile Include="$(SolutionDir)\..\src\core\lib\iomgr\ev_poll_posix.c">
      <Filter>src\core\lib\iomgr</Filter>
    </ClCompile>
    <ClCompile Include="$(SolutionDir)\..\src\core\lib\iomgr\ev_posix.c">
      <Filter>src\core\lib\iomgr</Filter>
    </ClCompile>
    <ClCompile Include="$(SolutionDir)\..\src\core\lib\iomgr\exec_ctx.c">
      <Filter>src\core\lib\iomgr</Filter>
    </ClCompile>
    <ClCompile Include="$(SolutionDir)\..\src\core\lib\iomgr\executor.c">
      <Filter>src\core\lib\iomgr</Filter>
    </ClCompile>
    <ClCompile Include="$(SolutionDir)\..\src\core\lib\iomgr\iocp_windows.c">
      <Filter>src\core\lib\iomgr</Filter>
    </ClCompile>
    <ClCompile Include="$(SolutionDir)\..\src\core\lib\iomgr\iomgr.c">
      <Filter>src\core\lib\iomgr</Filter>
    </ClCompile>
    <ClCompile Include="$(SolutionDir)\..\src\core\lib\iomgr\iomgr_posix.c">
      <Filter>src\core\lib\iomgr</Filter>
    </ClCompile>
    <ClCompile Include="$(SolutionDir)\..\src\core\lib\iomgr\iomgr_windows.c">
      <Filter>src\core\lib\iomgr</Filter>
    </ClCompile>
    <ClCompile Include="$(SolutionDir)\..\src\core\lib\iomgr\load_file.c">
      <Filter>src\core\lib\iomgr</Filter>
    </ClCompile>
    <ClCompile Include="$(SolutionDir)\..\src\core\lib\iomgr\network_status_tracker.c">
      <Filter>src\core\lib\iomgr</Filter>
    </ClCompile>
    <ClCompile Include="$(SolutionDir)\..\src\core\lib\iomgr\polling_entity.c">
      <Filter>src\core\lib\iomgr</Filter>
    </ClCompile>
    <ClCompile Include="$(SolutionDir)\..\src\core\lib\iomgr\pollset_set_windows.c">
      <Filter>src\core\lib\iomgr</Filter>
    </ClCompile>
    <ClCompile Include="$(SolutionDir)\..\src\core\lib\iomgr\pollset_windows.c">
      <Filter>src\core\lib\iomgr</Filter>
    </ClCompile>
    <ClCompile Include="$(SolutionDir)\..\src\core\lib\iomgr\resolve_address_posix.c">
      <Filter>src\core\lib\iomgr</Filter>
    </ClCompile>
    <ClCompile Include="$(SolutionDir)\..\src\core\lib\iomgr\resolve_address_windows.c">
      <Filter>src\core\lib\iomgr</Filter>
    </ClCompile>
    <ClCompile Include="$(SolutionDir)\..\src\core\lib\iomgr\sockaddr_utils.c">
      <Filter>src\core\lib\iomgr</Filter>
    </ClCompile>
    <ClCompile Include="$(SolutionDir)\..\src\core\lib\iomgr\socket_utils_common_posix.c">
      <Filter>src\core\lib\iomgr</Filter>
    </ClCompile>
    <ClCompile Include="$(SolutionDir)\..\src\core\lib\iomgr\socket_utils_linux.c">
      <Filter>src\core\lib\iomgr</Filter>
    </ClCompile>
    <ClCompile Include="$(SolutionDir)\..\src\core\lib\iomgr\socket_utils_posix.c">
      <Filter>src\core\lib\iomgr</Filter>
    </ClCompile>
    <ClCompile Include="$(SolutionDir)\..\src\core\lib\iomgr\socket_windows.c">
      <Filter>src\core\lib\iomgr</Filter>
    </ClCompile>
    <ClCompile Include="$(SolutionDir)\..\src\core\lib\iomgr\tcp_client_posix.c">
      <Filter>src\core\lib\iomgr</Filter>
    </ClCompile>
    <ClCompile Include="$(SolutionDir)\..\src\core\lib\iomgr\tcp_client_windows.c">
      <Filter>src\core\lib\iomgr</Filter>
    </ClCompile>
    <ClCompile Include="$(SolutionDir)\..\src\core\lib\iomgr\tcp_posix.c">
      <Filter>src\core\lib\iomgr</Filter>
    </ClCompile>
    <ClCompile Include="$(SolutionDir)\..\src\core\lib\iomgr\tcp_server_posix.c">
      <Filter>src\core\lib\iomgr</Filter>
    </ClCompile>
    <ClCompile Include="$(SolutionDir)\..\src\core\lib\iomgr\tcp_server_windows.c">
      <Filter>src\core\lib\iomgr</Filter>
    </ClCompile>
    <ClCompile Include="$(SolutionDir)\..\src\core\lib\iomgr\tcp_windows.c">
      <Filter>src\core\lib\iomgr</Filter>
    </ClCompile>
    <ClCompile Include="$(SolutionDir)\..\src\core\lib\iomgr\time_averaged_stats.c">
      <Filter>src\core\lib\iomgr</Filter>
    </ClCompile>
    <ClCompile Include="$(SolutionDir)\..\src\core\lib\iomgr\timer.c">
      <Filter>src\core\lib\iomgr</Filter>
    </ClCompile>
    <ClCompile Include="$(SolutionDir)\..\src\core\lib\iomgr\timer_heap.c">
      <Filter>src\core\lib\iomgr</Filter>
    </ClCompile>
    <ClCompile Include="$(SolutionDir)\..\src\core\lib\iomgr\udp_server.c">
      <Filter>src\core\lib\iomgr</Filter>
    </ClCompile>
    <ClCompile Include="$(SolutionDir)\..\src\core\lib\iomgr\unix_sockets_posix.c">
      <Filter>src\core\lib\iomgr</Filter>
    </ClCompile>
    <ClCompile Include="$(SolutionDir)\..\src\core\lib\iomgr\unix_sockets_posix_noop.c">
      <Filter>src\core\lib\iomgr</Filter>
    </ClCompile>
    <ClCompile Include="$(SolutionDir)\..\src\core\lib\iomgr\wakeup_fd_eventfd.c">
      <Filter>src\core\lib\iomgr</Filter>
    </ClCompile>
    <ClCompile Include="$(SolutionDir)\..\src\core\lib\iomgr\wakeup_fd_nospecial.c">
      <Filter>src\core\lib\iomgr</Filter>
    </ClCompile>
    <ClCompile Include="$(SolutionDir)\..\src\core\lib\iomgr\wakeup_fd_pipe.c">
      <Filter>src\core\lib\iomgr</Filter>
    </ClCompile>
    <ClCompile Include="$(SolutionDir)\..\src\core\lib\iomgr\wakeup_fd_posix.c">
      <Filter>src\core\lib\iomgr</Filter>
    </ClCompile>
    <ClCompile Include="$(SolutionDir)\..\src\core\lib\iomgr\workqueue_posix.c">
      <Filter>src\core\lib\iomgr</Filter>
    </ClCompile>
    <ClCompile Include="$(SolutionDir)\..\src\core\lib\iomgr\workqueue_windows.c">
      <Filter>src\core\lib\iomgr</Filter>
    </ClCompile>
    <ClCompile Include="$(SolutionDir)\..\src\core\lib\json\json.c">
      <Filter>src\core\lib\json</Filter>
    </ClCompile>
    <ClCompile Include="$(SolutionDir)\..\src\core\lib\json\json_reader.c">
      <Filter>src\core\lib\json</Filter>
    </ClCompile>
    <ClCompile Include="$(SolutionDir)\..\src\core\lib\json\json_string.c">
      <Filter>src\core\lib\json</Filter>
    </ClCompile>
    <ClCompile Include="$(SolutionDir)\..\src\core\lib\json\json_writer.c">
      <Filter>src\core\lib\json</Filter>
    </ClCompile>
    <ClCompile Include="$(SolutionDir)\..\src\core\lib\surface\alarm.c">
      <Filter>src\core\lib\surface</Filter>
    </ClCompile>
    <ClCompile Include="$(SolutionDir)\..\src\core\lib\surface\api_trace.c">
      <Filter>src\core\lib\surface</Filter>
    </ClCompile>
    <ClCompile Include="$(SolutionDir)\..\src\core\lib\surface\byte_buffer.c">
      <Filter>src\core\lib\surface</Filter>
    </ClCompile>
    <ClCompile Include="$(SolutionDir)\..\src\core\lib\surface\byte_buffer_reader.c">
      <Filter>src\core\lib\surface</Filter>
    </ClCompile>
    <ClCompile Include="$(SolutionDir)\..\src\core\lib\surface\call.c">
      <Filter>src\core\lib\surface</Filter>
    </ClCompile>
    <ClCompile Include="$(SolutionDir)\..\src\core\lib\surface\call_details.c">
      <Filter>src\core\lib\surface</Filter>
    </ClCompile>
    <ClCompile Include="$(SolutionDir)\..\src\core\lib\surface\call_log_batch.c">
      <Filter>src\core\lib\surface</Filter>
    </ClCompile>
    <ClCompile Include="$(SolutionDir)\..\src\core\lib\surface\channel.c">
      <Filter>src\core\lib\surface</Filter>
    </ClCompile>
    <ClCompile Include="$(SolutionDir)\..\src\core\lib\surface\channel_init.c">
      <Filter>src\core\lib\surface</Filter>
    </ClCompile>
    <ClCompile Include="$(SolutionDir)\..\src\core\lib\surface\channel_ping.c">
      <Filter>src\core\lib\surface</Filter>
    </ClCompile>
    <ClCompile Include="$(SolutionDir)\..\src\core\lib\surface\channel_stack_type.c">
      <Filter>src\core\lib\surface</Filter>
    </ClCompile>
    <ClCompile Include="$(SolutionDir)\..\src\core\lib\surface\completion_queue.c">
      <Filter>src\core\lib\surface</Filter>
    </ClCompile>
    <ClCompile Include="$(SolutionDir)\..\src\core\lib\surface\event_string.c">
      <Filter>src\core\lib\surface</Filter>
    </ClCompile>
    <ClCompile Include="$(SolutionDir)\..\src\core\lib\surface\lame_client.c">
      <Filter>src\core\lib\surface</Filter>
    </ClCompile>
    <ClCompile Include="$(SolutionDir)\..\src\core\lib\surface\metadata_array.c">
      <Filter>src\core\lib\surface</Filter>
    </ClCompile>
    <ClCompile Include="$(SolutionDir)\..\src\core\lib\surface\server.c">
      <Filter>src\core\lib\surface</Filter>
    </ClCompile>
    <ClCompile Include="$(SolutionDir)\..\src\core\lib\surface\validate_metadata.c">
      <Filter>src\core\lib\surface</Filter>
    </ClCompile>
    <ClCompile Include="$(SolutionDir)\..\src\core\lib\surface\version.c">
      <Filter>src\core\lib\surface</Filter>
    </ClCompile>
    <ClCompile Include="$(SolutionDir)\..\src\core\lib\transport\byte_stream.c">
      <Filter>src\core\lib\transport</Filter>
    </ClCompile>
    <ClCompile Include="$(SolutionDir)\..\src\core\lib\transport\connectivity_state.c">
      <Filter>src\core\lib\transport</Filter>
    </ClCompile>
    <ClCompile Include="$(SolutionDir)\..\src\core\lib\transport\metadata.c">
      <Filter>src\core\lib\transport</Filter>
    </ClCompile>
    <ClCompile Include="$(SolutionDir)\..\src\core\lib\transport\metadata_batch.c">
      <Filter>src\core\lib\transport</Filter>
    </ClCompile>
    <ClCompile Include="$(SolutionDir)\..\src\core\lib\transport\static_metadata.c">
      <Filter>src\core\lib\transport</Filter>
    </ClCompile>
    <ClCompile Include="$(SolutionDir)\..\src\core\lib\transport\timeout_encoding.c">
      <Filter>src\core\lib\transport</Filter>
    </ClCompile>
    <ClCompile Include="$(SolutionDir)\..\src\core\lib\transport\transport.c">
      <Filter>src\core\lib\transport</Filter>
    </ClCompile>
    <ClCompile Include="$(SolutionDir)\..\src\core\lib\transport\transport_op_string.c">
      <Filter>src\core\lib\transport</Filter>
    </ClCompile>
    <ClCompile Include="$(SolutionDir)\..\src\cpp\codegen\codegen_init.cc">
      <Filter>src\cpp\codegen</Filter>
    </ClCompile>
  </ItemGroup>
  <ItemGroup>
    <ClInclude Include="$(SolutionDir)\..\include\grpc++\alarm.h">
      <Filter>include\grpc++</Filter>
    </ClInclude>
    <ClInclude Include="$(SolutionDir)\..\include\grpc++\channel.h">
      <Filter>include\grpc++</Filter>
    </ClInclude>
    <ClInclude Include="$(SolutionDir)\..\include\grpc++\client_context.h">
      <Filter>include\grpc++</Filter>
    </ClInclude>
    <ClInclude Include="$(SolutionDir)\..\include\grpc++\completion_queue.h">
      <Filter>include\grpc++</Filter>
    </ClInclude>
    <ClInclude Include="$(SolutionDir)\..\include\grpc++\create_channel.h">
      <Filter>include\grpc++</Filter>
    </ClInclude>
    <ClInclude Include="$(SolutionDir)\..\include\grpc++\create_channel_posix.h">
      <Filter>include\grpc++</Filter>
    </ClInclude>
    <ClInclude Include="$(SolutionDir)\..\include\grpc++\generic\async_generic_service.h">
      <Filter>include\grpc++\generic</Filter>
    </ClInclude>
    <ClInclude Include="$(SolutionDir)\..\include\grpc++\generic\generic_stub.h">
      <Filter>include\grpc++\generic</Filter>
    </ClInclude>
    <ClInclude Include="$(SolutionDir)\..\include\grpc++\grpc++.h">
      <Filter>include\grpc++</Filter>
    </ClInclude>
    <ClInclude Include="$(SolutionDir)\..\include\grpc++\impl\call.h">
      <Filter>include\grpc++\impl</Filter>
    </ClInclude>
    <ClInclude Include="$(SolutionDir)\..\include\grpc++\impl\client_unary_call.h">
      <Filter>include\grpc++\impl</Filter>
    </ClInclude>
    <ClInclude Include="$(SolutionDir)\..\include\grpc++\impl\codegen\core_codegen.h">
      <Filter>include\grpc++\impl\codegen</Filter>
    </ClInclude>
    <ClInclude Include="$(SolutionDir)\..\include\grpc++\impl\grpc_library.h">
      <Filter>include\grpc++\impl</Filter>
    </ClInclude>
    <ClInclude Include="$(SolutionDir)\..\include\grpc++\impl\method_handler_impl.h">
      <Filter>include\grpc++\impl</Filter>
    </ClInclude>
    <ClInclude Include="$(SolutionDir)\..\include\grpc++\impl\rpc_method.h">
      <Filter>include\grpc++\impl</Filter>
    </ClInclude>
    <ClInclude Include="$(SolutionDir)\..\include\grpc++\impl\rpc_service_method.h">
      <Filter>include\grpc++\impl</Filter>
    </ClInclude>
    <ClInclude Include="$(SolutionDir)\..\include\grpc++\impl\serialization_traits.h">
      <Filter>include\grpc++\impl</Filter>
    </ClInclude>
    <ClInclude Include="$(SolutionDir)\..\include\grpc++\impl\server_builder_option.h">
      <Filter>include\grpc++\impl</Filter>
    </ClInclude>
    <ClInclude Include="$(SolutionDir)\..\include\grpc++\impl\server_builder_plugin.h">
      <Filter>include\grpc++\impl</Filter>
    </ClInclude>
    <ClInclude Include="$(SolutionDir)\..\include\grpc++\impl\server_initializer.h">
      <Filter>include\grpc++\impl</Filter>
    </ClInclude>
    <ClInclude Include="$(SolutionDir)\..\include\grpc++\impl\service_type.h">
      <Filter>include\grpc++\impl</Filter>
    </ClInclude>
    <ClInclude Include="$(SolutionDir)\..\include\grpc++\impl\sync.h">
      <Filter>include\grpc++\impl</Filter>
    </ClInclude>
    <ClInclude Include="$(SolutionDir)\..\include\grpc++\impl\sync_cxx11.h">
      <Filter>include\grpc++\impl</Filter>
    </ClInclude>
    <ClInclude Include="$(SolutionDir)\..\include\grpc++\impl\sync_no_cxx11.h">
      <Filter>include\grpc++\impl</Filter>
    </ClInclude>
    <ClInclude Include="$(SolutionDir)\..\include\grpc++\impl\thd.h">
      <Filter>include\grpc++\impl</Filter>
    </ClInclude>
    <ClInclude Include="$(SolutionDir)\..\include\grpc++\impl\thd_cxx11.h">
      <Filter>include\grpc++\impl</Filter>
    </ClInclude>
    <ClInclude Include="$(SolutionDir)\..\include\grpc++\impl\thd_no_cxx11.h">
      <Filter>include\grpc++\impl</Filter>
    </ClInclude>
    <ClInclude Include="$(SolutionDir)\..\include\grpc++\security\auth_context.h">
      <Filter>include\grpc++\security</Filter>
    </ClInclude>
    <ClInclude Include="$(SolutionDir)\..\include\grpc++\security\auth_metadata_processor.h">
      <Filter>include\grpc++\security</Filter>
    </ClInclude>
    <ClInclude Include="$(SolutionDir)\..\include\grpc++\security\credentials.h">
      <Filter>include\grpc++\security</Filter>
    </ClInclude>
    <ClInclude Include="$(SolutionDir)\..\include\grpc++\security\server_credentials.h">
      <Filter>include\grpc++\security</Filter>
    </ClInclude>
    <ClInclude Include="$(SolutionDir)\..\include\grpc++\server.h">
      <Filter>include\grpc++</Filter>
    </ClInclude>
    <ClInclude Include="$(SolutionDir)\..\include\grpc++\server_builder.h">
      <Filter>include\grpc++</Filter>
    </ClInclude>
    <ClInclude Include="$(SolutionDir)\..\include\grpc++\server_context.h">
      <Filter>include\grpc++</Filter>
    </ClInclude>
    <ClInclude Include="$(SolutionDir)\..\include\grpc++\server_posix.h">
      <Filter>include\grpc++</Filter>
    </ClInclude>
    <ClInclude Include="$(SolutionDir)\..\include\grpc++\support\async_stream.h">
      <Filter>include\grpc++\support</Filter>
    </ClInclude>
    <ClInclude Include="$(SolutionDir)\..\include\grpc++\support\async_unary_call.h">
      <Filter>include\grpc++\support</Filter>
    </ClInclude>
    <ClInclude Include="$(SolutionDir)\..\include\grpc++\support\byte_buffer.h">
      <Filter>include\grpc++\support</Filter>
    </ClInclude>
    <ClInclude Include="$(SolutionDir)\..\include\grpc++\support\channel_arguments.h">
      <Filter>include\grpc++\support</Filter>
    </ClInclude>
    <ClInclude Include="$(SolutionDir)\..\include\grpc++\support\config.h">
      <Filter>include\grpc++\support</Filter>
    </ClInclude>
    <ClInclude Include="$(SolutionDir)\..\include\grpc++\support\slice.h">
      <Filter>include\grpc++\support</Filter>
    </ClInclude>
    <ClInclude Include="$(SolutionDir)\..\include\grpc++\support\status.h">
      <Filter>include\grpc++\support</Filter>
    </ClInclude>
    <ClInclude Include="$(SolutionDir)\..\include\grpc++\support\status_code_enum.h">
      <Filter>include\grpc++\support</Filter>
    </ClInclude>
    <ClInclude Include="$(SolutionDir)\..\include\grpc++\support\string_ref.h">
      <Filter>include\grpc++\support</Filter>
    </ClInclude>
    <ClInclude Include="$(SolutionDir)\..\include\grpc++\support\stub_options.h">
      <Filter>include\grpc++\support</Filter>
    </ClInclude>
    <ClInclude Include="$(SolutionDir)\..\include\grpc++\support\sync_stream.h">
      <Filter>include\grpc++\support</Filter>
    </ClInclude>
    <ClInclude Include="$(SolutionDir)\..\include\grpc++\support\time.h">
      <Filter>include\grpc++\support</Filter>
    </ClInclude>
    <ClInclude Include="$(SolutionDir)\..\include\grpc\byte_buffer.h">
      <Filter>include\grpc</Filter>
    </ClInclude>
    <ClInclude Include="$(SolutionDir)\..\include\grpc\byte_buffer_reader.h">
      <Filter>include\grpc</Filter>
    </ClInclude>
    <ClInclude Include="$(SolutionDir)\..\include\grpc\compression.h">
      <Filter>include\grpc</Filter>
    </ClInclude>
    <ClInclude Include="$(SolutionDir)\..\include\grpc\grpc.h">
      <Filter>include\grpc</Filter>
    </ClInclude>
    <ClInclude Include="$(SolutionDir)\..\include\grpc\grpc_posix.h">
      <Filter>include\grpc</Filter>
    </ClInclude>
    <ClInclude Include="$(SolutionDir)\..\include\grpc\grpc_security_constants.h">
      <Filter>include\grpc</Filter>
    </ClInclude>
    <ClInclude Include="$(SolutionDir)\..\include\grpc\status.h">
      <Filter>include\grpc</Filter>
    </ClInclude>
    <ClInclude Include="$(SolutionDir)\..\include\grpc\impl\codegen\byte_buffer.h">
      <Filter>include\grpc\impl\codegen</Filter>
    </ClInclude>
    <ClInclude Include="$(SolutionDir)\..\include\grpc\impl\codegen\byte_buffer_reader.h">
      <Filter>include\grpc\impl\codegen</Filter>
    </ClInclude>
    <ClInclude Include="$(SolutionDir)\..\include\grpc\impl\codegen\compression_types.h">
      <Filter>include\grpc\impl\codegen</Filter>
    </ClInclude>
    <ClInclude Include="$(SolutionDir)\..\include\grpc\impl\codegen\connectivity_state.h">
      <Filter>include\grpc\impl\codegen</Filter>
    </ClInclude>
    <ClInclude Include="$(SolutionDir)\..\include\grpc\impl\codegen\grpc_types.h">
      <Filter>include\grpc\impl\codegen</Filter>
    </ClInclude>
    <ClInclude Include="$(SolutionDir)\..\include\grpc\impl\codegen\propagation_bits.h">
      <Filter>include\grpc\impl\codegen</Filter>
    </ClInclude>
    <ClInclude Include="$(SolutionDir)\..\include\grpc\impl\codegen\status.h">
      <Filter>include\grpc\impl\codegen</Filter>
    </ClInclude>
    <ClInclude Include="$(SolutionDir)\..\include\grpc\impl\codegen\alloc.h">
      <Filter>include\grpc\impl\codegen</Filter>
    </ClInclude>
    <ClInclude Include="$(SolutionDir)\..\include\grpc\impl\codegen\atm.h">
      <Filter>include\grpc\impl\codegen</Filter>
    </ClInclude>
    <ClInclude Include="$(SolutionDir)\..\include\grpc\impl\codegen\atm_gcc_atomic.h">
      <Filter>include\grpc\impl\codegen</Filter>
    </ClInclude>
    <ClInclude Include="$(SolutionDir)\..\include\grpc\impl\codegen\atm_gcc_sync.h">
      <Filter>include\grpc\impl\codegen</Filter>
    </ClInclude>
    <ClInclude Include="$(SolutionDir)\..\include\grpc\impl\codegen\atm_windows.h">
      <Filter>include\grpc\impl\codegen</Filter>
    </ClInclude>
    <ClInclude Include="$(SolutionDir)\..\include\grpc\impl\codegen\log.h">
      <Filter>include\grpc\impl\codegen</Filter>
    </ClInclude>
    <ClInclude Include="$(SolutionDir)\..\include\grpc\impl\codegen\port_platform.h">
      <Filter>include\grpc\impl\codegen</Filter>
    </ClInclude>
    <ClInclude Include="$(SolutionDir)\..\include\grpc\impl\codegen\slice.h">
      <Filter>include\grpc\impl\codegen</Filter>
    </ClInclude>
    <ClInclude Include="$(SolutionDir)\..\include\grpc\impl\codegen\slice_buffer.h">
      <Filter>include\grpc\impl\codegen</Filter>
    </ClInclude>
    <ClInclude Include="$(SolutionDir)\..\include\grpc\impl\codegen\sync.h">
      <Filter>include\grpc\impl\codegen</Filter>
    </ClInclude>
    <ClInclude Include="$(SolutionDir)\..\include\grpc\impl\codegen\sync_generic.h">
      <Filter>include\grpc\impl\codegen</Filter>
    </ClInclude>
    <ClInclude Include="$(SolutionDir)\..\include\grpc\impl\codegen\sync_posix.h">
      <Filter>include\grpc\impl\codegen</Filter>
    </ClInclude>
    <ClInclude Include="$(SolutionDir)\..\include\grpc\impl\codegen\sync_windows.h">
      <Filter>include\grpc\impl\codegen</Filter>
    </ClInclude>
    <ClInclude Include="$(SolutionDir)\..\include\grpc\impl\codegen\time.h">
      <Filter>include\grpc\impl\codegen</Filter>
    </ClInclude>
    <ClInclude Include="$(SolutionDir)\..\include\grpc++\impl\codegen\async_stream.h">
      <Filter>include\grpc++\impl\codegen</Filter>
    </ClInclude>
    <ClInclude Include="$(SolutionDir)\..\include\grpc++\impl\codegen\async_unary_call.h">
      <Filter>include\grpc++\impl\codegen</Filter>
    </ClInclude>
    <ClInclude Include="$(SolutionDir)\..\include\grpc++\impl\codegen\call.h">
      <Filter>include\grpc++\impl\codegen</Filter>
    </ClInclude>
    <ClInclude Include="$(SolutionDir)\..\include\grpc++\impl\codegen\call_hook.h">
      <Filter>include\grpc++\impl\codegen</Filter>
    </ClInclude>
    <ClInclude Include="$(SolutionDir)\..\include\grpc++\impl\codegen\channel_interface.h">
      <Filter>include\grpc++\impl\codegen</Filter>
    </ClInclude>
    <ClInclude Include="$(SolutionDir)\..\include\grpc++\impl\codegen\client_context.h">
      <Filter>include\grpc++\impl\codegen</Filter>
    </ClInclude>
    <ClInclude Include="$(SolutionDir)\..\include\grpc++\impl\codegen\client_unary_call.h">
      <Filter>include\grpc++\impl\codegen</Filter>
    </ClInclude>
    <ClInclude Include="$(SolutionDir)\..\include\grpc++\impl\codegen\completion_queue.h">
      <Filter>include\grpc++\impl\codegen</Filter>
    </ClInclude>
    <ClInclude Include="$(SolutionDir)\..\include\grpc++\impl\codegen\completion_queue_tag.h">
      <Filter>include\grpc++\impl\codegen</Filter>
    </ClInclude>
    <ClInclude Include="$(SolutionDir)\..\include\grpc++\impl\codegen\config.h">
      <Filter>include\grpc++\impl\codegen</Filter>
    </ClInclude>
    <ClInclude Include="$(SolutionDir)\..\include\grpc++\impl\codegen\core_codegen_interface.h">
      <Filter>include\grpc++\impl\codegen</Filter>
    </ClInclude>
    <ClInclude Include="$(SolutionDir)\..\include\grpc++\impl\codegen\create_auth_context.h">
      <Filter>include\grpc++\impl\codegen</Filter>
    </ClInclude>
    <ClInclude Include="$(SolutionDir)\..\include\grpc++\impl\codegen\grpc_library.h">
      <Filter>include\grpc++\impl\codegen</Filter>
    </ClInclude>
    <ClInclude Include="$(SolutionDir)\..\include\grpc++\impl\codegen\method_handler_impl.h">
      <Filter>include\grpc++\impl\codegen</Filter>
    </ClInclude>
    <ClInclude Include="$(SolutionDir)\..\include\grpc++\impl\codegen\rpc_method.h">
      <Filter>include\grpc++\impl\codegen</Filter>
    </ClInclude>
    <ClInclude Include="$(SolutionDir)\..\include\grpc++\impl\codegen\rpc_service_method.h">
      <Filter>include\grpc++\impl\codegen</Filter>
    </ClInclude>
    <ClInclude Include="$(SolutionDir)\..\include\grpc++\impl\codegen\security\auth_context.h">
      <Filter>include\grpc++\impl\codegen\security</Filter>
    </ClInclude>
    <ClInclude Include="$(SolutionDir)\..\include\grpc++\impl\codegen\serialization_traits.h">
      <Filter>include\grpc++\impl\codegen</Filter>
    </ClInclude>
    <ClInclude Include="$(SolutionDir)\..\include\grpc++\impl\codegen\server_context.h">
      <Filter>include\grpc++\impl\codegen</Filter>
    </ClInclude>
    <ClInclude Include="$(SolutionDir)\..\include\grpc++\impl\codegen\server_interface.h">
      <Filter>include\grpc++\impl\codegen</Filter>
    </ClInclude>
    <ClInclude Include="$(SolutionDir)\..\include\grpc++\impl\codegen\service_type.h">
      <Filter>include\grpc++\impl\codegen</Filter>
    </ClInclude>
    <ClInclude Include="$(SolutionDir)\..\include\grpc++\impl\codegen\status.h">
      <Filter>include\grpc++\impl\codegen</Filter>
    </ClInclude>
    <ClInclude Include="$(SolutionDir)\..\include\grpc++\impl\codegen\status_code_enum.h">
      <Filter>include\grpc++\impl\codegen</Filter>
    </ClInclude>
    <ClInclude Include="$(SolutionDir)\..\include\grpc++\impl\codegen\string_ref.h">
      <Filter>include\grpc++\impl\codegen</Filter>
    </ClInclude>
    <ClInclude Include="$(SolutionDir)\..\include\grpc++\impl\codegen\stub_options.h">
      <Filter>include\grpc++\impl\codegen</Filter>
    </ClInclude>
    <ClInclude Include="$(SolutionDir)\..\include\grpc++\impl\codegen\sync.h">
      <Filter>include\grpc++\impl\codegen</Filter>
    </ClInclude>
    <ClInclude Include="$(SolutionDir)\..\include\grpc++\impl\codegen\sync_cxx11.h">
      <Filter>include\grpc++\impl\codegen</Filter>
    </ClInclude>
    <ClInclude Include="$(SolutionDir)\..\include\grpc++\impl\codegen\sync_no_cxx11.h">
      <Filter>include\grpc++\impl\codegen</Filter>
    </ClInclude>
    <ClInclude Include="$(SolutionDir)\..\include\grpc++\impl\codegen\sync_stream.h">
      <Filter>include\grpc++\impl\codegen</Filter>
    </ClInclude>
    <ClInclude Include="$(SolutionDir)\..\include\grpc++\impl\codegen\time.h">
      <Filter>include\grpc++\impl\codegen</Filter>
    </ClInclude>
<<<<<<< HEAD
    <ClInclude Include="$(SolutionDir)\..\include\grpc\impl\codegen\byte_buffer_reader.h">
      <Filter>include\grpc\impl\codegen</Filter>
=======
  </ItemGroup>
  <ItemGroup>
    <ClInclude Include="$(SolutionDir)\..\src\cpp\client\create_channel_internal.h">
      <Filter>src\cpp\client</Filter>
    </ClInclude>
    <ClInclude Include="$(SolutionDir)\..\src\cpp\common\channel_filter.h">
      <Filter>src\cpp\common</Filter>
>>>>>>> 8e2c98ad
    </ClInclude>
    <ClInclude Include="$(SolutionDir)\..\src\cpp\server\dynamic_thread_pool.h">
      <Filter>src\cpp\server</Filter>
    </ClInclude>
    <ClInclude Include="$(SolutionDir)\..\src\cpp\server\thread_pool_interface.h">
      <Filter>src\cpp\server</Filter>
    </ClInclude>
    <ClInclude Include="$(SolutionDir)\..\src\core\lib\channel\channel_args.h">
      <Filter>src\core\lib\channel</Filter>
    </ClInclude>
    <ClInclude Include="$(SolutionDir)\..\src\core\lib\channel\channel_stack.h">
      <Filter>src\core\lib\channel</Filter>
    </ClInclude>
    <ClInclude Include="$(SolutionDir)\..\src\core\lib\channel\channel_stack_builder.h">
      <Filter>src\core\lib\channel</Filter>
    </ClInclude>
<<<<<<< HEAD
    <ClInclude Include="$(SolutionDir)\..\include\grpc\impl\codegen\atm.h">
      <Filter>include\grpc\impl\codegen</Filter>
=======
    <ClInclude Include="$(SolutionDir)\..\src\core\lib\channel\compress_filter.h">
      <Filter>src\core\lib\channel</Filter>
    </ClInclude>
    <ClInclude Include="$(SolutionDir)\..\src\core\lib\channel\connected_channel.h">
      <Filter>src\core\lib\channel</Filter>
>>>>>>> 8e2c98ad
    </ClInclude>
    <ClInclude Include="$(SolutionDir)\..\src\core\lib\channel\context.h">
      <Filter>src\core\lib\channel</Filter>
    </ClInclude>
    <ClInclude Include="$(SolutionDir)\..\src\core\lib\channel\handshaker.h">
      <Filter>src\core\lib\channel</Filter>
    </ClInclude>
    <ClInclude Include="$(SolutionDir)\..\src\core\lib\channel\http_client_filter.h">
      <Filter>src\core\lib\channel</Filter>
    </ClInclude>
<<<<<<< HEAD
    <ClInclude Include="$(SolutionDir)\..\include\grpc\impl\codegen\gpr_types.h">
      <Filter>include\grpc\impl\codegen</Filter>
=======
    <ClInclude Include="$(SolutionDir)\..\src\core\lib\channel\http_server_filter.h">
      <Filter>src\core\lib\channel</Filter>
>>>>>>> 8e2c98ad
    </ClInclude>
    <ClInclude Include="$(SolutionDir)\..\src\core\lib\compression\algorithm_metadata.h">
      <Filter>src\core\lib\compression</Filter>
    </ClInclude>
    <ClInclude Include="$(SolutionDir)\..\src\core\lib\compression\message_compress.h">
      <Filter>src\core\lib\compression</Filter>
    </ClInclude>
<<<<<<< HEAD
    <ClInclude Include="$(SolutionDir)\..\include\grpc\impl\codegen\sync.h">
      <Filter>include\grpc\impl\codegen</Filter>
=======
    <ClInclude Include="$(SolutionDir)\..\src\core\lib\debug\trace.h">
      <Filter>src\core\lib\debug</Filter>
    </ClInclude>
    <ClInclude Include="$(SolutionDir)\..\src\core\lib\http\format_request.h">
      <Filter>src\core\lib\http</Filter>
>>>>>>> 8e2c98ad
    </ClInclude>
    <ClInclude Include="$(SolutionDir)\..\src\core\lib\http\httpcli.h">
      <Filter>src\core\lib\http</Filter>
    </ClInclude>
    <ClInclude Include="$(SolutionDir)\..\src\core\lib\http\parser.h">
      <Filter>src\core\lib\http</Filter>
    </ClInclude>
    <ClInclude Include="$(SolutionDir)\..\src\core\lib\iomgr\closure.h">
      <Filter>src\core\lib\iomgr</Filter>
    </ClInclude>
<<<<<<< HEAD
  </ItemGroup>
  <ItemGroup>
    <ClInclude Include="$(SolutionDir)\..\src\cpp\client\create_channel_internal.h">
      <Filter>src\cpp\client</Filter>
=======
    <ClInclude Include="$(SolutionDir)\..\src\core\lib\iomgr\endpoint.h">
      <Filter>src\core\lib\iomgr</Filter>
    </ClInclude>
    <ClInclude Include="$(SolutionDir)\..\src\core\lib\iomgr\endpoint_pair.h">
      <Filter>src\core\lib\iomgr</Filter>
>>>>>>> 8e2c98ad
    </ClInclude>
    <ClInclude Include="$(SolutionDir)\..\src\core\lib\iomgr\error.h">
      <Filter>src\core\lib\iomgr</Filter>
    </ClInclude>
    <ClInclude Include="$(SolutionDir)\..\src\core\lib\iomgr\ev_epoll_linux.h">
      <Filter>src\core\lib\iomgr</Filter>
    </ClInclude>
    <ClInclude Include="$(SolutionDir)\..\src\core\lib\iomgr\ev_poll_and_epoll_posix.h">
      <Filter>src\core\lib\iomgr</Filter>
    </ClInclude>
    <ClInclude Include="$(SolutionDir)\..\src\core\lib\iomgr\ev_poll_posix.h">
      <Filter>src\core\lib\iomgr</Filter>
    </ClInclude>
    <ClInclude Include="$(SolutionDir)\..\src\core\lib\iomgr\ev_posix.h">
      <Filter>src\core\lib\iomgr</Filter>
    </ClInclude>
    <ClInclude Include="$(SolutionDir)\..\src\core\lib\iomgr\exec_ctx.h">
      <Filter>src\core\lib\iomgr</Filter>
    </ClInclude>
    <ClInclude Include="$(SolutionDir)\..\src\core\lib\iomgr\executor.h">
      <Filter>src\core\lib\iomgr</Filter>
    </ClInclude>
    <ClInclude Include="$(SolutionDir)\..\src\core\lib\iomgr\iocp_windows.h">
      <Filter>src\core\lib\iomgr</Filter>
    </ClInclude>
    <ClInclude Include="$(SolutionDir)\..\src\core\lib\iomgr\iomgr.h">
      <Filter>src\core\lib\iomgr</Filter>
    </ClInclude>
    <ClInclude Include="$(SolutionDir)\..\src\core\lib\iomgr\iomgr_internal.h">
      <Filter>src\core\lib\iomgr</Filter>
    </ClInclude>
    <ClInclude Include="$(SolutionDir)\..\src\core\lib\iomgr\iomgr_posix.h">
      <Filter>src\core\lib\iomgr</Filter>
    </ClInclude>
    <ClInclude Include="$(SolutionDir)\..\src\core\lib\iomgr\load_file.h">
      <Filter>src\core\lib\iomgr</Filter>
    </ClInclude>
    <ClInclude Include="$(SolutionDir)\..\src\core\lib\iomgr\network_status_tracker.h">
      <Filter>src\core\lib\iomgr</Filter>
    </ClInclude>
    <ClInclude Include="$(SolutionDir)\..\src\core\lib\iomgr\polling_entity.h">
      <Filter>src\core\lib\iomgr</Filter>
    </ClInclude>
    <ClInclude Include="$(SolutionDir)\..\src\core\lib\iomgr\pollset.h">
      <Filter>src\core\lib\iomgr</Filter>
    </ClInclude>
    <ClInclude Include="$(SolutionDir)\..\src\core\lib\iomgr\pollset_set.h">
      <Filter>src\core\lib\iomgr</Filter>
    </ClInclude>
    <ClInclude Include="$(SolutionDir)\..\src\core\lib\iomgr\pollset_set_windows.h">
      <Filter>src\core\lib\iomgr</Filter>
    </ClInclude>
    <ClInclude Include="$(SolutionDir)\..\src\core\lib\iomgr\pollset_windows.h">
      <Filter>src\core\lib\iomgr</Filter>
    </ClInclude>
    <ClInclude Include="$(SolutionDir)\..\src\core\lib\iomgr\resolve_address.h">
      <Filter>src\core\lib\iomgr</Filter>
    </ClInclude>
    <ClInclude Include="$(SolutionDir)\..\src\core\lib\iomgr\sockaddr.h">
      <Filter>src\core\lib\iomgr</Filter>
    </ClInclude>
    <ClInclude Include="$(SolutionDir)\..\src\core\lib\iomgr\sockaddr_posix.h">
      <Filter>src\core\lib\iomgr</Filter>
    </ClInclude>
    <ClInclude Include="$(SolutionDir)\..\src\core\lib\iomgr\sockaddr_utils.h">
      <Filter>src\core\lib\iomgr</Filter>
    </ClInclude>
    <ClInclude Include="$(SolutionDir)\..\src\core\lib\iomgr\sockaddr_windows.h">
      <Filter>src\core\lib\iomgr</Filter>
    </ClInclude>
    <ClInclude Include="$(SolutionDir)\..\src\core\lib\iomgr\socket_utils_posix.h">
      <Filter>src\core\lib\iomgr</Filter>
    </ClInclude>
    <ClInclude Include="$(SolutionDir)\..\src\core\lib\iomgr\socket_windows.h">
      <Filter>src\core\lib\iomgr</Filter>
    </ClInclude>
    <ClInclude Include="$(SolutionDir)\..\src\core\lib\iomgr\tcp_client.h">
      <Filter>src\core\lib\iomgr</Filter>
    </ClInclude>
    <ClInclude Include="$(SolutionDir)\..\src\core\lib\iomgr\tcp_posix.h">
      <Filter>src\core\lib\iomgr</Filter>
    </ClInclude>
    <ClInclude Include="$(SolutionDir)\..\src\core\lib\iomgr\tcp_server.h">
      <Filter>src\core\lib\iomgr</Filter>
    </ClInclude>
    <ClInclude Include="$(SolutionDir)\..\src\core\lib\iomgr\tcp_windows.h">
      <Filter>src\core\lib\iomgr</Filter>
    </ClInclude>
    <ClInclude Include="$(SolutionDir)\..\src\core\lib\iomgr\time_averaged_stats.h">
      <Filter>src\core\lib\iomgr</Filter>
    </ClInclude>
    <ClInclude Include="$(SolutionDir)\..\src\core\lib\iomgr\timer.h">
      <Filter>src\core\lib\iomgr</Filter>
    </ClInclude>
    <ClInclude Include="$(SolutionDir)\..\src\core\lib\iomgr\timer_heap.h">
      <Filter>src\core\lib\iomgr</Filter>
    </ClInclude>
    <ClInclude Include="$(SolutionDir)\..\src\core\lib\iomgr\udp_server.h">
      <Filter>src\core\lib\iomgr</Filter>
    </ClInclude>
    <ClInclude Include="$(SolutionDir)\..\src\core\lib\iomgr\unix_sockets_posix.h">
      <Filter>src\core\lib\iomgr</Filter>
    </ClInclude>
    <ClInclude Include="$(SolutionDir)\..\src\core\lib\iomgr\wakeup_fd_pipe.h">
      <Filter>src\core\lib\iomgr</Filter>
    </ClInclude>
    <ClInclude Include="$(SolutionDir)\..\src\core\lib\iomgr\wakeup_fd_posix.h">
      <Filter>src\core\lib\iomgr</Filter>
    </ClInclude>
    <ClInclude Include="$(SolutionDir)\..\src\core\lib\iomgr\workqueue.h">
      <Filter>src\core\lib\iomgr</Filter>
    </ClInclude>
    <ClInclude Include="$(SolutionDir)\..\src\core\lib\iomgr\workqueue_posix.h">
      <Filter>src\core\lib\iomgr</Filter>
    </ClInclude>
    <ClInclude Include="$(SolutionDir)\..\src\core\lib\iomgr\workqueue_windows.h">
      <Filter>src\core\lib\iomgr</Filter>
    </ClInclude>
    <ClInclude Include="$(SolutionDir)\..\src\core\lib\json\json.h">
      <Filter>src\core\lib\json</Filter>
    </ClInclude>
    <ClInclude Include="$(SolutionDir)\..\src\core\lib\json\json_common.h">
      <Filter>src\core\lib\json</Filter>
    </ClInclude>
    <ClInclude Include="$(SolutionDir)\..\src\core\lib\json\json_reader.h">
      <Filter>src\core\lib\json</Filter>
    </ClInclude>
    <ClInclude Include="$(SolutionDir)\..\src\core\lib\json\json_writer.h">
      <Filter>src\core\lib\json</Filter>
    </ClInclude>
    <ClInclude Include="$(SolutionDir)\..\src\core\lib\surface\api_trace.h">
      <Filter>src\core\lib\surface</Filter>
    </ClInclude>
    <ClInclude Include="$(SolutionDir)\..\src\core\lib\surface\call.h">
      <Filter>src\core\lib\surface</Filter>
    </ClInclude>
    <ClInclude Include="$(SolutionDir)\..\src\core\lib\surface\call_test_only.h">
      <Filter>src\core\lib\surface</Filter>
    </ClInclude>
    <ClInclude Include="$(SolutionDir)\..\src\core\lib\surface\channel.h">
      <Filter>src\core\lib\surface</Filter>
    </ClInclude>
    <ClInclude Include="$(SolutionDir)\..\src\core\lib\surface\channel_init.h">
      <Filter>src\core\lib\surface</Filter>
    </ClInclude>
    <ClInclude Include="$(SolutionDir)\..\src\core\lib\surface\channel_stack_type.h">
      <Filter>src\core\lib\surface</Filter>
    </ClInclude>
    <ClInclude Include="$(SolutionDir)\..\src\core\lib\surface\completion_queue.h">
      <Filter>src\core\lib\surface</Filter>
    </ClInclude>
    <ClInclude Include="$(SolutionDir)\..\src\core\lib\surface\event_string.h">
      <Filter>src\core\lib\surface</Filter>
    </ClInclude>
    <ClInclude Include="$(SolutionDir)\..\src\core\lib\surface\init.h">
      <Filter>src\core\lib\surface</Filter>
    </ClInclude>
    <ClInclude Include="$(SolutionDir)\..\src\core\lib\surface\lame_client.h">
      <Filter>src\core\lib\surface</Filter>
    </ClInclude>
    <ClInclude Include="$(SolutionDir)\..\src\core\lib\surface\server.h">
      <Filter>src\core\lib\surface</Filter>
    </ClInclude>
    <ClInclude Include="$(SolutionDir)\..\src\core\lib\transport\byte_stream.h">
      <Filter>src\core\lib\transport</Filter>
    </ClInclude>
    <ClInclude Include="$(SolutionDir)\..\src\core\lib\transport\connectivity_state.h">
      <Filter>src\core\lib\transport</Filter>
    </ClInclude>
    <ClInclude Include="$(SolutionDir)\..\src\core\lib\transport\metadata.h">
      <Filter>src\core\lib\transport</Filter>
    </ClInclude>
    <ClInclude Include="$(SolutionDir)\..\src\core\lib\transport\metadata_batch.h">
      <Filter>src\core\lib\transport</Filter>
    </ClInclude>
    <ClInclude Include="$(SolutionDir)\..\src\core\lib\transport\static_metadata.h">
      <Filter>src\core\lib\transport</Filter>
    </ClInclude>
    <ClInclude Include="$(SolutionDir)\..\src\core\lib\transport\timeout_encoding.h">
      <Filter>src\core\lib\transport</Filter>
    </ClInclude>
    <ClInclude Include="$(SolutionDir)\..\src\core\lib\transport\transport.h">
      <Filter>src\core\lib\transport</Filter>
    </ClInclude>
    <ClInclude Include="$(SolutionDir)\..\src\core\lib\transport\transport_impl.h">
      <Filter>src\core\lib\transport</Filter>
    </ClInclude>
  </ItemGroup>

  <ItemGroup>
    <Filter Include="include">
      <UniqueIdentifier>{5c4eb19f-d511-e8fd-e1d6-c377cdc7d3b1}</UniqueIdentifier>
    </Filter>
    <Filter Include="include\grpc">
      <UniqueIdentifier>{f3dd91a8-058b-becf-9e41-eb42c7bc6e55}</UniqueIdentifier>
    </Filter>
    <Filter Include="include\grpc++">
      <UniqueIdentifier>{eceb50c0-bb49-3812-b6bd-b0af6df81da7}</UniqueIdentifier>
    </Filter>
    <Filter Include="include\grpc++\generic">
      <UniqueIdentifier>{83717d3c-57d9-2bfa-ed9c-2b08f86da12b}</UniqueIdentifier>
    </Filter>
    <Filter Include="include\grpc++\impl">
      <UniqueIdentifier>{dadc0002-f2ac-451b-a9b8-33b8de10b5fc}</UniqueIdentifier>
    </Filter>
    <Filter Include="include\grpc++\impl\codegen">
      <UniqueIdentifier>{ccc364e2-3f28-8bfc-c26e-800dd6f9a9af}</UniqueIdentifier>
    </Filter>
    <Filter Include="include\grpc++\impl\codegen\security">
      <UniqueIdentifier>{87cae06e-f40c-8fb6-73d6-26c7482ed9da}</UniqueIdentifier>
    </Filter>
    <Filter Include="include\grpc++\security">
      <UniqueIdentifier>{64bf60ff-9192-bb59-dcc8-8a0021e1d016}</UniqueIdentifier>
    </Filter>
    <Filter Include="include\grpc++\support">
      <UniqueIdentifier>{0ebf8008-80b9-d6da-e1dc-854bf1ec2195}</UniqueIdentifier>
    </Filter>
    <Filter Include="include\grpc\impl">
      <UniqueIdentifier>{c1049250-64f6-f900-d2e5-1718e148f1f0}</UniqueIdentifier>
    </Filter>
    <Filter Include="include\grpc\impl\codegen">
      <UniqueIdentifier>{adf6b8e3-4a4b-cb35-bb3d-568af97b58d1}</UniqueIdentifier>
    </Filter>
    <Filter Include="src">
      <UniqueIdentifier>{cce6a85d-1111-3834-6825-31e170d93cff}</UniqueIdentifier>
    </Filter>
    <Filter Include="src\core">
      <UniqueIdentifier>{595f2ea0-aafb-87e5-c938-db3ff0b0c69a}</UniqueIdentifier>
    </Filter>
    <Filter Include="src\core\lib">
      <UniqueIdentifier>{cf8fd5d8-ff54-331d-2d20-36d6cae0e14b}</UniqueIdentifier>
    </Filter>
    <Filter Include="src\core\lib\channel">
      <UniqueIdentifier>{7e0225af-000b-4873-1c16-caffffbfd084}</UniqueIdentifier>
    </Filter>
    <Filter Include="src\core\lib\compression">
      <UniqueIdentifier>{0bbdbf56-83ad-bb4b-c4e2-a6d38c342179}</UniqueIdentifier>
    </Filter>
    <Filter Include="src\core\lib\debug">
      <UniqueIdentifier>{3875f7d7-ff11-c91d-0f98-810260cb554b}</UniqueIdentifier>
    </Filter>
    <Filter Include="src\core\lib\http">
      <UniqueIdentifier>{4bd405b9-af65-f0a6-d67a-433f75900668}</UniqueIdentifier>
    </Filter>
    <Filter Include="src\core\lib\iomgr">
      <UniqueIdentifier>{f4b146e4-8fba-83a6-1cc1-1262ebb785e8}</UniqueIdentifier>
    </Filter>
    <Filter Include="src\core\lib\json">
      <UniqueIdentifier>{b83c8e70-e491-f6f9-a08c-85f632bb61d2}</UniqueIdentifier>
    </Filter>
    <Filter Include="src\core\lib\surface">
      <UniqueIdentifier>{1d59dcef-3358-d0ab-fa42-64da74065785}</UniqueIdentifier>
    </Filter>
    <Filter Include="src\core\lib\transport">
      <UniqueIdentifier>{ba865739-5dd9-6731-6772-48c25d45134f}</UniqueIdentifier>
    </Filter>
    <Filter Include="src\cpp">
      <UniqueIdentifier>{1e5fd68c-bd87-e803-42b0-75a7fa19b91d}</UniqueIdentifier>
    </Filter>
    <Filter Include="src\cpp\client">
      <UniqueIdentifier>{ff72923a-6499-8d2a-e0fb-6d574b85d77e}</UniqueIdentifier>
    </Filter>
    <Filter Include="src\cpp\codegen">
      <UniqueIdentifier>{18e9c249-37f0-7f2c-f026-502d48ed8c92}</UniqueIdentifier>
    </Filter>
    <Filter Include="src\cpp\common">
      <UniqueIdentifier>{ed8e4daa-825f-fbe5-2a45-846ad9165d3d}</UniqueIdentifier>
    </Filter>
    <Filter Include="src\cpp\server">
      <UniqueIdentifier>{8a54a279-d14b-4237-0df3-1ffe1ef5a7af}</UniqueIdentifier>
    </Filter>
    <Filter Include="src\cpp\util">
      <UniqueIdentifier>{fb5d9a64-20ca-5119-ed38-04a3cf94923d}</UniqueIdentifier>
    </Filter>
  </ItemGroup>
</Project>
<|MERGE_RESOLUTION|>--- conflicted
+++ resolved
@@ -519,9 +519,6 @@
     <ClInclude Include="$(SolutionDir)\..\include\grpc\status.h">
       <Filter>include\grpc</Filter>
     </ClInclude>
-    <ClInclude Include="$(SolutionDir)\..\include\grpc\impl\codegen\byte_buffer.h">
-      <Filter>include\grpc\impl\codegen</Filter>
-    </ClInclude>
     <ClInclude Include="$(SolutionDir)\..\include\grpc\impl\codegen\byte_buffer_reader.h">
       <Filter>include\grpc\impl\codegen</Filter>
     </ClInclude>
@@ -540,9 +537,6 @@
     <ClInclude Include="$(SolutionDir)\..\include\grpc\impl\codegen\status.h">
       <Filter>include\grpc\impl\codegen</Filter>
     </ClInclude>
-    <ClInclude Include="$(SolutionDir)\..\include\grpc\impl\codegen\alloc.h">
-      <Filter>include\grpc\impl\codegen</Filter>
-    </ClInclude>
     <ClInclude Include="$(SolutionDir)\..\include\grpc\impl\codegen\atm.h">
       <Filter>include\grpc\impl\codegen</Filter>
     </ClInclude>
@@ -555,7 +549,7 @@
     <ClInclude Include="$(SolutionDir)\..\include\grpc\impl\codegen\atm_windows.h">
       <Filter>include\grpc\impl\codegen</Filter>
     </ClInclude>
-    <ClInclude Include="$(SolutionDir)\..\include\grpc\impl\codegen\log.h">
+    <ClInclude Include="$(SolutionDir)\..\include\grpc\impl\codegen\gpr_types.h">
       <Filter>include\grpc\impl\codegen</Filter>
     </ClInclude>
     <ClInclude Include="$(SolutionDir)\..\include\grpc\impl\codegen\port_platform.h">
@@ -564,9 +558,6 @@
     <ClInclude Include="$(SolutionDir)\..\include\grpc\impl\codegen\slice.h">
       <Filter>include\grpc\impl\codegen</Filter>
     </ClInclude>
-    <ClInclude Include="$(SolutionDir)\..\include\grpc\impl\codegen\slice_buffer.h">
-      <Filter>include\grpc\impl\codegen</Filter>
-    </ClInclude>
     <ClInclude Include="$(SolutionDir)\..\include\grpc\impl\codegen\sync.h">
       <Filter>include\grpc\impl\codegen</Filter>
     </ClInclude>
@@ -577,9 +568,6 @@
       <Filter>include\grpc\impl\codegen</Filter>
     </ClInclude>
     <ClInclude Include="$(SolutionDir)\..\include\grpc\impl\codegen\sync_windows.h">
-      <Filter>include\grpc\impl\codegen</Filter>
-    </ClInclude>
-    <ClInclude Include="$(SolutionDir)\..\include\grpc\impl\codegen\time.h">
       <Filter>include\grpc\impl\codegen</Filter>
     </ClInclude>
     <ClInclude Include="$(SolutionDir)\..\include\grpc++\impl\codegen\async_stream.h">
@@ -672,10 +660,6 @@
     <ClInclude Include="$(SolutionDir)\..\include\grpc++\impl\codegen\time.h">
       <Filter>include\grpc++\impl\codegen</Filter>
     </ClInclude>
-<<<<<<< HEAD
-    <ClInclude Include="$(SolutionDir)\..\include\grpc\impl\codegen\byte_buffer_reader.h">
-      <Filter>include\grpc\impl\codegen</Filter>
-=======
   </ItemGroup>
   <ItemGroup>
     <ClInclude Include="$(SolutionDir)\..\src\cpp\client\create_channel_internal.h">
@@ -683,7 +667,6 @@
     </ClInclude>
     <ClInclude Include="$(SolutionDir)\..\src\cpp\common\channel_filter.h">
       <Filter>src\cpp\common</Filter>
->>>>>>> 8e2c98ad
     </ClInclude>
     <ClInclude Include="$(SolutionDir)\..\src\cpp\server\dynamic_thread_pool.h">
       <Filter>src\cpp\server</Filter>
@@ -700,16 +683,11 @@
     <ClInclude Include="$(SolutionDir)\..\src\core\lib\channel\channel_stack_builder.h">
       <Filter>src\core\lib\channel</Filter>
     </ClInclude>
-<<<<<<< HEAD
-    <ClInclude Include="$(SolutionDir)\..\include\grpc\impl\codegen\atm.h">
-      <Filter>include\grpc\impl\codegen</Filter>
-=======
     <ClInclude Include="$(SolutionDir)\..\src\core\lib\channel\compress_filter.h">
       <Filter>src\core\lib\channel</Filter>
     </ClInclude>
     <ClInclude Include="$(SolutionDir)\..\src\core\lib\channel\connected_channel.h">
       <Filter>src\core\lib\channel</Filter>
->>>>>>> 8e2c98ad
     </ClInclude>
     <ClInclude Include="$(SolutionDir)\..\src\core\lib\channel\context.h">
       <Filter>src\core\lib\channel</Filter>
@@ -720,13 +698,8 @@
     <ClInclude Include="$(SolutionDir)\..\src\core\lib\channel\http_client_filter.h">
       <Filter>src\core\lib\channel</Filter>
     </ClInclude>
-<<<<<<< HEAD
-    <ClInclude Include="$(SolutionDir)\..\include\grpc\impl\codegen\gpr_types.h">
-      <Filter>include\grpc\impl\codegen</Filter>
-=======
     <ClInclude Include="$(SolutionDir)\..\src\core\lib\channel\http_server_filter.h">
       <Filter>src\core\lib\channel</Filter>
->>>>>>> 8e2c98ad
     </ClInclude>
     <ClInclude Include="$(SolutionDir)\..\src\core\lib\compression\algorithm_metadata.h">
       <Filter>src\core\lib\compression</Filter>
@@ -734,16 +707,11 @@
     <ClInclude Include="$(SolutionDir)\..\src\core\lib\compression\message_compress.h">
       <Filter>src\core\lib\compression</Filter>
     </ClInclude>
-<<<<<<< HEAD
-    <ClInclude Include="$(SolutionDir)\..\include\grpc\impl\codegen\sync.h">
-      <Filter>include\grpc\impl\codegen</Filter>
-=======
     <ClInclude Include="$(SolutionDir)\..\src\core\lib\debug\trace.h">
       <Filter>src\core\lib\debug</Filter>
     </ClInclude>
     <ClInclude Include="$(SolutionDir)\..\src\core\lib\http\format_request.h">
       <Filter>src\core\lib\http</Filter>
->>>>>>> 8e2c98ad
     </ClInclude>
     <ClInclude Include="$(SolutionDir)\..\src\core\lib\http\httpcli.h">
       <Filter>src\core\lib\http</Filter>
@@ -754,18 +722,11 @@
     <ClInclude Include="$(SolutionDir)\..\src\core\lib\iomgr\closure.h">
       <Filter>src\core\lib\iomgr</Filter>
     </ClInclude>
-<<<<<<< HEAD
-  </ItemGroup>
-  <ItemGroup>
-    <ClInclude Include="$(SolutionDir)\..\src\cpp\client\create_channel_internal.h">
-      <Filter>src\cpp\client</Filter>
-=======
     <ClInclude Include="$(SolutionDir)\..\src\core\lib\iomgr\endpoint.h">
       <Filter>src\core\lib\iomgr</Filter>
     </ClInclude>
     <ClInclude Include="$(SolutionDir)\..\src\core\lib\iomgr\endpoint_pair.h">
       <Filter>src\core\lib\iomgr</Filter>
->>>>>>> 8e2c98ad
     </ClInclude>
     <ClInclude Include="$(SolutionDir)\..\src\core\lib\iomgr\error.h">
       <Filter>src\core\lib\iomgr</Filter>
