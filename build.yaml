--- conflicted
+++ resolved
@@ -247,258 +247,6 @@
   - include/grpc/grpc.h
   - include/grpc/status.h
   headers:
-<<<<<<< HEAD
-  - src/core/census/grpc_filter.h
-  - src/core/census/grpc_plugin.h
-  - src/core/channel/channel_args.h
-  - src/core/channel/channel_stack.h
-  - src/core/channel/channel_stack_builder.h
-  - src/core/channel/client_channel.h
-  - src/core/channel/client_uchannel.h
-  - src/core/channel/compress_filter.h
-  - src/core/channel/connected_channel.h
-  - src/core/channel/context.h
-  - src/core/channel/http_client_filter.h
-  - src/core/channel/http_server_filter.h
-  - src/core/channel/subchannel_call_holder.h
-  - src/core/client_config/client_config.h
-  - src/core/client_config/connector.h
-  - src/core/client_config/initial_connect_string.h
-  - src/core/client_config/lb_policies/load_balancer_api.h
-  - src/core/client_config/lb_policies/pick_first.h
-  - src/core/client_config/lb_policies/round_robin.h
-  - src/core/client_config/lb_policy.h
-  - src/core/client_config/lb_policy_factory.h
-  - src/core/client_config/lb_policy_registry.h
-  - src/core/client_config/resolver.h
-  - src/core/client_config/resolver_factory.h
-  - src/core/client_config/resolver_registry.h
-  - src/core/client_config/resolvers/dns_resolver.h
-  - src/core/client_config/resolvers/sockaddr_resolver.h
-  - src/core/client_config/subchannel.h
-  - src/core/client_config/subchannel_factory.h
-  - src/core/client_config/subchannel_index.h
-  - src/core/client_config/uri_parser.h
-  - src/core/compression/algorithm_metadata.h
-  - src/core/compression/message_compress.h
-  - src/core/debug/trace.h
-  - src/core/httpcli/format_request.h
-  - src/core/httpcli/httpcli.h
-  - src/core/httpcli/parser.h
-  - src/core/iomgr/closure.h
-  - src/core/iomgr/endpoint.h
-  - src/core/iomgr/endpoint_pair.h
-  - src/core/iomgr/ev_poll_and_epoll_posix.h
-  - src/core/iomgr/ev_posix.h
-  - src/core/iomgr/exec_ctx.h
-  - src/core/iomgr/executor.h
-  - src/core/iomgr/iocp_windows.h
-  - src/core/iomgr/iomgr.h
-  - src/core/iomgr/iomgr_internal.h
-  - src/core/iomgr/iomgr_posix.h
-  - src/core/iomgr/pollset.h
-  - src/core/iomgr/pollset_set.h
-  - src/core/iomgr/pollset_set_windows.h
-  - src/core/iomgr/pollset_windows.h
-  - src/core/iomgr/resolve_address.h
-  - src/core/iomgr/sockaddr.h
-  - src/core/iomgr/sockaddr_posix.h
-  - src/core/iomgr/sockaddr_utils.h
-  - src/core/iomgr/sockaddr_win32.h
-  - src/core/iomgr/socket_utils_posix.h
-  - src/core/iomgr/socket_windows.h
-  - src/core/iomgr/tcp_client.h
-  - src/core/iomgr/tcp_posix.h
-  - src/core/iomgr/tcp_server.h
-  - src/core/iomgr/tcp_windows.h
-  - src/core/iomgr/time_averaged_stats.h
-  - src/core/iomgr/timer.h
-  - src/core/iomgr/timer_heap.h
-  - src/core/iomgr/udp_server.h
-  - src/core/iomgr/wakeup_fd_pipe.h
-  - src/core/iomgr/wakeup_fd_posix.h
-  - src/core/iomgr/workqueue.h
-  - src/core/iomgr/workqueue_posix.h
-  - src/core/iomgr/workqueue_windows.h
-  - src/core/json/json.h
-  - src/core/json/json_common.h
-  - src/core/json/json_reader.h
-  - src/core/json/json_writer.h
-  - src/core/proto/grpc/lb/v0/load_balancer.pb.h
-  - src/core/statistics/census_interface.h
-  - src/core/statistics/census_rpc_stats.h
-  - src/core/surface/api_trace.h
-  - src/core/surface/call.h
-  - src/core/surface/call_test_only.h
-  - src/core/surface/channel.h
-  - src/core/surface/channel_init.h
-  - src/core/surface/channel_stack_type.h
-  - src/core/surface/completion_queue.h
-  - src/core/surface/event_string.h
-  - src/core/surface/init.h
-  - src/core/surface/lame_client.h
-  - src/core/surface/server.h
-  - src/core/surface/surface_trace.h
-  - src/core/transport/byte_stream.h
-  - src/core/transport/chttp2/alpn.h
-  - src/core/transport/chttp2/bin_encoder.h
-  - src/core/transport/chttp2/frame.h
-  - src/core/transport/chttp2/frame_data.h
-  - src/core/transport/chttp2/frame_goaway.h
-  - src/core/transport/chttp2/frame_ping.h
-  - src/core/transport/chttp2/frame_rst_stream.h
-  - src/core/transport/chttp2/frame_settings.h
-  - src/core/transport/chttp2/frame_window_update.h
-  - src/core/transport/chttp2/hpack_encoder.h
-  - src/core/transport/chttp2/hpack_parser.h
-  - src/core/transport/chttp2/hpack_table.h
-  - src/core/transport/chttp2/http2_errors.h
-  - src/core/transport/chttp2/huffsyms.h
-  - src/core/transport/chttp2/incoming_metadata.h
-  - src/core/transport/chttp2/internal.h
-  - src/core/transport/chttp2/status_conversion.h
-  - src/core/transport/chttp2/stream_map.h
-  - src/core/transport/chttp2/timeout_encoding.h
-  - src/core/transport/chttp2/varint.h
-  - src/core/transport/chttp2_transport.h
-  - src/core/transport/connectivity_state.h
-  - src/core/transport/metadata.h
-  - src/core/transport/metadata_batch.h
-  - src/core/transport/static_metadata.h
-  - src/core/transport/transport.h
-  - src/core/transport/transport_impl.h
-  src:
-  - src/core/census/grpc_context.c
-  - src/core/census/grpc_filter.c
-  - src/core/census/grpc_plugin.c
-  - src/core/channel/channel_args.c
-  - src/core/channel/channel_stack.c
-  - src/core/channel/channel_stack_builder.c
-  - src/core/channel/client_channel.c
-  - src/core/channel/client_uchannel.c
-  - src/core/channel/compress_filter.c
-  - src/core/channel/connected_channel.c
-  - src/core/channel/http_client_filter.c
-  - src/core/channel/http_server_filter.c
-  - src/core/channel/subchannel_call_holder.c
-  - src/core/client_config/client_config.c
-  - src/core/client_config/connector.c
-  - src/core/client_config/default_initial_connect_string.c
-  - src/core/client_config/initial_connect_string.c
-  - src/core/client_config/lb_policies/load_balancer_api.c
-  - src/core/client_config/lb_policies/pick_first.c
-  - src/core/client_config/lb_policies/round_robin.c
-  - src/core/client_config/lb_policy.c
-  - src/core/client_config/lb_policy_factory.c
-  - src/core/client_config/lb_policy_registry.c
-  - src/core/client_config/resolver.c
-  - src/core/client_config/resolver_factory.c
-  - src/core/client_config/resolver_registry.c
-  - src/core/client_config/resolvers/dns_resolver.c
-  - src/core/client_config/resolvers/sockaddr_resolver.c
-  - src/core/client_config/subchannel.c
-  - src/core/client_config/subchannel_factory.c
-  - src/core/client_config/subchannel_index.c
-  - src/core/client_config/uri_parser.c
-  - src/core/compression/compression_algorithm.c
-  - src/core/compression/message_compress.c
-  - src/core/debug/trace.c
-  - src/core/httpcli/format_request.c
-  - src/core/httpcli/httpcli.c
-  - src/core/httpcli/parser.c
-  - src/core/iomgr/closure.c
-  - src/core/iomgr/endpoint.c
-  - src/core/iomgr/endpoint_pair_posix.c
-  - src/core/iomgr/endpoint_pair_windows.c
-  - src/core/iomgr/ev_poll_and_epoll_posix.c
-  - src/core/iomgr/ev_posix.c
-  - src/core/iomgr/exec_ctx.c
-  - src/core/iomgr/executor.c
-  - src/core/iomgr/iocp_windows.c
-  - src/core/iomgr/iomgr.c
-  - src/core/iomgr/iomgr_posix.c
-  - src/core/iomgr/iomgr_windows.c
-  - src/core/iomgr/pollset_set_windows.c
-  - src/core/iomgr/pollset_windows.c
-  - src/core/iomgr/resolve_address_posix.c
-  - src/core/iomgr/resolve_address_windows.c
-  - src/core/iomgr/sockaddr_utils.c
-  - src/core/iomgr/socket_utils_common_posix.c
-  - src/core/iomgr/socket_utils_linux.c
-  - src/core/iomgr/socket_utils_posix.c
-  - src/core/iomgr/socket_windows.c
-  - src/core/iomgr/tcp_client_posix.c
-  - src/core/iomgr/tcp_client_windows.c
-  - src/core/iomgr/tcp_posix.c
-  - src/core/iomgr/tcp_server_posix.c
-  - src/core/iomgr/tcp_server_windows.c
-  - src/core/iomgr/tcp_windows.c
-  - src/core/iomgr/time_averaged_stats.c
-  - src/core/iomgr/timer.c
-  - src/core/iomgr/timer_heap.c
-  - src/core/iomgr/udp_server.c
-  - src/core/iomgr/wakeup_fd_eventfd.c
-  - src/core/iomgr/wakeup_fd_nospecial.c
-  - src/core/iomgr/wakeup_fd_pipe.c
-  - src/core/iomgr/wakeup_fd_posix.c
-  - src/core/iomgr/workqueue_posix.c
-  - src/core/iomgr/workqueue_windows.c
-  - src/core/json/json.c
-  - src/core/json/json_reader.c
-  - src/core/json/json_string.c
-  - src/core/json/json_writer.c
-  - src/core/proto/grpc/lb/v0/load_balancer.pb.c
-  - src/core/surface/alarm.c
-  - src/core/surface/api_trace.c
-  - src/core/surface/byte_buffer.c
-  - src/core/surface/byte_buffer_reader.c
-  - src/core/surface/call.c
-  - src/core/surface/call_details.c
-  - src/core/surface/call_log_batch.c
-  - src/core/surface/channel.c
-  - src/core/surface/channel_connectivity.c
-  - src/core/surface/channel_create.c
-  - src/core/surface/channel_init.c
-  - src/core/surface/channel_ping.c
-  - src/core/surface/channel_stack_type.c
-  - src/core/surface/completion_queue.c
-  - src/core/surface/event_string.c
-  - src/core/surface/init.c
-  - src/core/surface/lame_client.c
-  - src/core/surface/metadata_array.c
-  - src/core/surface/server.c
-  - src/core/surface/server_chttp2.c
-  - src/core/surface/validate_metadata.c
-  - src/core/surface/version.c
-  - src/core/transport/byte_stream.c
-  - src/core/transport/chttp2/alpn.c
-  - src/core/transport/chttp2/bin_encoder.c
-  - src/core/transport/chttp2/frame_data.c
-  - src/core/transport/chttp2/frame_goaway.c
-  - src/core/transport/chttp2/frame_ping.c
-  - src/core/transport/chttp2/frame_rst_stream.c
-  - src/core/transport/chttp2/frame_settings.c
-  - src/core/transport/chttp2/frame_window_update.c
-  - src/core/transport/chttp2/hpack_encoder.c
-  - src/core/transport/chttp2/hpack_parser.c
-  - src/core/transport/chttp2/hpack_table.c
-  - src/core/transport/chttp2/huffsyms.c
-  - src/core/transport/chttp2/incoming_metadata.c
-  - src/core/transport/chttp2/parsing.c
-  - src/core/transport/chttp2/status_conversion.c
-  - src/core/transport/chttp2/stream_lists.c
-  - src/core/transport/chttp2/stream_map.c
-  - src/core/transport/chttp2/timeout_encoding.c
-  - src/core/transport/chttp2/varint.c
-  - src/core/transport/chttp2/writing.c
-  - src/core/transport/chttp2_transport.c
-  - src/core/transport/connectivity_state.c
-  - src/core/transport/metadata.c
-  - src/core/transport/metadata_batch.c
-  - src/core/transport/static_metadata.c
-  - src/core/transport/transport.c
-  - src/core/transport/transport_op_string.c
-=======
   - src/core/lib/census/grpc_filter.h
   - src/core/lib/census/grpc_plugin.h
   - src/core/lib/channel/channel_args.h
@@ -538,9 +286,10 @@
   - src/core/lib/iomgr/closure.h
   - src/core/lib/iomgr/endpoint.h
   - src/core/lib/iomgr/endpoint_pair.h
+  - src/core/lib/iomgr/ev_poll_and_epoll_posix.h
+  - src/core/lib/iomgr/ev_posix.h
   - src/core/lib/iomgr/exec_ctx.h
   - src/core/lib/iomgr/executor.h
-  - src/core/lib/iomgr/fd_posix.h
   - src/core/lib/iomgr/iocp_windows.h
   - src/core/lib/iomgr/iomgr.h
   - src/core/lib/iomgr/iomgr_internal.h
@@ -661,17 +410,14 @@
   - src/core/lib/iomgr/endpoint.c
   - src/core/lib/iomgr/endpoint_pair_posix.c
   - src/core/lib/iomgr/endpoint_pair_windows.c
+  - src/core/lib/iomgr/ev_poll_and_epoll_posix.c
+  - src/core/lib/iomgr/ev_posix.c
   - src/core/lib/iomgr/exec_ctx.c
   - src/core/lib/iomgr/executor.c
-  - src/core/lib/iomgr/fd_posix.c
   - src/core/lib/iomgr/iocp_windows.c
   - src/core/lib/iomgr/iomgr.c
   - src/core/lib/iomgr/iomgr_posix.c
   - src/core/lib/iomgr/iomgr_windows.c
-  - src/core/lib/iomgr/pollset_multipoller_with_epoll.c
-  - src/core/lib/iomgr/pollset_multipoller_with_poll_posix.c
-  - src/core/lib/iomgr/pollset_posix.c
-  - src/core/lib/iomgr/pollset_set_posix.c
   - src/core/lib/iomgr/pollset_set_windows.c
   - src/core/lib/iomgr/pollset_windows.c
   - src/core/lib/iomgr/resolve_address_posix.c
@@ -754,7 +500,6 @@
   - src/core/lib/transport/static_metadata.c
   - src/core/lib/transport/transport.c
   - src/core/lib/transport/transport_op_string.c
->>>>>>> e5cc05b5
 - name: grpc_codegen
   public_headers:
   - include/grpc/impl/codegen/byte_buffer.h
