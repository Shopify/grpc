--- conflicted
+++ resolved
@@ -61,10 +61,6 @@
 
   ServerConfig server_config;
   server_config.set_server_type(ASYNC_GENERIC_SERVER);
-<<<<<<< HEAD
-  server_config.set_host("localhost");
-=======
->>>>>>> 86d8f5ca
   server_config.set_async_server_threads(1);
 
   const auto result =
