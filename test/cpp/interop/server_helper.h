/*
 *
 * Copyright 2015, Google Inc.
 * All rights reserved.
 *
 * Redistribution and use in source and binary forms, with or without
 * modification, are permitted provided that the following conditions are
 * met:
 *
 *     * Redistributions of source code must retain the above copyright
 * notice, this list of conditions and the following disclaimer.
 *     * Redistributions in binary form must reproduce the above
 * copyright notice, this list of conditions and the following disclaimer
 * in the documentation and/or other materials provided with the
 * distribution.
 *     * Neither the name of Google Inc. nor the names of its
 * contributors may be used to endorse or promote products derived from
 * this software without specific prior written permission.
 *
 * THIS SOFTWARE IS PROVIDED BY THE COPYRIGHT HOLDERS AND CONTRIBUTORS
 * "AS IS" AND ANY EXPRESS OR IMPLIED WARRANTIES, INCLUDING, BUT NOT
 * LIMITED TO, THE IMPLIED WARRANTIES OF MERCHANTABILITY AND FITNESS FOR
 * A PARTICULAR PURPOSE ARE DISCLAIMED. IN NO EVENT SHALL THE COPYRIGHT
 * OWNER OR CONTRIBUTORS BE LIABLE FOR ANY DIRECT, INDIRECT, INCIDENTAL,
 * SPECIAL, EXEMPLARY, OR CONSEQUENTIAL DAMAGES (INCLUDING, BUT NOT
 * LIMITED TO, PROCUREMENT OF SUBSTITUTE GOODS OR SERVICES; LOSS OF USE,
 * DATA, OR PROFITS; OR BUSINESS INTERRUPTION) HOWEVER CAUSED AND ON ANY
 * THEORY OF LIABILITY, WHETHER IN CONTRACT, STRICT LIABILITY, OR TORT
 * (INCLUDING NEGLIGENCE OR OTHERWISE) ARISING IN ANY WAY OUT OF THE USE
 * OF THIS SOFTWARE, EVEN IF ADVISED OF THE POSSIBILITY OF SUCH DAMAGE.
 *
 */

#ifndef GRPC_TEST_CPP_INTEROP_SERVER_HELPER_H
#define GRPC_TEST_CPP_INTEROP_SERVER_HELPER_H

#include <memory>

#include <grpc/compression.h>
#include <grpc++/server_context.h>
#include <grpc++/server_credentials.h>

namespace grpc {
namespace testing {

std::shared_ptr<ServerCredentials> CreateInteropServerCredentials();

class InteropContextInspector {
 public:
  InteropContextInspector(const ::grpc::ServerContext& context);

<<<<<<< HEAD
  // Inspector methods, able to peek inside ServerContext go here.
  grpc_compression_algorithm GetCallCompressionAlgorithm() const;
=======
  // Inspector methods, able to peek inside ServerContext, follow.
  std::shared_ptr<const AuthContext> GetAuthContext() const;
  bool IsCancelled() const;
>>>>>>> 40d808ff

 private:
  const ::grpc::ServerContext& context_;
};

}  // namespace testing
}  // namespace grpc

#endif  // GRPC_TEST_CPP_INTEROP_SERVER_HELPER_H<|MERGE_RESOLUTION|>--- conflicted
+++ resolved
@@ -49,14 +49,10 @@
  public:
   InteropContextInspector(const ::grpc::ServerContext& context);
 
-<<<<<<< HEAD
-  // Inspector methods, able to peek inside ServerContext go here.
-  grpc_compression_algorithm GetCallCompressionAlgorithm() const;
-=======
   // Inspector methods, able to peek inside ServerContext, follow.
   std::shared_ptr<const AuthContext> GetAuthContext() const;
   bool IsCancelled() const;
->>>>>>> 40d808ff
+  grpc_compression_algorithm GetCallCompressionAlgorithm() const;
 
  private:
   const ::grpc::ServerContext& context_;
