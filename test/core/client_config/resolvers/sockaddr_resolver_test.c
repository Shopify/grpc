/*
 *
 * Copyright 2015, Google Inc.
 * All rights reserved.
 *
 * Redistribution and use in source and binary forms, with or without
 * modification, are permitted provided that the following conditions are
 * met:
 *
 *     * Redistributions of source code must retain the above copyright
 * notice, this list of conditions and the following disclaimer.
 *     * Redistributions in binary form must reproduce the above
 * copyright notice, this list of conditions and the following disclaimer
 * in the documentation and/or other materials provided with the
 * distribution.
 *     * Neither the name of Google Inc. nor the names of its
 * contributors may be used to endorse or promote products derived from
 * this software without specific prior written permission.
 *
 * THIS SOFTWARE IS PROVIDED BY THE COPYRIGHT HOLDERS AND CONTRIBUTORS
 * "AS IS" AND ANY EXPRESS OR IMPLIED WARRANTIES, INCLUDING, BUT NOT
 * LIMITED TO, THE IMPLIED WARRANTIES OF MERCHANTABILITY AND FITNESS FOR
 * A PARTICULAR PURPOSE ARE DISCLAIMED. IN NO EVENT SHALL THE COPYRIGHT
 * OWNER OR CONTRIBUTORS BE LIABLE FOR ANY DIRECT, INDIRECT, INCIDENTAL,
 * SPECIAL, EXEMPLARY, OR CONSEQUENTIAL DAMAGES (INCLUDING, BUT NOT
 * LIMITED TO, PROCUREMENT OF SUBSTITUTE GOODS OR SERVICES; LOSS OF USE,
 * DATA, OR PROFITS; OR BUSINESS INTERRUPTION) HOWEVER CAUSED AND ON ANY
 * THEORY OF LIABILITY, WHETHER IN CONTRACT, STRICT LIABILITY, OR TORT
 * (INCLUDING NEGLIGENCE OR OTHERWISE) ARISING IN ANY WAY OUT OF THE USE
 * OF THIS SOFTWARE, EVEN IF ADVISED OF THE POSSIBILITY OF SUCH DAMAGE.
 *
 */

#include <string.h>

#include <grpc/support/alloc.h>
#include <grpc/support/log.h>
#include <grpc/support/string_util.h>

#include "src/core/ext/client_config/method_config.h"
#include "src/core/ext/client_config/resolver_registry.h"
#include "src/core/ext/client_config/resolver_result.h"
<<<<<<< HEAD
#include "src/core/lib/channel/channel_args.h"
#include "src/core/lib/transport/metadata.h"
=======
>>>>>>> d76e1594

#include "test/core/util/test_config.h"

typedef struct on_resolution_arg {
<<<<<<< HEAD
  const char *expected_method_name;
  bool expected_wait_for_ready;
  gpr_timespec expected_timeout;
  int32_t expected_max_request_message_bytes;
  int32_t expected_max_response_message_bytes;
=======
  char *expected_server_name;
>>>>>>> d76e1594
  grpc_resolver_result *resolver_result;
} on_resolution_arg;

void on_resolution_cb(grpc_exec_ctx *exec_ctx, void *arg, grpc_error *error) {
  on_resolution_arg *res = arg;
<<<<<<< HEAD
  const grpc_channel_args *lb_policy_args =
      grpc_resolver_result_get_lb_policy_args(res->resolver_result);
  if (res->expected_method_name == NULL) {
    GPR_ASSERT(lb_policy_args == NULL);
  } else {
    const grpc_arg *channel_arg =
        grpc_channel_args_find(lb_policy_args, GRPC_ARG_SERVICE_CONFIG);
    GPR_ASSERT(channel_arg != NULL);
    GPR_ASSERT(channel_arg->type == GRPC_ARG_POINTER);
    grpc_method_config_table *method_config_table =
        (grpc_method_config_table *)channel_arg->value.pointer.p;
    GPR_ASSERT(method_config_table != NULL);
    grpc_mdstr *path = grpc_mdstr_from_string(res->expected_method_name);
    grpc_method_config *method_config =
        grpc_method_config_table_get_method_config(method_config_table, path);
    GRPC_MDSTR_UNREF(path);
    GPR_ASSERT(method_config != NULL);
    bool *wait_for_ready = grpc_method_config_get_wait_for_ready(method_config);
    GPR_ASSERT(wait_for_ready != NULL);
    GPR_ASSERT(*wait_for_ready == res->expected_wait_for_ready);
    gpr_timespec *timeout = grpc_method_config_get_timeout(method_config);
    GPR_ASSERT(timeout != NULL);
    GPR_ASSERT(gpr_time_cmp(*timeout, res->expected_timeout) == 0);
    int32_t *max_request_message_bytes =
        grpc_method_config_get_max_request_message_bytes(method_config);
    GPR_ASSERT(max_request_message_bytes != NULL);
    GPR_ASSERT(*max_request_message_bytes ==
               res->expected_max_request_message_bytes);
    int32_t *max_response_message_bytes =
        grpc_method_config_get_max_response_message_bytes(method_config);
    GPR_ASSERT(max_response_message_bytes != NULL);
    GPR_ASSERT(*max_response_message_bytes ==
               res->expected_max_response_message_bytes);
  }
=======
  const char *server_name =
      grpc_resolver_result_get_server_name(res->resolver_result);
  GPR_ASSERT(strcmp(res->expected_server_name, server_name) == 0);
>>>>>>> d76e1594
  grpc_resolver_result_unref(exec_ctx, res->resolver_result);
}

static void test_succeeds(grpc_resolver_factory *factory, const char *string) {
  grpc_exec_ctx exec_ctx = GRPC_EXEC_CTX_INIT;
  grpc_uri *uri = grpc_uri_parse(string, 0);
  grpc_resolver_args args;
  grpc_resolver *resolver;
  gpr_log(GPR_DEBUG, "test: '%s' should be valid for '%s'", string,
          factory->vtable->scheme);
  GPR_ASSERT(uri);
  memset(&args, 0, sizeof(args));
  args.uri = uri;
  resolver = grpc_resolver_factory_create_resolver(factory, &args);
  GPR_ASSERT(resolver != NULL);
<<<<<<< HEAD
  on_resolution_arg on_res_arg;
  memset(&on_res_arg, 0, sizeof(on_res_arg));
  grpc_closure *on_resolution =
      grpc_closure_create(on_resolution_cb, &on_res_arg);
  grpc_resolver_next(&exec_ctx, resolver, &on_res_arg.resolver_result,
                     on_resolution);
  GRPC_RESOLVER_UNREF(&exec_ctx, resolver, "test_succeeds");
  grpc_exec_ctx_finish(&exec_ctx);
  grpc_uri_destroy(uri);
}

static void test_succeeds_with_service_config(
    grpc_resolver_factory *factory, const char *string, const char *method_name,
    bool wait_for_ready, gpr_timespec timeout,
    int32_t max_request_message_bytes, int32_t max_response_message_bytes) {
  grpc_exec_ctx exec_ctx = GRPC_EXEC_CTX_INIT;
  grpc_uri *uri = grpc_uri_parse(string, 0);
  grpc_resolver_args args;
  grpc_resolver *resolver;
  gpr_log(GPR_DEBUG, "test: '%s' should be valid for '%s'", string,
          factory->vtable->scheme);
  GPR_ASSERT(uri);
  memset(&args, 0, sizeof(args));
  args.uri = uri;
  resolver = grpc_resolver_factory_create_resolver(factory, &args);
  GPR_ASSERT(resolver != NULL);
  on_resolution_arg on_res_arg;
  memset(&on_res_arg, 0, sizeof(on_res_arg));
  on_res_arg.expected_method_name = method_name;
  on_res_arg.expected_wait_for_ready = wait_for_ready;
  on_res_arg.expected_timeout = timeout;
  on_res_arg.expected_max_request_message_bytes = max_request_message_bytes;
  on_res_arg.expected_max_response_message_bytes = max_response_message_bytes;
  grpc_closure *on_resolution =
      grpc_closure_create(on_resolution_cb, &on_res_arg);
  grpc_resolver_next(&exec_ctx, resolver, &on_res_arg.resolver_result,
                     on_resolution);
  GRPC_RESOLVER_UNREF(&exec_ctx, resolver, "test_succeeds");
=======

  on_resolution_arg on_res_arg;
  memset(&on_res_arg, 0, sizeof(on_res_arg));
  on_res_arg.expected_server_name = uri->path;
  grpc_closure *on_resolution =
      grpc_closure_create(on_resolution_cb, &on_res_arg);

  grpc_resolver_next(&exec_ctx, resolver, &on_res_arg.resolver_result,
                     on_resolution);
  GRPC_RESOLVER_UNREF(&exec_ctx, resolver, "test_succeeds");
>>>>>>> d76e1594
  grpc_exec_ctx_finish(&exec_ctx);
  grpc_uri_destroy(uri);
}

static void test_fails(grpc_resolver_factory *factory, const char *string) {
  grpc_exec_ctx exec_ctx = GRPC_EXEC_CTX_INIT;
  grpc_uri *uri = grpc_uri_parse(string, 0);
  grpc_resolver_args args;
  grpc_resolver *resolver;
  gpr_log(GPR_DEBUG, "test: '%s' should be invalid for '%s'", string,
          factory->vtable->scheme);
  GPR_ASSERT(uri);
  memset(&args, 0, sizeof(args));
  args.uri = uri;
  resolver = grpc_resolver_factory_create_resolver(factory, &args);
  GPR_ASSERT(resolver == NULL);
  grpc_uri_destroy(uri);
  grpc_exec_ctx_finish(&exec_ctx);
}

int main(int argc, char **argv) {
  grpc_resolver_factory *ipv4, *ipv6;
  grpc_test_init(argc, argv);
  grpc_init();

  ipv4 = grpc_resolver_factory_lookup("ipv4");
  ipv6 = grpc_resolver_factory_lookup("ipv6");

  test_fails(ipv4, "ipv4:10.2.1.1");
  test_succeeds(ipv4, "ipv4:10.2.1.1:1234");
  test_succeeds(ipv4, "ipv4:10.2.1.1:1234,127.0.0.1:4321");
  test_fails(ipv4, "ipv4:10.2.1.1:123456");
  test_fails(ipv4, "ipv4:www.google.com");
  test_fails(ipv4, "ipv4:[");
  test_fails(ipv4, "ipv4://8.8.8.8/8.8.8.8:8888");

  test_fails(ipv6, "ipv6:[");
  test_fails(ipv6, "ipv6:[::]");
  test_succeeds(ipv6, "ipv6:[::]:1234");
  test_fails(ipv6, "ipv6:[::]:123456");
  test_fails(ipv6, "ipv6:www.google.com");

  test_succeeds_with_service_config(
      ipv4,
      "ipv4:127.0.0.1:1234?method_name=/service/method"
      "&wait_for_ready=1"
      "&timeout_seconds=7"
      "&max_request_message_bytes=456"
      "&max_response_message_bytes=789",
      "/service/method", true /* wait_for_ready */,
      (gpr_timespec){7, 0, GPR_CLOCK_MONOTONIC}, 456, 789);

  grpc_resolver_factory_unref(ipv4);
  grpc_resolver_factory_unref(ipv6);
  grpc_shutdown();

  return 0;
}<|MERGE_RESOLUTION|>--- conflicted
+++ resolved
@@ -40,30 +40,26 @@
 #include "src/core/ext/client_config/method_config.h"
 #include "src/core/ext/client_config/resolver_registry.h"
 #include "src/core/ext/client_config/resolver_result.h"
-<<<<<<< HEAD
 #include "src/core/lib/channel/channel_args.h"
 #include "src/core/lib/transport/metadata.h"
-=======
->>>>>>> d76e1594
 
 #include "test/core/util/test_config.h"
 
 typedef struct on_resolution_arg {
-<<<<<<< HEAD
+  char *expected_server_name;
   const char *expected_method_name;
   bool expected_wait_for_ready;
   gpr_timespec expected_timeout;
   int32_t expected_max_request_message_bytes;
   int32_t expected_max_response_message_bytes;
-=======
-  char *expected_server_name;
->>>>>>> d76e1594
   grpc_resolver_result *resolver_result;
 } on_resolution_arg;
 
 void on_resolution_cb(grpc_exec_ctx *exec_ctx, void *arg, grpc_error *error) {
   on_resolution_arg *res = arg;
-<<<<<<< HEAD
+  const char *server_name =
+      grpc_resolver_result_get_server_name(res->resolver_result);
+  GPR_ASSERT(strcmp(res->expected_server_name, server_name) == 0);
   const grpc_channel_args *lb_policy_args =
       grpc_resolver_result_get_lb_policy_args(res->resolver_result);
   if (res->expected_method_name == NULL) {
@@ -98,11 +94,6 @@
     GPR_ASSERT(*max_response_message_bytes ==
                res->expected_max_response_message_bytes);
   }
-=======
-  const char *server_name =
-      grpc_resolver_result_get_server_name(res->resolver_result);
-  GPR_ASSERT(strcmp(res->expected_server_name, server_name) == 0);
->>>>>>> d76e1594
   grpc_resolver_result_unref(exec_ctx, res->resolver_result);
 }
 
@@ -118,9 +109,9 @@
   args.uri = uri;
   resolver = grpc_resolver_factory_create_resolver(factory, &args);
   GPR_ASSERT(resolver != NULL);
-<<<<<<< HEAD
   on_resolution_arg on_res_arg;
   memset(&on_res_arg, 0, sizeof(on_res_arg));
+  on_res_arg.expected_server_name = uri->path;
   grpc_closure *on_resolution =
       grpc_closure_create(on_resolution_cb, &on_res_arg);
   grpc_resolver_next(&exec_ctx, resolver, &on_res_arg.resolver_result,
@@ -147,6 +138,7 @@
   GPR_ASSERT(resolver != NULL);
   on_resolution_arg on_res_arg;
   memset(&on_res_arg, 0, sizeof(on_res_arg));
+  on_res_arg.expected_server_name = uri->path;
   on_res_arg.expected_method_name = method_name;
   on_res_arg.expected_wait_for_ready = wait_for_ready;
   on_res_arg.expected_timeout = timeout;
@@ -157,18 +149,6 @@
   grpc_resolver_next(&exec_ctx, resolver, &on_res_arg.resolver_result,
                      on_resolution);
   GRPC_RESOLVER_UNREF(&exec_ctx, resolver, "test_succeeds");
-=======
-
-  on_resolution_arg on_res_arg;
-  memset(&on_res_arg, 0, sizeof(on_res_arg));
-  on_res_arg.expected_server_name = uri->path;
-  grpc_closure *on_resolution =
-      grpc_closure_create(on_resolution_cb, &on_res_arg);
-
-  grpc_resolver_next(&exec_ctx, resolver, &on_res_arg.resolver_result,
-                     on_resolution);
-  GRPC_RESOLVER_UNREF(&exec_ctx, resolver, "test_succeeds");
->>>>>>> d76e1594
   grpc_exec_ctx_finish(&exec_ctx);
   grpc_uri_destroy(uri);
 }
