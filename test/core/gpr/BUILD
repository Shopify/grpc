# Copyright 2016 gRPC authors.
#
# Licensed under the Apache License, Version 2.0 (the "License");
# you may not use this file except in compliance with the License.
# You may obtain a copy of the License at
#
#     http://www.apache.org/licenses/LICENSE-2.0
#
# Unless required by applicable law or agreed to in writing, software
# distributed under the License is distributed on an "AS IS" BASIS,
# WITHOUT WARRANTIES OR CONDITIONS OF ANY KIND, either express or implied.
# See the License for the specific language governing permissions and
# limitations under the License.

load("//bazel:grpc_build_system.bzl", "grpc_cc_library", "grpc_cc_test", "grpc_cc_binary", "grpc_package")

licenses(["notice"])  # Apache v2

grpc_package(name = "test/core/gpr")

grpc_cc_test(
    name = "alloc_test",
    srcs = ["alloc_test.cc"],
    language = "C++",
    deps = [
        "//:gpr",
        "//test/core/util:gpr_test_util",
    ],
)

grpc_cc_test(
<<<<<<< HEAD
    name = "cmdline_test",
    srcs = ["cmdline_test.cc"],
=======
    name = "avl_test",
    srcs = ["avl_test.cc"],
>>>>>>> d3fb421f
    language = "C++",
    deps = [
        "//:gpr",
        "//test/core/util:gpr_test_util",
    ],
)

grpc_cc_test(
    name = "cpu_test",
    srcs = ["cpu_test.cc"],
    language = "C++",
    deps = [
        "//:gpr",
        "//test/core/util:gpr_test_util",
    ],
)

grpc_cc_test(
    name = "env_test",
    srcs = ["env_test.cc"],
    language = "C++",
    deps = [
        "//:gpr",
        "//test/core/util:gpr_test_util",
    ],
)

grpc_cc_test(
    name = "host_port_test",
    srcs = ["host_port_test.cc"],
    language = "C++",
    deps = [
        "//:gpr",
        "//test/core/util:gpr_test_util",
    ],
)

grpc_cc_test(
    name = "log_test",
    srcs = ["log_test.cc"],
    language = "C++",
    deps = [
        "//:gpr",
        "//test/core/util:gpr_test_util",
    ],
)

grpc_cc_test(
    name = "mpscq_test",
    srcs = ["mpscq_test.cc"],
    language = "C++",
    deps = [
        "//:gpr",
        "//test/core/util:gpr_test_util",
    ],
)

grpc_cc_test(
    name = "murmur_hash_test",
    srcs = ["murmur_hash_test.cc"],
    language = "C++",
    deps = [
        "//:gpr",
        "//test/core/util:gpr_test_util",
    ],
)

grpc_cc_test(
    name = "string_test",
    srcs = ["string_test.cc"],
    language = "C++",
    deps = [
        "//:gpr",
        "//test/core/util:gpr_test_util",
    ],
)

grpc_cc_test(
    name = "spinlock_test",
    srcs = ["spinlock_test.cc"],
    language = "C++",
    deps = [
        "//:gpr",
        "//test/core/util:gpr_test_util",
    ],
)

grpc_cc_test(
    name = "sync_test",
    srcs = ["sync_test.cc"],
    language = "C++",
    deps = [
        "//:gpr",
        "//test/core/util:gpr_test_util",
    ],
)

grpc_cc_test(
    name = "thd_test",
    srcs = ["thd_test.cc"],
    language = "C++",
    deps = [
        "//:gpr",
        "//test/core/util:gpr_test_util",
    ],
)

grpc_cc_test(
    name = "time_test",
    srcs = ["time_test.cc"],
    language = "C++",
    deps = [
        "//:gpr",
        "//test/core/util:gpr_test_util",
    ],
)

grpc_cc_test(
    name = "tls_test",
    srcs = ["tls_test.cc"],
    language = "C++",
    deps = [
        "//:gpr",
        "//test/core/util:gpr_test_util",
    ],
)

grpc_cc_test(
    name = "useful_test",
    srcs = ["useful_test.cc"],
    language = "C++",
    deps = [
        "//:gpr",
        "//test/core/util:gpr_test_util",
    ],
)<|MERGE_RESOLUTION|>--- conflicted
+++ resolved
@@ -21,21 +21,6 @@
 grpc_cc_test(
     name = "alloc_test",
     srcs = ["alloc_test.cc"],
-    language = "C++",
-    deps = [
-        "//:gpr",
-        "//test/core/util:gpr_test_util",
-    ],
-)
-
-grpc_cc_test(
-<<<<<<< HEAD
-    name = "cmdline_test",
-    srcs = ["cmdline_test.cc"],
-=======
-    name = "avl_test",
-    srcs = ["avl_test.cc"],
->>>>>>> d3fb421f
     language = "C++",
     deps = [
         "//:gpr",
