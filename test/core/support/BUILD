# Copyright 2016 gRPC authors.
#
# Licensed under the Apache License, Version 2.0 (the "License");
# you may not use this file except in compliance with the License.
# You may obtain a copy of the License at
#
#     http://www.apache.org/licenses/LICENSE-2.0
#
# Unless required by applicable law or agreed to in writing, software
# distributed under the License is distributed on an "AS IS" BASIS,
# WITHOUT WARRANTIES OR CONDITIONS OF ANY KIND, either express or implied.
# See the License for the specific language governing permissions and
# limitations under the License.

load("//bazel:grpc_build_system.bzl", "grpc_cc_library", "grpc_cc_test", "grpc_cc_binary", "grpc_package")

licenses(["notice"])  # Apache v2

grpc_package(name = "test/core/support")

grpc_cc_test(
    name = "alloc_test",
    srcs = ["alloc_test.cc"],
    language = "C++",
    deps = [
        "//:gpr",
        "//test/core/util:gpr_test_util",
    ],
)

grpc_cc_test(
    name = "avl_test",
    srcs = ["avl_test.cc"],
    language = "C++",
    deps = [
        "//:gpr",
        "//test/core/util:gpr_test_util",
    ],
)

grpc_cc_test(
    name = "cmdline_test",
    srcs = ["cmdline_test.cc"],
    language = "C++",
    deps = [
        "//:gpr",
        "//test/core/util:gpr_test_util",
    ],
)

grpc_cc_test(
    name = "cpu_test",
    srcs = ["cpu_test.cc"],
    language = "C++",
    deps = [
        "//:gpr",
        "//test/core/util:gpr_test_util",
    ],
)

grpc_cc_test(
    name = "env_test",
    srcs = ["env_test.cc"],
    language = "C++",
    deps = [
        "//:gpr",
        "//test/core/util:gpr_test_util",
    ],
)

grpc_cc_test(
    name = "histogram_test",
    srcs = ["histogram_test.cc"],
    language = "C++",
    deps = [
        "//:gpr",
        "//test/core/util:gpr_test_util",
    ],
)

grpc_cc_test(
    name = "host_port_test",
    srcs = ["host_port_test.cc"],
    language = "C++",
    deps = [
        "//:gpr",
        "//test/core/util:gpr_test_util",
    ],
)

grpc_cc_test(
    name = "log_test",
    srcs = ["log_test.cc"],
    language = "C++",
    deps = [
        "//:gpr",
        "//test/core/util:gpr_test_util",
    ],
)

grpc_cc_test(
    name = "mpscq_test",
    srcs = ["mpscq_test.cc"],
    language = "C++",
    deps = [
        "//:gpr",
        "//test/core/util:gpr_test_util",
    ],
)

grpc_cc_test(
    name = "murmur_hash_test",
    srcs = ["murmur_hash_test.cc"],
    language = "C++",
    deps = [
        "//:gpr",
        "//test/core/util:gpr_test_util",
    ],
)

grpc_cc_test(
    name = "string_test",
    srcs = ["string_test.cc"],
    language = "C++",
    deps = [
        "//:gpr",
        "//test/core/util:gpr_test_util",
    ],
)

grpc_cc_test(
    name = "manual_constructor_test",
    srcs = ["manual_constructor_test.cc"],
    language = "C++",
    deps = [
        "//:gpr",
        "//test/core/util:gpr_test_util",
    ],
)

grpc_cc_test(
    name = "spinlock_test",
    srcs = ["spinlock_test.cc"],
    language = "C++",
    deps = [
        "//:gpr",
        "//test/core/util:gpr_test_util",
    ],
)

grpc_cc_test(
    name = "sync_test",
    srcs = ["sync_test.cc"],
    language = "C++",
    deps = [
        "//:gpr",
        "//test/core/util:gpr_test_util",
    ],
)

grpc_cc_test(
    name = "thd_test",
    srcs = ["thd_test.cc"],
    language = "C++",
    deps = [
        "//:gpr",
        "//test/core/util:gpr_test_util",
    ],
)

grpc_cc_test(
    name = "time_test",
    srcs = ["time_test.cc"],
    language = "C++",
    deps = [
        "//:gpr",
        "//test/core/util:gpr_test_util",
    ],
)

grpc_cc_test(
    name = "tls_test",
    srcs = ["tls_test.cc"],
    language = "C++",
    deps = [
        "//:gpr",
        "//test/core/util:gpr_test_util",
    ],
)

grpc_cc_test(
    name = "useful_test",
    srcs = ["useful_test.cc"],
    language = "C++",
    deps = [
        "//:gpr",
        "//test/core/util:gpr_test_util",
    ],
)

grpc_cc_test(
    name = "memory_test",
    srcs = ["memory_test.cc"],
    external_deps = [
        "gtest",
    ],
    language = "C++",
    deps = [
        "//:grpc",
        "//test/core/util:gpr_test_util",
    ],
)

grpc_cc_test(
    name = "vector_test",
    srcs = ["vector_test.cc"],
    external_deps = [
        "gtest",
    ],
    language = "C++",
    deps = [
        "//:grpc",
        "//test/core/util:gpr_test_util",
    ],
<<<<<<< HEAD
    external_deps = [
        "gtest",
    ],
)

grpc_cc_test(
    name = "ref_counted_test",
    srcs = ["ref_counted_test.cc"],
    language = "C++",
    deps = [
        "//:ref_counted",
        "//test/core/util:gpr_test_util",
    ],
    external_deps = [
        "gtest",
    ],
)

grpc_cc_test(
    name = "ref_counted_ptr_test",
    srcs = ["ref_counted_ptr_test.cc"],
    language = "C++",
    deps = [
        "//:ref_counted",
        "//:ref_counted_ptr",
        "//test/core/util:gpr_test_util",
    ],
    external_deps = [
        "gtest",
    ],
=======
>>>>>>> f836c7e9
)<|MERGE_RESOLUTION|>--- conflicted
+++ resolved
@@ -222,10 +222,6 @@
         "//:grpc",
         "//test/core/util:gpr_test_util",
     ],
-<<<<<<< HEAD
-    external_deps = [
-        "gtest",
-    ],
 )
 
 grpc_cc_test(
@@ -253,6 +249,4 @@
     external_deps = [
         "gtest",
     ],
-=======
->>>>>>> f836c7e9
 )