/*
 *
 * Copyright 2016 gRPC authors.
 *
 * Licensed under the Apache License, Version 2.0 (the "License");
 * you may not use this file except in compliance with the License.
 * You may obtain a copy of the License at
 *
 *     http://www.apache.org/licenses/LICENSE-2.0
 *
 * Unless required by applicable law or agreed to in writing, software
 * distributed under the License is distributed on an "AS IS" BASIS,
 * WITHOUT WARRANTIES OR CONDITIONS OF ANY KIND, either express or implied.
 * See the License for the specific language governing permissions and
 * limitations under the License.
 *
 */

#include <string.h>

#include <grpc/grpc.h>
#include <grpc/support/alloc.h>

#include "src/core/ext/transport/chttp2/transport/chttp2_transport.h"
#include "src/core/lib/iomgr/executor.h"
#include "src/core/lib/slice/slice_internal.h"
#include "src/core/lib/surface/channel.h"
#include "test/core/util/memory_counters.h"
#include "test/core/util/mock_endpoint.h"

bool squelch = true;
bool leak_check = true;

static void discard_write(grpc_slice slice) {}

static void* tag(int n) { return (void*)(uintptr_t)n; }

static void dont_log(gpr_log_func_args* args) {}

extern "C" int LLVMFuzzerTestOneInput(const uint8_t* data, size_t size) {
  grpc_test_only_set_slice_hash_seed(0);
  struct grpc_memory_counters counters;
  if (squelch) gpr_set_log_function(dont_log);
  if (leak_check) grpc_memory_counters_init();
  grpc_init();
<<<<<<< HEAD
  {
    grpc_core::ExecCtx exec_ctx;
    grpc_executor_set_threading(false);

    grpc_resource_quota* resource_quota =
        grpc_resource_quota_create("client_fuzzer");
    grpc_endpoint* mock_endpoint =
        grpc_mock_endpoint_create(discard_write, resource_quota);
    grpc_resource_quota_unref_internal(resource_quota);

    grpc_completion_queue* cq = grpc_completion_queue_create_for_next(nullptr);
    grpc_transport* transport =
        grpc_create_chttp2_transport(nullptr, mock_endpoint, 1);
    grpc_chttp2_transport_start_reading(transport, nullptr);

    grpc_channel* channel = grpc_channel_create(
        "test-target", nullptr, GRPC_CLIENT_DIRECT_CHANNEL, transport);
    grpc_slice host = grpc_slice_from_static_string("localhost");
    grpc_call* call = grpc_channel_create_call(
        channel, nullptr, 0, cq, grpc_slice_from_static_string("/foo"), &host,
        gpr_inf_future(GPR_CLOCK_REALTIME), nullptr);

    grpc_metadata_array initial_metadata_recv;
    grpc_metadata_array_init(&initial_metadata_recv);
    grpc_byte_buffer* response_payload_recv = nullptr;
    grpc_metadata_array trailing_metadata_recv;
    grpc_metadata_array_init(&trailing_metadata_recv);
    grpc_status_code status;
    grpc_slice details = grpc_empty_slice();

    grpc_op ops[6];
    memset(ops, 0, sizeof(ops));
    grpc_op* op = ops;
    op->op = GRPC_OP_SEND_INITIAL_METADATA;
    op->data.send_initial_metadata.count = 0;
    op->flags = 0;
    op->reserved = nullptr;
    op++;
    op->op = GRPC_OP_SEND_CLOSE_FROM_CLIENT;
    op->flags = 0;
    op->reserved = nullptr;
    op++;
    op->op = GRPC_OP_RECV_INITIAL_METADATA;
    op->data.recv_initial_metadata.recv_initial_metadata =
        &initial_metadata_recv;
    op->flags = 0;
    op->reserved = nullptr;
    op++;
    op->op = GRPC_OP_RECV_MESSAGE;
    op->data.recv_message.recv_message = &response_payload_recv;
    op->flags = 0;
    op->reserved = nullptr;
    op++;
    op->op = GRPC_OP_RECV_STATUS_ON_CLIENT;
    op->data.recv_status_on_client.trailing_metadata = &trailing_metadata_recv;
    op->data.recv_status_on_client.status = &status;
    op->data.recv_status_on_client.status_details = &details;
    op->flags = 0;
    op->reserved = nullptr;
    op++;
    grpc_call_error error =
        grpc_call_start_batch(call, ops, (size_t)(op - ops), tag(1), nullptr);
    int requested_calls = 1;
    GPR_ASSERT(GRPC_CALL_OK == error);

    grpc_mock_endpoint_put_read(
        mock_endpoint, grpc_slice_from_copied_buffer((const char*)data, size));

    grpc_event ev;
    while (1) {
      grpc_core::ExecCtx::Get()->Flush();
      ev = grpc_completion_queue_next(cq, gpr_inf_past(GPR_CLOCK_REALTIME),
                                      nullptr);
      switch (ev.type) {
        case GRPC_QUEUE_TIMEOUT:
          goto done;
        case GRPC_QUEUE_SHUTDOWN:
          break;
        case GRPC_OP_COMPLETE:
          requested_calls--;
          break;
      }
=======
  grpc_exec_ctx exec_ctx = GRPC_EXEC_CTX_INIT;
  grpc_executor_set_threading(&exec_ctx, false);

  grpc_resource_quota* resource_quota =
      grpc_resource_quota_create("client_fuzzer");
  grpc_endpoint* mock_endpoint =
      grpc_mock_endpoint_create(discard_write, resource_quota);
  grpc_resource_quota_unref_internal(&exec_ctx, resource_quota);

  grpc_completion_queue* cq = grpc_completion_queue_create_for_next(nullptr);
  grpc_transport* transport =
      grpc_create_chttp2_transport(&exec_ctx, nullptr, mock_endpoint, true);
  grpc_chttp2_transport_start_reading(&exec_ctx, transport, nullptr, nullptr);

  grpc_channel* channel = grpc_channel_create(
      &exec_ctx, "test-target", nullptr, GRPC_CLIENT_DIRECT_CHANNEL, transport);
  grpc_slice host = grpc_slice_from_static_string("localhost");
  grpc_call* call = grpc_channel_create_call(
      channel, nullptr, 0, cq, grpc_slice_from_static_string("/foo"), &host,
      gpr_inf_future(GPR_CLOCK_REALTIME), nullptr);

  grpc_metadata_array initial_metadata_recv;
  grpc_metadata_array_init(&initial_metadata_recv);
  grpc_byte_buffer* response_payload_recv = nullptr;
  grpc_metadata_array trailing_metadata_recv;
  grpc_metadata_array_init(&trailing_metadata_recv);
  grpc_status_code status;
  grpc_slice details = grpc_empty_slice();

  grpc_op ops[6];
  memset(ops, 0, sizeof(ops));
  grpc_op* op = ops;
  op->op = GRPC_OP_SEND_INITIAL_METADATA;
  op->data.send_initial_metadata.count = 0;
  op->flags = 0;
  op->reserved = nullptr;
  op++;
  op->op = GRPC_OP_SEND_CLOSE_FROM_CLIENT;
  op->flags = 0;
  op->reserved = nullptr;
  op++;
  op->op = GRPC_OP_RECV_INITIAL_METADATA;
  op->data.recv_initial_metadata.recv_initial_metadata = &initial_metadata_recv;
  op->flags = 0;
  op->reserved = nullptr;
  op++;
  op->op = GRPC_OP_RECV_MESSAGE;
  op->data.recv_message.recv_message = &response_payload_recv;
  op->flags = 0;
  op->reserved = nullptr;
  op++;
  op->op = GRPC_OP_RECV_STATUS_ON_CLIENT;
  op->data.recv_status_on_client.trailing_metadata = &trailing_metadata_recv;
  op->data.recv_status_on_client.status = &status;
  op->data.recv_status_on_client.status_details = &details;
  op->flags = 0;
  op->reserved = nullptr;
  op++;
  grpc_call_error error =
      grpc_call_start_batch(call, ops, (size_t)(op - ops), tag(1), nullptr);
  int requested_calls = 1;
  GPR_ASSERT(GRPC_CALL_OK == error);

  grpc_mock_endpoint_put_read(
      &exec_ctx, mock_endpoint,
      grpc_slice_from_copied_buffer((const char*)data, size));

  grpc_event ev;
  while (1) {
    grpc_exec_ctx_flush(&exec_ctx);
    ev = grpc_completion_queue_next(cq, gpr_inf_past(GPR_CLOCK_REALTIME),
                                    nullptr);
    switch (ev.type) {
      case GRPC_QUEUE_TIMEOUT:
        goto done;
      case GRPC_QUEUE_SHUTDOWN:
        break;
      case GRPC_OP_COMPLETE:
        requested_calls--;
        break;
>>>>>>> 05cd3102
    }

  done:
    if (requested_calls) {
      grpc_call_cancel(call, nullptr);
    }
    for (int i = 0; i < requested_calls; i++) {
      ev = grpc_completion_queue_next(cq, gpr_inf_past(GPR_CLOCK_REALTIME),
                                      nullptr);
      GPR_ASSERT(ev.type == GRPC_OP_COMPLETE);
    }
    grpc_completion_queue_shutdown(cq);
    for (int i = 0; i < requested_calls; i++) {
      ev = grpc_completion_queue_next(cq, gpr_inf_past(GPR_CLOCK_REALTIME),
                                      nullptr);
      GPR_ASSERT(ev.type == GRPC_QUEUE_SHUTDOWN);
    }
    grpc_call_unref(call);
    grpc_completion_queue_destroy(cq);
    grpc_metadata_array_destroy(&initial_metadata_recv);
    grpc_metadata_array_destroy(&trailing_metadata_recv);
    grpc_slice_unref(details);
    grpc_channel_destroy(channel);
    if (response_payload_recv != nullptr) {
      grpc_byte_buffer_destroy(response_payload_recv);
    }
  }
  grpc_shutdown();
  if (leak_check) {
    counters = grpc_memory_counters_snapshot();
    grpc_memory_counters_destroy();
    GPR_ASSERT(counters.total_size_relative == 0);
  }
  return 0;
}<|MERGE_RESOLUTION|>--- conflicted
+++ resolved
@@ -43,7 +43,6 @@
   if (squelch) gpr_set_log_function(dont_log);
   if (leak_check) grpc_memory_counters_init();
   grpc_init();
-<<<<<<< HEAD
   {
     grpc_core::ExecCtx exec_ctx;
     grpc_executor_set_threading(false);
@@ -56,8 +55,8 @@
 
     grpc_completion_queue* cq = grpc_completion_queue_create_for_next(nullptr);
     grpc_transport* transport =
-        grpc_create_chttp2_transport(nullptr, mock_endpoint, 1);
-    grpc_chttp2_transport_start_reading(transport, nullptr);
+        grpc_create_chttp2_transport(nullptr, mock_endpoint, true);
+    grpc_chttp2_transport_start_reading(transport, nullptr, nullptr);
 
     grpc_channel* channel = grpc_channel_create(
         "test-target", nullptr, GRPC_CLIENT_DIRECT_CHANNEL, transport);
@@ -126,88 +125,6 @@
           requested_calls--;
           break;
       }
-=======
-  grpc_exec_ctx exec_ctx = GRPC_EXEC_CTX_INIT;
-  grpc_executor_set_threading(&exec_ctx, false);
-
-  grpc_resource_quota* resource_quota =
-      grpc_resource_quota_create("client_fuzzer");
-  grpc_endpoint* mock_endpoint =
-      grpc_mock_endpoint_create(discard_write, resource_quota);
-  grpc_resource_quota_unref_internal(&exec_ctx, resource_quota);
-
-  grpc_completion_queue* cq = grpc_completion_queue_create_for_next(nullptr);
-  grpc_transport* transport =
-      grpc_create_chttp2_transport(&exec_ctx, nullptr, mock_endpoint, true);
-  grpc_chttp2_transport_start_reading(&exec_ctx, transport, nullptr, nullptr);
-
-  grpc_channel* channel = grpc_channel_create(
-      &exec_ctx, "test-target", nullptr, GRPC_CLIENT_DIRECT_CHANNEL, transport);
-  grpc_slice host = grpc_slice_from_static_string("localhost");
-  grpc_call* call = grpc_channel_create_call(
-      channel, nullptr, 0, cq, grpc_slice_from_static_string("/foo"), &host,
-      gpr_inf_future(GPR_CLOCK_REALTIME), nullptr);
-
-  grpc_metadata_array initial_metadata_recv;
-  grpc_metadata_array_init(&initial_metadata_recv);
-  grpc_byte_buffer* response_payload_recv = nullptr;
-  grpc_metadata_array trailing_metadata_recv;
-  grpc_metadata_array_init(&trailing_metadata_recv);
-  grpc_status_code status;
-  grpc_slice details = grpc_empty_slice();
-
-  grpc_op ops[6];
-  memset(ops, 0, sizeof(ops));
-  grpc_op* op = ops;
-  op->op = GRPC_OP_SEND_INITIAL_METADATA;
-  op->data.send_initial_metadata.count = 0;
-  op->flags = 0;
-  op->reserved = nullptr;
-  op++;
-  op->op = GRPC_OP_SEND_CLOSE_FROM_CLIENT;
-  op->flags = 0;
-  op->reserved = nullptr;
-  op++;
-  op->op = GRPC_OP_RECV_INITIAL_METADATA;
-  op->data.recv_initial_metadata.recv_initial_metadata = &initial_metadata_recv;
-  op->flags = 0;
-  op->reserved = nullptr;
-  op++;
-  op->op = GRPC_OP_RECV_MESSAGE;
-  op->data.recv_message.recv_message = &response_payload_recv;
-  op->flags = 0;
-  op->reserved = nullptr;
-  op++;
-  op->op = GRPC_OP_RECV_STATUS_ON_CLIENT;
-  op->data.recv_status_on_client.trailing_metadata = &trailing_metadata_recv;
-  op->data.recv_status_on_client.status = &status;
-  op->data.recv_status_on_client.status_details = &details;
-  op->flags = 0;
-  op->reserved = nullptr;
-  op++;
-  grpc_call_error error =
-      grpc_call_start_batch(call, ops, (size_t)(op - ops), tag(1), nullptr);
-  int requested_calls = 1;
-  GPR_ASSERT(GRPC_CALL_OK == error);
-
-  grpc_mock_endpoint_put_read(
-      &exec_ctx, mock_endpoint,
-      grpc_slice_from_copied_buffer((const char*)data, size));
-
-  grpc_event ev;
-  while (1) {
-    grpc_exec_ctx_flush(&exec_ctx);
-    ev = grpc_completion_queue_next(cq, gpr_inf_past(GPR_CLOCK_REALTIME),
-                                    nullptr);
-    switch (ev.type) {
-      case GRPC_QUEUE_TIMEOUT:
-        goto done;
-      case GRPC_QUEUE_SHUTDOWN:
-        break;
-      case GRPC_OP_COMPLETE:
-        requested_calls--;
-        break;
->>>>>>> 05cd3102
     }
 
   done:
