/*
 *
 * Copyright 2015 gRPC authors.
 *
 * Licensed under the Apache License, Version 2.0 (the "License");
 * you may not use this file except in compliance with the License.
 * You may obtain a copy of the License at
 *
 *     http://www.apache.org/licenses/LICENSE-2.0
 *
 * Unless required by applicable law or agreed to in writing, software
 * distributed under the License is distributed on an "AS IS" BASIS,
 * WITHOUT WARRANTIES OR CONDITIONS OF ANY KIND, either express or implied.
 * See the License for the specific language governing permissions and
 * limitations under the License.
 *
 */

#include "test/core/end2end/end2end_tests.h"

#include <stdio.h>
#include <string.h>

#include <grpc/byte_buffer.h>
#include <grpc/support/alloc.h>
#include <grpc/support/log.h>
#include <grpc/support/time.h>
#include <grpc/support/useful.h>

#include "src/core/lib/channel/channel_args.h"
#include "src/core/lib/slice/slice_internal.h"
#include "src/core/lib/transport/metadata.h"
#include "src/core/lib/transport/service_config.h"

#include "test/core/end2end/cq_verifier.h"
#include "test/core/end2end/tests/cancel_test_helpers.h"

static void* tag(intptr_t t) { return (void*)t; }

static grpc_end2end_test_fixture begin_test(grpc_end2end_test_config config,
                                            const char* test_name,
                                            cancellation_mode mode,
                                            bool use_service_config,
                                            grpc_channel_args* client_args,
                                            grpc_channel_args* server_args) {
  grpc_end2end_test_fixture f;
  gpr_log(GPR_INFO, "Running test: %s/%s/%s/%s", test_name, config.name,
          mode.name, use_service_config ? "service_config" : "client_api");
  f = config.create_fixture(client_args, server_args);
  config.init_server(&f, server_args);
  config.init_client(&f, client_args);
  return f;
}

static gpr_timespec n_seconds_from_now(int n) {
  return grpc_timeout_seconds_to_deadline(n);
}

static gpr_timespec five_seconds_from_now(void) {
  return n_seconds_from_now(5);
}

static void drain_cq(grpc_completion_queue* cq) {
  grpc_event ev;
  do {
    ev = grpc_completion_queue_next(cq, five_seconds_from_now(), nullptr);
  } while (ev.type != GRPC_QUEUE_SHUTDOWN);
}

static void shutdown_server(grpc_end2end_test_fixture* f) {
  if (!f->server) return;
  grpc_server_shutdown_and_notify(f->server, f->shutdown_cq, tag(1000));
  GPR_ASSERT(grpc_completion_queue_pluck(f->shutdown_cq, tag(1000),
                                         grpc_timeout_seconds_to_deadline(5),
                                         nullptr)
                 .type == GRPC_OP_COMPLETE);
  grpc_server_destroy(f->server);
  f->server = nullptr;
}

static void shutdown_client(grpc_end2end_test_fixture* f) {
  if (!f->client) return;
  grpc_channel_destroy(f->client);
  f->client = nullptr;
}

static void end_test(grpc_end2end_test_fixture* f) {
  shutdown_server(f);
  shutdown_client(f);

  grpc_completion_queue_shutdown(f->cq);
  drain_cq(f->cq);
  grpc_completion_queue_destroy(f->cq);
  grpc_completion_queue_destroy(f->shutdown_cq);
}

/* Cancel after accept, no payload */
static void test_cancel_after_accept(grpc_end2end_test_config config,
                                     cancellation_mode mode,
                                     bool use_service_config) {
  grpc_op ops[6];
  grpc_op* op;
  grpc_call* c;
  grpc_call* s;
  grpc_metadata_array initial_metadata_recv;
  grpc_metadata_array trailing_metadata_recv;
  grpc_metadata_array request_metadata_recv;
  grpc_call_details call_details;
  grpc_status_code status;
  grpc_call_error error;
  grpc_slice details;
  grpc_byte_buffer* request_payload_recv = nullptr;
  grpc_byte_buffer* response_payload_recv = nullptr;
  grpc_slice request_payload_slice =
      grpc_slice_from_copied_string("hello world");
  grpc_slice response_payload_slice =
      grpc_slice_from_copied_string("hello you");
  grpc_byte_buffer* request_payload =
      grpc_raw_byte_buffer_create(&request_payload_slice, 1);
  grpc_byte_buffer* response_payload =
      grpc_raw_byte_buffer_create(&response_payload_slice, 1);
  int was_cancelled = 2;

  grpc_channel_args* args = nullptr;
  if (use_service_config) {
    grpc_arg arg;
    arg.type = GRPC_ARG_STRING;
    arg.key = const_cast<char*>(GRPC_ARG_SERVICE_CONFIG);
    arg.value.string = const_cast<char*>(
        "{\n"
        "  \"methodConfig\": [ {\n"
        "    \"name\": [\n"
        "      { \"service\": \"service\", \"method\": \"method\" },\n"
        "      { \"service\": \"unused\" }\n"
        "    ],\n"
        "    \"timeout\": \"5s\"\n"
        "  } ]\n"
        "}");
    args = grpc_channel_args_copy_and_add(args, &arg, 1);
  }

  grpc_end2end_test_fixture f = begin_test(config, "cancel_after_accept", mode,
                                           use_service_config, args, nullptr);
  cq_verifier* cqv = cq_verifier_create(f.cq);

  gpr_timespec deadline = use_service_config
                              ? gpr_inf_future(GPR_CLOCK_MONOTONIC)
                              : five_seconds_from_now();
  c = grpc_channel_create_call(
      f.client, nullptr, GRPC_PROPAGATE_DEFAULTS, f.cq,
      grpc_slice_from_static_string("/service/method"),
      get_host_override_slice("foo.test.google.fr:1234", config), deadline,
      nullptr);
  GPR_ASSERT(c);

  grpc_metadata_array_init(&initial_metadata_recv);
  grpc_metadata_array_init(&trailing_metadata_recv);
  grpc_metadata_array_init(&request_metadata_recv);
  grpc_call_details_init(&call_details);

  memset(ops, 0, sizeof(ops));
  op = ops;
  op->op = GRPC_OP_RECV_STATUS_ON_CLIENT;
  op->data.recv_status_on_client.trailing_metadata = &trailing_metadata_recv;
  op->data.recv_status_on_client.status = &status;
  op->data.recv_status_on_client.status_details = &details;
  op->flags = 0;
  op->reserved = nullptr;
  op++;
  op->op = GRPC_OP_SEND_INITIAL_METADATA;
  op->data.send_initial_metadata.count = 0;
  op->flags = 0;
  op->reserved = nullptr;
  op++;
  op->op = GRPC_OP_SEND_MESSAGE;
  op->data.send_message.send_message = request_payload;
  op->flags = 0;
  op->reserved = nullptr;
  op++;
  op->op = GRPC_OP_RECV_INITIAL_METADATA;
  op->data.recv_initial_metadata.recv_initial_metadata = &initial_metadata_recv;
  op->flags = 0;
  op->reserved = nullptr;
  op++;
  op->op = GRPC_OP_RECV_MESSAGE;
  op->data.recv_message.recv_message = &response_payload_recv;
  op->flags = 0;
  op->reserved = nullptr;
  op++;
  error = grpc_call_start_batch(c, ops, (size_t)(op - ops), tag(1), nullptr);
  GPR_ASSERT(GRPC_CALL_OK == error);

  error = grpc_server_request_call(f.server, &s, &call_details,
                                   &request_metadata_recv, f.cq, f.cq, tag(2));
  GPR_ASSERT(GRPC_CALL_OK == error);
  CQ_EXPECT_COMPLETION(cqv, tag(2), 1);
  cq_verify(cqv);

  memset(ops, 0, sizeof(ops));
  op = ops;
  op->op = GRPC_OP_RECV_MESSAGE;
  op->data.recv_message.recv_message = &request_payload_recv;
  op->flags = 0;
  op->reserved = nullptr;
  op++;
  op->op = GRPC_OP_SEND_INITIAL_METADATA;
  op->data.send_initial_metadata.count = 0;
  op->flags = 0;
  op->reserved = nullptr;
  op++;
  op->op = GRPC_OP_SEND_MESSAGE;
  op->data.send_message.send_message = response_payload;
  op->flags = 0;
  op->reserved = nullptr;
  op++;
  op->op = GRPC_OP_RECV_CLOSE_ON_SERVER;
  op->data.recv_close_on_server.cancelled = &was_cancelled;
  op->flags = 0;
  op->reserved = nullptr;
  op++;
  error = grpc_call_start_batch(s, ops, (size_t)(op - ops), tag(3), nullptr);
  GPR_ASSERT(GRPC_CALL_OK == error);

  GPR_ASSERT(GRPC_CALL_OK == mode.initiate_cancel(c, nullptr));

  CQ_EXPECT_COMPLETION(cqv, tag(3), 1);
  CQ_EXPECT_COMPLETION(cqv, tag(1), 1);
  cq_verify(cqv);

  GPR_ASSERT(status == mode.expect_status || status == GRPC_STATUS_INTERNAL);
  GPR_ASSERT(was_cancelled == 1);

  grpc_metadata_array_destroy(&initial_metadata_recv);
  grpc_metadata_array_destroy(&trailing_metadata_recv);
  grpc_metadata_array_destroy(&request_metadata_recv);
  grpc_call_details_destroy(&call_details);

  grpc_byte_buffer_destroy(request_payload);
  grpc_byte_buffer_destroy(response_payload);
  grpc_byte_buffer_destroy(request_payload_recv);
  grpc_byte_buffer_destroy(response_payload_recv);
  grpc_slice_unref(details);

  grpc_call_unref(c);
  grpc_call_unref(s);

<<<<<<< HEAD
  if (args != NULL) {
    grpc_core::ExecCtx _local_exec_ctx;
    grpc_channel_args_destroy(args);
=======
  if (args != nullptr) {
    grpc_exec_ctx exec_ctx = GRPC_EXEC_CTX_INIT;
    grpc_channel_args_destroy(&exec_ctx, args);
    grpc_exec_ctx_finish(&exec_ctx);
>>>>>>> 82c8f945
  }

  cq_verifier_destroy(cqv);
  end_test(&f);
  config.tear_down_data(&f);
}

void cancel_after_accept(grpc_end2end_test_config config) {
  unsigned i;

  for (i = 0; i < GPR_ARRAY_SIZE(cancellation_modes); i++) {
    test_cancel_after_accept(config, cancellation_modes[i],
                             false /* use_service_config */);
    if (config.feature_mask & FEATURE_MASK_SUPPORTS_CLIENT_CHANNEL &&
        cancellation_modes[i].expect_status == GRPC_STATUS_DEADLINE_EXCEEDED) {
      test_cancel_after_accept(config, cancellation_modes[i],
                               true /* use_service_config */);
    }
  }
}

void cancel_after_accept_pre_init(void) {}<|MERGE_RESOLUTION|>--- conflicted
+++ resolved
@@ -244,16 +244,9 @@
   grpc_call_unref(c);
   grpc_call_unref(s);
 
-<<<<<<< HEAD
-  if (args != NULL) {
+  if (args != nullptr) {
     grpc_core::ExecCtx _local_exec_ctx;
     grpc_channel_args_destroy(args);
-=======
-  if (args != nullptr) {
-    grpc_exec_ctx exec_ctx = GRPC_EXEC_CTX_INIT;
-    grpc_channel_args_destroy(&exec_ctx, args);
-    grpc_exec_ctx_finish(&exec_ctx);
->>>>>>> 82c8f945
   }
 
   cq_verifier_destroy(cqv);
