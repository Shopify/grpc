--- conflicted
+++ resolved
@@ -57,12 +57,6 @@
         static extern void grpcsharp_server_start(ServerSafeHandle server);
 
         [DllImport("grpc_csharp_ext.dll")]
-<<<<<<< HEAD
-        static extern void grpcsharp_server_shutdown_and_notify_callback(ServerSafeHandle server, CompletionQueueSafeHandle cq, [MarshalAs(UnmanagedType.FunctionPtr)] CompletionCallbackDelegate callback);
-
-        [DllImport("grpc_csharp_ext.dll")]
-        static extern void grpcsharp_server_cancel_all_calls(ServerSafeHandle server);
-=======
         static extern GRPCCallError grpcsharp_server_request_call(ServerSafeHandle server, CompletionQueueSafeHandle cq, BatchContextSafeHandle ctx);
 
         [DllImport("grpc_csharp_ext.dll")]
@@ -70,7 +64,6 @@
 
         [DllImport("grpc_csharp_ext.dll")]
         static extern void grpcsharp_server_shutdown_and_notify_callback(ServerSafeHandle server, CompletionQueueSafeHandle cq, BatchContextSafeHandle ctx);
->>>>>>> 67e5da0b
 
         [DllImport("grpc_csharp_ext.dll")]
         static extern void grpcsharp_server_destroy(IntPtr server);
@@ -98,17 +91,6 @@
         {
             grpcsharp_server_start(this);
         }
-<<<<<<< HEAD
-
-        public void ShutdownAndNotify(CompletionQueueSafeHandle cq, CompletionCallbackDelegate callback)
-        {
-            grpcsharp_server_shutdown_and_notify_callback(this, cq, callback);
-        }
-
-        public void RequestCall(CompletionQueueSafeHandle cq, CompletionCallbackDelegate callback)
-        {
-            AssertCallOk(grpcsharp_server_request_call(this, cq, callback));
-=======
             
         public void ShutdownAndNotify(CompletionQueueSafeHandle cq, BatchCompletionDelegate callback)
         {
@@ -122,7 +104,6 @@
             var ctx = BatchContextSafeHandle.Create();
             GrpcEnvironment.CompletionRegistry.RegisterBatchCompletion(ctx, callback);
             grpcsharp_server_request_call(this, cq, ctx).CheckOk();
->>>>>>> 67e5da0b
         }
 
         protected override bool ReleaseHandle()
@@ -133,14 +114,6 @@
             
         // Only to be called after ShutdownAndNotify.
         public void CancelAllCalls()
-<<<<<<< HEAD
-        {
-            grpcsharp_server_cancel_all_calls(this);
-        }
-
-        private static void AssertCallOk(GRPCCallError callError)
-=======
->>>>>>> 67e5da0b
         {
             grpcsharp_server_cancel_all_calls(this);
         }
