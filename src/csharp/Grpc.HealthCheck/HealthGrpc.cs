// Generated by the protocol buffer compiler.  DO NOT EDIT!
// source: health.proto
// Original file comments:
// Copyright 2015, Google Inc.
// All rights reserved.
//
// Redistribution and use in source and binary forms, with or without
// modification, are permitted provided that the following conditions are
// met:
//
//     * Redistributions of source code must retain the above copyright
// notice, this list of conditions and the following disclaimer.
//     * Redistributions in binary form must reproduce the above
// copyright notice, this list of conditions and the following disclaimer
// in the documentation and/or other materials provided with the
// distribution.
//     * Neither the name of Google Inc. nor the names of its
// contributors may be used to endorse or promote products derived from
// this software without specific prior written permission.
//
// THIS SOFTWARE IS PROVIDED BY THE COPYRIGHT HOLDERS AND CONTRIBUTORS
// "AS IS" AND ANY EXPRESS OR IMPLIED WARRANTIES, INCLUDING, BUT NOT
// LIMITED TO, THE IMPLIED WARRANTIES OF MERCHANTABILITY AND FITNESS FOR
// A PARTICULAR PURPOSE ARE DISCLAIMED. IN NO EVENT SHALL THE COPYRIGHT
// OWNER OR CONTRIBUTORS BE LIABLE FOR ANY DIRECT, INDIRECT, INCIDENTAL,
// SPECIAL, EXEMPLARY, OR CONSEQUENTIAL DAMAGES (INCLUDING, BUT NOT
// LIMITED TO, PROCUREMENT OF SUBSTITUTE GOODS OR SERVICES; LOSS OF USE,
// DATA, OR PROFITS; OR BUSINESS INTERRUPTION) HOWEVER CAUSED AND ON ANY
// THEORY OF LIABILITY, WHETHER IN CONTRACT, STRICT LIABILITY, OR TORT
// (INCLUDING NEGLIGENCE OR OTHERWISE) ARISING IN ANY WAY OUT OF THE USE
// OF THIS SOFTWARE, EVEN IF ADVISED OF THE POSSIBILITY OF SUCH DAMAGE.
//
#region Designer generated code

using System;
using System.Threading;
using System.Threading.Tasks;
using Grpc.Core;

namespace Grpc.Health.V1 {
  public static class Health
  {
    static readonly string __ServiceName = "grpc.health.v1.Health";

    static readonly Marshaller<global::Grpc.Health.V1.HealthCheckRequest> __Marshaller_HealthCheckRequest = Marshallers.Create((arg) => global::Google.Protobuf.MessageExtensions.ToByteArray(arg), global::Grpc.Health.V1.HealthCheckRequest.Parser.ParseFrom);
    static readonly Marshaller<global::Grpc.Health.V1.HealthCheckResponse> __Marshaller_HealthCheckResponse = Marshallers.Create((arg) => global::Google.Protobuf.MessageExtensions.ToByteArray(arg), global::Grpc.Health.V1.HealthCheckResponse.Parser.ParseFrom);

    static readonly Method<global::Grpc.Health.V1.HealthCheckRequest, global::Grpc.Health.V1.HealthCheckResponse> __Method_Check = new Method<global::Grpc.Health.V1.HealthCheckRequest, global::Grpc.Health.V1.HealthCheckResponse>(
        MethodType.Unary,
        __ServiceName,
        "Check",
        __Marshaller_HealthCheckRequest,
        __Marshaller_HealthCheckResponse);

    /// <summary>Service descriptor</summary>
    public static global::Google.Protobuf.Reflection.ServiceDescriptor Descriptor
    {
      get { return global::Grpc.Health.V1.HealthReflection.Descriptor.Services[0]; }
    }

    /// <summary>Client for Health</summary>
    [System.Obsolete("Client side interfaced will be removed in the next release. Use client class directly.")]
    public interface IHealthClient
    {
      global::Grpc.Health.V1.HealthCheckResponse Check(global::Grpc.Health.V1.HealthCheckRequest request, Metadata headers = null, DateTime? deadline = null, CancellationToken cancellationToken = default(CancellationToken));
      global::Grpc.Health.V1.HealthCheckResponse Check(global::Grpc.Health.V1.HealthCheckRequest request, CallOptions options);
      AsyncUnaryCall<global::Grpc.Health.V1.HealthCheckResponse> CheckAsync(global::Grpc.Health.V1.HealthCheckRequest request, Metadata headers = null, DateTime? deadline = null, CancellationToken cancellationToken = default(CancellationToken));
      AsyncUnaryCall<global::Grpc.Health.V1.HealthCheckResponse> CheckAsync(global::Grpc.Health.V1.HealthCheckRequest request, CallOptions options);
    }

    /// <summary>Interface of server-side implementations of Health</summary>
    [System.Obsolete("Service implementations should inherit from the generated abstract base class instead.")]
    public interface IHealth
    {
      Task<global::Grpc.Health.V1.HealthCheckResponse> Check(global::Grpc.Health.V1.HealthCheckRequest request, ServerCallContext context);
    }

    /// <summary>Base class for server-side implementations of Health</summary>
    public abstract class HealthBase
    {
      public virtual Task<global::Grpc.Health.V1.HealthCheckResponse> Check(global::Grpc.Health.V1.HealthCheckRequest request, ServerCallContext context)
      {
        throw new RpcException(new Status(StatusCode.Unimplemented, ""));
      }

    }

<<<<<<< HEAD
    // client stub
=======
    /// <summary>Client for Health</summary>
>>>>>>> 1dd74dd3
    #pragma warning disable 0618
    public class HealthClient : ClientBase<HealthClient>, IHealthClient
    #pragma warning restore 0618
    {
      public HealthClient(Channel channel) : base(channel)
      {
      }
      public HealthClient(CallInvoker callInvoker) : base(callInvoker)
      {
      }
      ///<summary>Protected parameterless constructor to allow creation of test doubles.</summary>
      protected HealthClient() : base()
      {
      }
      ///<summary>Protected constructor to allow creation of configured clients.</summary>
      protected HealthClient(ClientBaseConfiguration configuration) : base(configuration)
      {
      }

      public virtual global::Grpc.Health.V1.HealthCheckResponse Check(global::Grpc.Health.V1.HealthCheckRequest request, Metadata headers = null, DateTime? deadline = null, CancellationToken cancellationToken = default(CancellationToken))
      {
        return Check(request, new CallOptions(headers, deadline, cancellationToken));
      }
      public virtual global::Grpc.Health.V1.HealthCheckResponse Check(global::Grpc.Health.V1.HealthCheckRequest request, CallOptions options)
      {
        return CallInvoker.BlockingUnaryCall(__Method_Check, null, options, request);
      }
      public virtual AsyncUnaryCall<global::Grpc.Health.V1.HealthCheckResponse> CheckAsync(global::Grpc.Health.V1.HealthCheckRequest request, Metadata headers = null, DateTime? deadline = null, CancellationToken cancellationToken = default(CancellationToken))
      {
        return CheckAsync(request, new CallOptions(headers, deadline, cancellationToken));
      }
      public virtual AsyncUnaryCall<global::Grpc.Health.V1.HealthCheckResponse> CheckAsync(global::Grpc.Health.V1.HealthCheckRequest request, CallOptions options)
      {
        return CallInvoker.AsyncUnaryCall(__Method_Check, null, options, request);
      }
      protected override HealthClient NewInstance(ClientBaseConfiguration configuration)
      {
        return new HealthClient(configuration);
      }
    }

<<<<<<< HEAD
    // creates service definition that can be registered with a server
=======
    /// <summary>Creates a new client for Health</summary>
    public static HealthClient NewClient(Channel channel)
    {
      return new HealthClient(channel);
    }

    /// <summary>Creates service definition that can be registered with a server</summary>
>>>>>>> 1dd74dd3
    #pragma warning disable 0618
    public static ServerServiceDefinition BindService(IHealth serviceImpl)
    #pragma warning restore 0618
    {
      return ServerServiceDefinition.CreateBuilder(__ServiceName)
          .AddMethod(__Method_Check, serviceImpl.Check).Build();
    }

<<<<<<< HEAD
    // creates service definition that can be registered with a server
=======
    /// <summary>Creates service definition that can be registered with a server</summary>
>>>>>>> 1dd74dd3
    #pragma warning disable 0618
    public static ServerServiceDefinition BindService(HealthBase serviceImpl)
    #pragma warning restore 0618
    {
      return ServerServiceDefinition.CreateBuilder(__ServiceName)
          .AddMethod(__Method_Check, serviceImpl.Check).Build();
    }

  }
}
#endregion<|MERGE_RESOLUTION|>--- conflicted
+++ resolved
@@ -85,11 +85,7 @@
 
     }
 
-<<<<<<< HEAD
-    // client stub
-=======
     /// <summary>Client for Health</summary>
->>>>>>> 1dd74dd3
     #pragma warning disable 0618
     public class HealthClient : ClientBase<HealthClient>, IHealthClient
     #pragma warning restore 0618
@@ -131,9 +127,6 @@
       }
     }
 
-<<<<<<< HEAD
-    // creates service definition that can be registered with a server
-=======
     /// <summary>Creates a new client for Health</summary>
     public static HealthClient NewClient(Channel channel)
     {
@@ -141,7 +134,6 @@
     }
 
     /// <summary>Creates service definition that can be registered with a server</summary>
->>>>>>> 1dd74dd3
     #pragma warning disable 0618
     public static ServerServiceDefinition BindService(IHealth serviceImpl)
     #pragma warning restore 0618
@@ -150,11 +142,7 @@
           .AddMethod(__Method_Check, serviceImpl.Check).Build();
     }
 
-<<<<<<< HEAD
-    // creates service definition that can be registered with a server
-=======
     /// <summary>Creates service definition that can be registered with a server</summary>
->>>>>>> 1dd74dd3
     #pragma warning disable 0618
     public static ServerServiceDefinition BindService(HealthBase serviceImpl)
     #pragma warning restore 0618
