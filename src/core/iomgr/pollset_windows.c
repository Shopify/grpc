--- conflicted
+++ resolved
@@ -46,13 +46,7 @@
    set of features for the sake of the rest of grpc. But grpc_pollset_work
    won't actually do any polling, and return as quickly as possible. */
 
-<<<<<<< HEAD
-void grpc_pollset_init(grpc_pollset *pollset) {
-  gpr_mu_init(&pollset->mu);
-}
-=======
 void grpc_pollset_init(grpc_pollset *pollset) { gpr_mu_init(&pollset->mu); }
->>>>>>> 2c42ef3e
 
 void grpc_pollset_shutdown(grpc_pollset *pollset,
                            void (*shutdown_done)(void *arg),
