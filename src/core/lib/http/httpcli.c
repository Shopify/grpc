/*
 *
 * Copyright 2015, Google Inc.
 * All rights reserved.
 *
 * Redistribution and use in source and binary forms, with or without
 * modification, are permitted provided that the following conditions are
 * met:
 *
 *     * Redistributions of source code must retain the above copyright
 * notice, this list of conditions and the following disclaimer.
 *     * Redistributions in binary form must reproduce the above
 * copyright notice, this list of conditions and the following disclaimer
 * in the documentation and/or other materials provided with the
 * distribution.
 *     * Neither the name of Google Inc. nor the names of its
 * contributors may be used to endorse or promote products derived from
 * this software without specific prior written permission.
 *
 * THIS SOFTWARE IS PROVIDED BY THE COPYRIGHT HOLDERS AND CONTRIBUTORS
 * "AS IS" AND ANY EXPRESS OR IMPLIED WARRANTIES, INCLUDING, BUT NOT
 * LIMITED TO, THE IMPLIED WARRANTIES OF MERCHANTABILITY AND FITNESS FOR
 * A PARTICULAR PURPOSE ARE DISCLAIMED. IN NO EVENT SHALL THE COPYRIGHT
 * OWNER OR CONTRIBUTORS BE LIABLE FOR ANY DIRECT, INDIRECT, INCIDENTAL,
 * SPECIAL, EXEMPLARY, OR CONSEQUENTIAL DAMAGES (INCLUDING, BUT NOT
 * LIMITED TO, PROCUREMENT OF SUBSTITUTE GOODS OR SERVICES; LOSS OF USE,
 * DATA, OR PROFITS; OR BUSINESS INTERRUPTION) HOWEVER CAUSED AND ON ANY
 * THEORY OF LIABILITY, WHETHER IN CONTRACT, STRICT LIABILITY, OR TORT
 * (INCLUDING NEGLIGENCE OR OTHERWISE) ARISING IN ANY WAY OUT OF THE USE
 * OF THIS SOFTWARE, EVEN IF ADVISED OF THE POSSIBILITY OF SUCH DAMAGE.
 *
 */

#include "src/core/lib/http/httpcli.h"

#include <string.h>

#include <grpc/support/alloc.h>
#include <grpc/support/log.h>
#include <grpc/support/string_util.h>
#include <grpc/support/useful.h>

#include "src/core/lib/http/format_request.h"
#include "src/core/lib/http/parser.h"
#include "src/core/lib/iomgr/endpoint.h"
#include "src/core/lib/iomgr/iomgr_internal.h"
#include "src/core/lib/iomgr/resolve_address.h"
#include "src/core/lib/iomgr/sockaddr_utils.h"
#include "src/core/lib/iomgr/tcp_client.h"
#include "src/core/lib/support/string.h"

typedef struct {
  gpr_slice request_text;
  grpc_http_parser parser;
  grpc_resolved_addresses *addresses;
  size_t next_address;
  grpc_endpoint *ep;
  char *host;
  char *ssl_host_override;
  gpr_timespec deadline;
  int have_read_byte;
  const grpc_httpcli_handshaker *handshaker;
  grpc_closure *on_done;
  grpc_httpcli_context *context;
  grpc_polling_entity *pollent;
  grpc_iomgr_object iomgr_obj;
  gpr_slice_buffer incoming;
  gpr_slice_buffer outgoing;
  grpc_closure on_read;
  grpc_closure done_write;
  grpc_closure connected;
  grpc_error *overall_error;
  grpc_resource_quota *resource_quota;
} internal_request;

static grpc_httpcli_get_override g_get_override = NULL;
static grpc_httpcli_post_override g_post_override = NULL;

static void plaintext_handshake(grpc_exec_ctx *exec_ctx, void *arg,
                                grpc_endpoint *endpoint, const char *host,
                                gpr_timespec deadline,
                                void (*on_done)(grpc_exec_ctx *exec_ctx,
                                                void *arg,
                                                grpc_endpoint *endpoint)) {
  on_done(exec_ctx, arg, endpoint);
}

const grpc_httpcli_handshaker grpc_httpcli_plaintext = {"http",
                                                        plaintext_handshake};

void grpc_httpcli_context_init(grpc_httpcli_context *context) {
  context->pollset_set = grpc_pollset_set_create();
}

void grpc_httpcli_context_destroy(grpc_httpcli_context *context) {
  grpc_pollset_set_destroy(context->pollset_set);
}

static void next_address(grpc_exec_ctx *exec_ctx, internal_request *req,
                         grpc_error *due_to_error);

static void finish(grpc_exec_ctx *exec_ctx, internal_request *req,
                   grpc_error *error) {
  grpc_polling_entity_del_from_pollset_set(exec_ctx, req->pollent,
                                           req->context->pollset_set);
  grpc_exec_ctx_sched(exec_ctx, req->on_done, error, NULL);
  grpc_http_parser_destroy(&req->parser);
  if (req->addresses != NULL) {
    grpc_resolved_addresses_destroy(req->addresses);
  }
  if (req->ep != NULL) {
    grpc_endpoint_destroy(exec_ctx, req->ep);
  }
  gpr_slice_unref(req->request_text);
  gpr_free(req->host);
  gpr_free(req->ssl_host_override);
  grpc_iomgr_unregister_object(&req->iomgr_obj);
  gpr_slice_buffer_destroy(&req->incoming);
  gpr_slice_buffer_destroy(&req->outgoing);
  GRPC_ERROR_UNREF(req->overall_error);
  grpc_resource_quota_internal_unref(exec_ctx, req->resource_quota);
  gpr_free(req);
}

static void append_error(internal_request *req, grpc_error *error) {
  if (req->overall_error == GRPC_ERROR_NONE) {
    req->overall_error = GRPC_ERROR_CREATE("Failed HTTP/1 client request");
  }
  grpc_resolved_address *addr = &req->addresses->addrs[req->next_address - 1];
  char *addr_text = grpc_sockaddr_to_uri(addr);
  req->overall_error = grpc_error_add_child(
      req->overall_error,
      grpc_error_set_str(error, GRPC_ERROR_STR_TARGET_ADDRESS, addr_text));
  gpr_free(addr_text);
}

static void do_read(grpc_exec_ctx *exec_ctx, internal_request *req) {
  grpc_endpoint_read(exec_ctx, req->ep, &req->incoming, &req->on_read);
}

static void on_read(grpc_exec_ctx *exec_ctx, void *user_data,
                    grpc_error *error) {
  internal_request *req = user_data;
  size_t i;

  for (i = 0; i < req->incoming.count; i++) {
    if (GPR_SLICE_LENGTH(req->incoming.slices[i])) {
      req->have_read_byte = 1;
      grpc_error *err =
          grpc_http_parser_parse(&req->parser, req->incoming.slices[i], NULL);
      if (err != GRPC_ERROR_NONE) {
        finish(exec_ctx, req, err);
        return;
      }
    }
  }

  if (error == GRPC_ERROR_NONE) {
    do_read(exec_ctx, req);
  } else if (!req->have_read_byte) {
    next_address(exec_ctx, req, GRPC_ERROR_REF(error));
  } else {
    finish(exec_ctx, req, grpc_http_parser_eof(&req->parser));
  }
}

static void on_written(grpc_exec_ctx *exec_ctx, internal_request *req) {
  do_read(exec_ctx, req);
}

static void done_write(grpc_exec_ctx *exec_ctx, void *arg, grpc_error *error) {
  internal_request *req = arg;
  if (error == GRPC_ERROR_NONE) {
    on_written(exec_ctx, req);
  } else {
    next_address(exec_ctx, req, GRPC_ERROR_REF(error));
  }
}

static void start_write(grpc_exec_ctx *exec_ctx, internal_request *req) {
  gpr_slice_ref(req->request_text);
  gpr_slice_buffer_add(&req->outgoing, req->request_text);
  grpc_endpoint_write(exec_ctx, req->ep, &req->outgoing, &req->done_write);
}

static void on_handshake_done(grpc_exec_ctx *exec_ctx, void *arg,
                              grpc_endpoint *ep) {
  internal_request *req = arg;

  if (!ep) {
    next_address(exec_ctx, req,
                 GRPC_ERROR_CREATE("Unexplained handshake failure"));
    return;
  }

  req->ep = ep;
  start_write(exec_ctx, req);
}

static void on_connected(grpc_exec_ctx *exec_ctx, void *arg,
                         grpc_error *error) {
  internal_request *req = arg;

  if (!req->ep) {
    next_address(exec_ctx, req, GRPC_ERROR_REF(error));
    return;
  }
  req->handshaker->handshake(
      exec_ctx, req, req->ep,
      req->ssl_host_override ? req->ssl_host_override : req->host,
      req->deadline, on_handshake_done);
}

static void next_address(grpc_exec_ctx *exec_ctx, internal_request *req,
                         grpc_error *error) {
  grpc_resolved_address *addr;
  grpc_tcp_client_connect_args tcp_client_connect_args;
  if (error != GRPC_ERROR_NONE) {
    append_error(req, error);
  }
  if (req->next_address == req->addresses->naddrs) {
    finish(exec_ctx, req,
           GRPC_ERROR_CREATE_REFERENCING("Failed HTTP requests to all targets",
                                         &req->overall_error, 1));
    return;
  }
  addr = &req->addresses->addrs[req->next_address++];
  grpc_closure_init(&req->connected, on_connected, req);
<<<<<<< HEAD
  tcp_client_connect_args.interested_parties = req->context->pollset_set;
  tcp_client_connect_args.addr = (struct sockaddr *)&addr->addr;
  tcp_client_connect_args.addr_len = addr->len;
  tcp_client_connect_args.deadline = req->deadline;
  tcp_client_connect_args.channel_args = NULL;
  grpc_tcp_client_connect(exec_ctx, &req->connected, &req->ep,
                          &tcp_client_connect_args);
=======
  grpc_arg arg;
  arg.key = GRPC_ARG_RESOURCE_QUOTA;
  arg.type = GRPC_ARG_POINTER;
  arg.value.pointer.p = req->resource_quota;
  arg.value.pointer.vtable = grpc_resource_quota_arg_vtable();
  grpc_channel_args args = {1, &arg};
  grpc_tcp_client_connect(exec_ctx, &req->connected, &req->ep,
                          req->context->pollset_set, &args, addr,
                          req->deadline);
>>>>>>> 11948f74
}

static void on_resolved(grpc_exec_ctx *exec_ctx, void *arg, grpc_error *error) {
  internal_request *req = arg;
  if (error != GRPC_ERROR_NONE) {
    finish(exec_ctx, req, error);
    return;
  }
  req->next_address = 0;
  next_address(exec_ctx, req, GRPC_ERROR_NONE);
}

static void internal_request_begin(grpc_exec_ctx *exec_ctx,
                                   grpc_httpcli_context *context,
                                   grpc_polling_entity *pollent,
                                   grpc_resource_quota *resource_quota,
                                   const grpc_httpcli_request *request,
                                   gpr_timespec deadline, grpc_closure *on_done,
                                   grpc_httpcli_response *response,
                                   const char *name, gpr_slice request_text) {
  internal_request *req = gpr_malloc(sizeof(internal_request));
  memset(req, 0, sizeof(*req));
  req->request_text = request_text;
  grpc_http_parser_init(&req->parser, GRPC_HTTP_RESPONSE, response);
  req->on_done = on_done;
  req->deadline = deadline;
  req->handshaker =
      request->handshaker ? request->handshaker : &grpc_httpcli_plaintext;
  req->context = context;
  req->pollent = pollent;
  req->overall_error = GRPC_ERROR_NONE;
  req->resource_quota = grpc_resource_quota_internal_ref(resource_quota);
  grpc_closure_init(&req->on_read, on_read, req);
  grpc_closure_init(&req->done_write, done_write, req);
  gpr_slice_buffer_init(&req->incoming);
  gpr_slice_buffer_init(&req->outgoing);
  grpc_iomgr_register_object(&req->iomgr_obj, name);
  req->host = gpr_strdup(request->host);
  req->ssl_host_override = gpr_strdup(request->ssl_host_override);

  GPR_ASSERT(pollent);
  grpc_polling_entity_add_to_pollset_set(exec_ctx, req->pollent,
                                         req->context->pollset_set);
  grpc_resolve_address(exec_ctx, request->host, req->handshaker->default_port,
                       grpc_closure_create(on_resolved, req), &req->addresses);
}

void grpc_httpcli_get(grpc_exec_ctx *exec_ctx, grpc_httpcli_context *context,
                      grpc_polling_entity *pollent,
                      grpc_resource_quota *resource_quota,
                      const grpc_httpcli_request *request,
                      gpr_timespec deadline, grpc_closure *on_done,
                      grpc_httpcli_response *response) {
  char *name;
  if (g_get_override &&
      g_get_override(exec_ctx, request, deadline, on_done, response)) {
    return;
  }
  gpr_asprintf(&name, "HTTP:GET:%s:%s", request->host, request->http.path);
  internal_request_begin(exec_ctx, context, pollent, resource_quota, request,
                         deadline, on_done, response, name,
                         grpc_httpcli_format_get_request(request));
  gpr_free(name);
}

void grpc_httpcli_post(grpc_exec_ctx *exec_ctx, grpc_httpcli_context *context,
                       grpc_polling_entity *pollent,
                       grpc_resource_quota *resource_quota,
                       const grpc_httpcli_request *request,
                       const char *body_bytes, size_t body_size,
                       gpr_timespec deadline, grpc_closure *on_done,
                       grpc_httpcli_response *response) {
  char *name;
  if (g_post_override &&
      g_post_override(exec_ctx, request, body_bytes, body_size, deadline,
                      on_done, response)) {
    return;
  }
  gpr_asprintf(&name, "HTTP:POST:%s:%s", request->host, request->http.path);
  internal_request_begin(
      exec_ctx, context, pollent, resource_quota, request, deadline, on_done,
      response, name,
      grpc_httpcli_format_post_request(request, body_bytes, body_size));
  gpr_free(name);
}

void grpc_httpcli_set_override(grpc_httpcli_get_override get,
                               grpc_httpcli_post_override post) {
  g_get_override = get;
  g_post_override = post;
}<|MERGE_RESOLUTION|>--- conflicted
+++ resolved
@@ -214,7 +214,6 @@
 static void next_address(grpc_exec_ctx *exec_ctx, internal_request *req,
                          grpc_error *error) {
   grpc_resolved_address *addr;
-  grpc_tcp_client_connect_args tcp_client_connect_args;
   if (error != GRPC_ERROR_NONE) {
     append_error(req, error);
   }
@@ -226,15 +225,6 @@
   }
   addr = &req->addresses->addrs[req->next_address++];
   grpc_closure_init(&req->connected, on_connected, req);
-<<<<<<< HEAD
-  tcp_client_connect_args.interested_parties = req->context->pollset_set;
-  tcp_client_connect_args.addr = (struct sockaddr *)&addr->addr;
-  tcp_client_connect_args.addr_len = addr->len;
-  tcp_client_connect_args.deadline = req->deadline;
-  tcp_client_connect_args.channel_args = NULL;
-  grpc_tcp_client_connect(exec_ctx, &req->connected, &req->ep,
-                          &tcp_client_connect_args);
-=======
   grpc_arg arg;
   arg.key = GRPC_ARG_RESOURCE_QUOTA;
   arg.type = GRPC_ARG_POINTER;
@@ -244,7 +234,6 @@
   grpc_tcp_client_connect(exec_ctx, &req->connected, &req->ep,
                           req->context->pollset_set, &args, addr,
                           req->deadline);
->>>>>>> 11948f74
 }
 
 static void on_resolved(grpc_exec_ctx *exec_ctx, void *arg, grpc_error *error) {
