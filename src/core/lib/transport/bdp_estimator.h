/*
 *
 * Copyright 2016 gRPC authors.
 *
 * Licensed under the Apache License, Version 2.0 (the "License");
 * you may not use this file except in compliance with the License.
 * You may obtain a copy of the License at
 *
 *     http://www.apache.org/licenses/LICENSE-2.0
 *
 * Unless required by applicable law or agreed to in writing, software
 * distributed under the License is distributed on an "AS IS" BASIS,
 * WITHOUT WARRANTIES OR CONDITIONS OF ANY KIND, either express or implied.
 * See the License for the specific language governing permissions and
 * limitations under the License.
 *
 */

#ifndef GRPC_CORE_LIB_TRANSPORT_BDP_ESTIMATOR_H
#define GRPC_CORE_LIB_TRANSPORT_BDP_ESTIMATOR_H

#include <grpc/support/port_platform.h>

#include <inttypes.h>
#include <stdbool.h>
#include <stdint.h>

#include <grpc/support/log.h>
#include <grpc/support/time.h>

#include "src/core/lib/debug/trace.h"
#include "src/core/lib/iomgr/exec_ctx.h"

extern grpc_tracer_flag grpc_bdp_estimator_trace;

namespace grpc_core {

class BdpEstimator {
 public:
  explicit BdpEstimator(const char* name);
  ~BdpEstimator() {}

  int64_t EstimateBdp() const { return estimate_; }
  double EstimateBandwidth() const { return bw_est_; }

  void AddIncomingBytes(int64_t num_bytes) { accumulator_ += num_bytes; }

  // Schedule a ping: call in response to receiving a true from
  // grpc_bdp_estimator_add_incoming_bytes once a ping has been scheduled by a
  // transport (but not necessarily started)
  void SchedulePing() {
    if (GRPC_TRACER_ON(grpc_bdp_estimator_trace)) {
      gpr_log(GPR_DEBUG, "bdp[%s]:sched acc=%" PRId64 " est=%" PRId64, name_,
              accumulator_, estimate_);
    }
    GPR_ASSERT(ping_state_ == PingState::UNSCHEDULED);
    ping_state_ = PingState::SCHEDULED;
    accumulator_ = 0;
  }

  // Start a ping: call after calling grpc_bdp_estimator_schedule_ping and
  // once
  // the ping is on the wire
  void StartPing() {
    if (GRPC_TRACER_ON(grpc_bdp_estimator_trace)) {
      gpr_log(GPR_DEBUG, "bdp[%s]:start acc=%" PRId64 " est=%" PRId64, name_,
              accumulator_, estimate_);
    }
    GPR_ASSERT(ping_state_ == PingState::SCHEDULED);
    ping_state_ = PingState::STARTED;
    accumulator_ = 0;
    ping_start_time_ = gpr_now(GPR_CLOCK_MONOTONIC);
  }

  // Completes a previously started ping, returns when to schedule the next one
<<<<<<< HEAD
  grpc_millis CompletePing();
=======
  grpc_millis CompletePing(grpc_exec_ctx* exec_ctx);
>>>>>>> d9da7387

 private:
  enum class PingState { UNSCHEDULED, SCHEDULED, STARTED };

  PingState ping_state_;
  int64_t accumulator_;
  int64_t estimate_;
  // when was the current ping started?
  gpr_timespec ping_start_time_;
  int inter_ping_delay_;
  int stable_estimate_count_;
  double bw_est_;
  const char* name_;
};

}  // namespace grpc_core

#endif /* GRPC_CORE_LIB_TRANSPORT_BDP_ESTIMATOR_H */<|MERGE_RESOLUTION|>--- conflicted
+++ resolved
@@ -73,11 +73,7 @@
   }
 
   // Completes a previously started ping, returns when to schedule the next one
-<<<<<<< HEAD
   grpc_millis CompletePing();
-=======
-  grpc_millis CompletePing(grpc_exec_ctx* exec_ctx);
->>>>>>> d9da7387
 
  private:
   enum class PingState { UNSCHEDULED, SCHEDULED, STARTED };
