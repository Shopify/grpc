/*
 *
 * Copyright 2015, Google Inc.
 * All rights reserved.
 *
 * Redistribution and use in source and binary forms, with or without
 * modification, are permitted provided that the following conditions are
 * met:
 *
 *     * Redistributions of source code must retain the above copyright
 * notice, this list of conditions and the following disclaimer.
 *     * Redistributions in binary form must reproduce the above
 * copyright notice, this list of conditions and the following disclaimer
 * in the documentation and/or other materials provided with the
 * distribution.
 *     * Neither the name of Google Inc. nor the names of its
 * contributors may be used to endorse or promote products derived from
 * this software without specific prior written permission.
 *
 * THIS SOFTWARE IS PROVIDED BY THE COPYRIGHT HOLDERS AND CONTRIBUTORS
 * "AS IS" AND ANY EXPRESS OR IMPLIED WARRANTIES, INCLUDING, BUT NOT
 * LIMITED TO, THE IMPLIED WARRANTIES OF MERCHANTABILITY AND FITNESS FOR
 * A PARTICULAR PURPOSE ARE DISCLAIMED. IN NO EVENT SHALL THE COPYRIGHT
 * OWNER OR CONTRIBUTORS BE LIABLE FOR ANY DIRECT, INDIRECT, INCIDENTAL,
 * SPECIAL, EXEMPLARY, OR CONSEQUENTIAL DAMAGES (INCLUDING, BUT NOT
 * LIMITED TO, PROCUREMENT OF SUBSTITUTE GOODS OR SERVICES; LOSS OF USE,
 * DATA, OR PROFITS; OR BUSINESS INTERRUPTION) HOWEVER CAUSED AND ON ANY
 * THEORY OF LIABILITY, WHETHER IN CONTRACT, STRICT LIABILITY, OR TORT
 * (INCLUDING NEGLIGENCE OR OTHERWISE) ARISING IN ANY WAY OUT OF THE USE
 * OF THIS SOFTWARE, EVEN IF ADVISED OF THE POSSIBILITY OF SUCH DAMAGE.
 *
 */

/* This file will be removed shortly: it's here to keep refactoring
 * steps simple and auditable.
 * It's the combination of the old files:
 *  - fd_posix.{h,c}
 *  - pollset_posix.{h,c}
 *  - pullset_multipoller_with_{poll,epoll}.{h,c}
 * The new version will be split into:
 *  - ev_poll_posix.{h,c}
 *  - ev_epoll_posix.{h,c}
 */

#include <grpc/support/port_platform.h>

#ifdef GPR_POSIX_SOCKET

#include "src/core/lib/iomgr/ev_poll_and_epoll_posix.h"

#include <assert.h>
#include <errno.h>
#include <poll.h>
#include <stdbool.h>
#include <string.h>
#include <sys/socket.h>
#include <unistd.h>

#include <grpc/support/alloc.h>
#include <grpc/support/log.h>
#include <grpc/support/string_util.h>
#include <grpc/support/tls.h>
#include <grpc/support/useful.h>

#include "src/core/lib/iomgr/iomgr_internal.h"
#include "src/core/lib/iomgr/wakeup_fd_posix.h"
#include "src/core/lib/profiling/timers.h"
#include "src/core/lib/support/block_annotate.h"

/*******************************************************************************
 * FD declarations
 */

typedef struct grpc_fd_watcher {
  struct grpc_fd_watcher *next;
  struct grpc_fd_watcher *prev;
  grpc_pollset *pollset;
  grpc_pollset_worker *worker;
  grpc_fd *fd;
} grpc_fd_watcher;

struct grpc_fd {
  int fd;
  /* refst format:
     bit0:   1=active/0=orphaned
     bit1-n: refcount
     meaning that mostly we ref by two to avoid altering the orphaned bit,
     and just unref by 1 when we're ready to flag the object as orphaned */
  gpr_atm refst;

  gpr_mu mu;
  bool shutdown;
  bool closed;
  bool released;

  /* The watcher list.

     The following watcher related fields are protected by watcher_mu.

     An fd_watcher is an ephemeral object created when an fd wants to
     begin polling, and destroyed after the poll.

     It denotes the fd's interest in whether to read poll or write poll
     or both or neither on this fd.

     If a watcher is asked to poll for reads or writes, the read_watcher
     or write_watcher fields are set respectively. A watcher may be asked
     to poll for both, in which case both fields will be set.

     read_watcher and write_watcher may be NULL if no watcher has been
     asked to poll for reads or writes.

     If an fd_watcher is not asked to poll for reads or writes, it's added
     to a linked list of inactive watchers, rooted at inactive_watcher_root.
     If at a later time there becomes need of a poller to poll, one of
     the inactive pollers may be kicked out of their poll loops to take
     that responsibility. */
  grpc_fd_watcher inactive_watcher_root;
  grpc_fd_watcher *read_watcher;
  grpc_fd_watcher *write_watcher;

  grpc_closure *read_closure;
  grpc_closure *write_closure;

  struct grpc_fd *freelist_next;

  grpc_closure *on_done_closure;

  grpc_iomgr_object iomgr_object;

  /* The pollset that last noticed and notified that the fd is readable */
  grpc_pollset *read_notifier_pollset;
};

/* Begin polling on an fd.
   Registers that the given pollset is interested in this fd - so that if read
   or writability interest changes, the pollset can be kicked to pick up that
   new interest.
   Return value is:
     (fd_needs_read? read_mask : 0) | (fd_needs_write? write_mask : 0)
   i.e. a combination of read_mask and write_mask determined by the fd's current
   interest in said events.
   Polling strategies that do not need to alter their behavior depending on the
   fd's current interest (such as epoll) do not need to call this function.
   MUST NOT be called with a pollset lock taken */
static uint32_t fd_begin_poll(grpc_fd *fd, grpc_pollset *pollset,
                              grpc_pollset_worker *worker, uint32_t read_mask,
                              uint32_t write_mask, grpc_fd_watcher *rec);
/* Complete polling previously started with fd_begin_poll
   MUST NOT be called with a pollset lock taken
   if got_read or got_write are 1, also does the become_{readable,writable} as
   appropriate. */
static void fd_end_poll(grpc_exec_ctx *exec_ctx, grpc_fd_watcher *rec,
                        int got_read, int got_write,
                        grpc_pollset *read_notifier_pollset);

/* Return 1 if this fd is orphaned, 0 otherwise */
static bool fd_is_orphaned(grpc_fd *fd);

/* Reference counting for fds */
/*#define GRPC_FD_REF_COUNT_DEBUG*/
#ifdef GRPC_FD_REF_COUNT_DEBUG
static void fd_ref(grpc_fd *fd, const char *reason, const char *file, int line);
static void fd_unref(grpc_fd *fd, const char *reason, const char *file,
                     int line);
#define GRPC_FD_REF(fd, reason) fd_ref(fd, reason, __FILE__, __LINE__)
#define GRPC_FD_UNREF(fd, reason) fd_unref(fd, reason, __FILE__, __LINE__)
#else
static void fd_ref(grpc_fd *fd);
static void fd_unref(grpc_fd *fd);
#define GRPC_FD_REF(fd, reason) fd_ref(fd)
#define GRPC_FD_UNREF(fd, reason) fd_unref(fd)
#endif

static void fd_global_init(void);
static void fd_global_shutdown(void);

#define CLOSURE_NOT_READY ((grpc_closure *)0)
#define CLOSURE_READY ((grpc_closure *)1)

/*******************************************************************************
 * pollset declarations
 */

typedef struct grpc_pollset_vtable grpc_pollset_vtable;

typedef struct grpc_cached_wakeup_fd {
  grpc_wakeup_fd fd;
  struct grpc_cached_wakeup_fd *next;
} grpc_cached_wakeup_fd;

struct grpc_pollset_worker {
  grpc_cached_wakeup_fd *wakeup_fd;
  bool reevaluate_polling_on_wakeup;
  bool kicked_specifically;
  struct grpc_pollset_worker *next;
  struct grpc_pollset_worker *prev;
};

struct grpc_pollset {
  /* pollsets under posix can mutate representation as fds are added and
     removed.
     For example, we may choose a poll() based implementation on linux for
     few fds, and an epoll() based implementation for many fds */
  const grpc_pollset_vtable *vtable;
  gpr_mu mu;
  grpc_pollset_worker root_worker;
  int in_flight_cbs;
  bool shutting_down;
  bool called_shutdown;
  bool kicked_without_pollers;
  grpc_closure *shutdown_done;
  grpc_closure_list idle_jobs;
  union {
    int fd;
    void *ptr;
  } data;
  /* Local cache of eventfds for workers */
  grpc_cached_wakeup_fd *local_wakeup_cache;
};

struct grpc_pollset_vtable {
  void (*add_fd)(grpc_exec_ctx *exec_ctx, grpc_pollset *pollset,
                 struct grpc_fd *fd, int and_unlock_pollset);
  grpc_error *(*maybe_work_and_unlock)(grpc_exec_ctx *exec_ctx,
                                       grpc_pollset *pollset,
                                       grpc_pollset_worker *worker,
                                       gpr_timespec deadline, gpr_timespec now);
  void (*finish_shutdown)(grpc_pollset *pollset);
  void (*destroy)(grpc_pollset *pollset);
};

/* Add an fd to a pollset */
static void pollset_add_fd(grpc_exec_ctx *exec_ctx, grpc_pollset *pollset,
                           struct grpc_fd *fd);

static void pollset_set_add_fd(grpc_exec_ctx *exec_ctx,
                               grpc_pollset_set *pollset_set, grpc_fd *fd);

/* Convert a timespec to milliseconds:
   - very small or negative poll times are clamped to zero to do a
     non-blocking poll (which becomes spin polling)
   - other small values are rounded up to one millisecond
   - longer than a millisecond polls are rounded up to the next nearest
     millisecond to avoid spinning
   - infinite timeouts are converted to -1 */
static int poll_deadline_to_millis_timeout(gpr_timespec deadline,
                                           gpr_timespec now);

/* Allow kick to wakeup the currently polling worker */
#define GRPC_POLLSET_CAN_KICK_SELF 1
/* Force the wakee to repoll when awoken */
#define GRPC_POLLSET_REEVALUATE_POLLING_ON_WAKEUP 2
/* As per pollset_kick, with an extended set of flags (defined above)
   -- mostly for fd_posix's use. */
static grpc_error *pollset_kick_ext(grpc_pollset *p,
                                    grpc_pollset_worker *specific_worker,
                                    uint32_t flags) GRPC_MUST_USE_RESULT;

/* turn a pollset into a multipoller: platform specific */
typedef void (*platform_become_multipoller_type)(grpc_exec_ctx *exec_ctx,
                                                 grpc_pollset *pollset,
                                                 struct grpc_fd **fds,
                                                 size_t fd_count);
static platform_become_multipoller_type platform_become_multipoller;

/* Return 1 if the pollset has active threads in pollset_work (pollset must
 * be locked) */
static int pollset_has_workers(grpc_pollset *pollset);

static void remove_fd_from_all_epoll_sets(int fd);

/*******************************************************************************
 * pollset_set definitions
 */

struct grpc_pollset_set {
  gpr_mu mu;

  size_t pollset_count;
  size_t pollset_capacity;
  grpc_pollset **pollsets;

  size_t pollset_set_count;
  size_t pollset_set_capacity;
  struct grpc_pollset_set **pollset_sets;

  size_t fd_count;
  size_t fd_capacity;
  grpc_fd **fds;
};

/*******************************************************************************
 * fd_posix.c
 */

/* We need to keep a freelist not because of any concerns of malloc performance
 * but instead so that implementations with multiple threads in (for example)
 * epoll_wait deal with the race between pollset removal and incoming poll
 * notifications.
 *
 * The problem is that the poller ultimately holds a reference to this
 * object, so it is very difficult to know when is safe to free it, at least
 * without some expensive synchronization.
 *
 * If we keep the object freelisted, in the worst case losing this race just
 * becomes a spurious read notification on a reused fd.
 */
/* TODO(klempner): We could use some form of polling generation count to know
 * when these are safe to free. */
/* TODO(klempner): Consider disabling freelisting if we don't have multiple
 * threads in poll on the same fd */
/* TODO(klempner): Batch these allocations to reduce fragmentation */
static grpc_fd *fd_freelist = NULL;
static gpr_mu fd_freelist_mu;

static void freelist_fd(grpc_fd *fd) {
  gpr_mu_lock(&fd_freelist_mu);
  fd->freelist_next = fd_freelist;
  fd_freelist = fd;
  grpc_iomgr_unregister_object(&fd->iomgr_object);
  gpr_mu_unlock(&fd_freelist_mu);
}

static grpc_fd *alloc_fd(int fd) {
  grpc_fd *r = NULL;
  gpr_mu_lock(&fd_freelist_mu);
  if (fd_freelist != NULL) {
    r = fd_freelist;
    fd_freelist = fd_freelist->freelist_next;
  }
  gpr_mu_unlock(&fd_freelist_mu);
  if (r == NULL) {
    r = gpr_malloc(sizeof(grpc_fd));
    gpr_mu_init(&r->mu);
  }

  gpr_mu_lock(&r->mu);
  gpr_atm_rel_store(&r->refst, 1);
  r->shutdown = false;
  r->read_closure = CLOSURE_NOT_READY;
  r->write_closure = CLOSURE_NOT_READY;
  r->fd = fd;
  r->inactive_watcher_root.next = r->inactive_watcher_root.prev =
      &r->inactive_watcher_root;
  r->freelist_next = NULL;
  r->read_watcher = r->write_watcher = NULL;
  r->on_done_closure = NULL;
<<<<<<< HEAD
  r->closed = 0;
  r->released = 0;
  r->read_notifier_pollset = NULL;
=======
  r->closed = false;
  r->released = false;
>>>>>>> ef96264d
  gpr_mu_unlock(&r->mu);
  return r;
}

static void destroy(grpc_fd *fd) {
  gpr_mu_destroy(&fd->mu);
  gpr_free(fd);
}

#ifdef GRPC_FD_REF_COUNT_DEBUG
#define REF_BY(fd, n, reason) ref_by(fd, n, reason, __FILE__, __LINE__)
#define UNREF_BY(fd, n, reason) unref_by(fd, n, reason, __FILE__, __LINE__)
static void ref_by(grpc_fd *fd, int n, const char *reason, const char *file,
                   int line) {
  gpr_log(GPR_DEBUG, "FD %d %p   ref %d %d -> %d [%s; %s:%d]", fd->fd, fd, n,
          gpr_atm_no_barrier_load(&fd->refst),
          gpr_atm_no_barrier_load(&fd->refst) + n, reason, file, line);
#else
#define REF_BY(fd, n, reason) ref_by(fd, n)
#define UNREF_BY(fd, n, reason) unref_by(fd, n)
static void ref_by(grpc_fd *fd, int n) {
#endif
  GPR_ASSERT(gpr_atm_no_barrier_fetch_add(&fd->refst, n) > 0);
}

#ifdef GRPC_FD_REF_COUNT_DEBUG
static void unref_by(grpc_fd *fd, int n, const char *reason, const char *file,
                     int line) {
  gpr_atm old;
  gpr_log(GPR_DEBUG, "FD %d %p unref %d %d -> %d [%s; %s:%d]", fd->fd, fd, n,
          gpr_atm_no_barrier_load(&fd->refst),
          gpr_atm_no_barrier_load(&fd->refst) - n, reason, file, line);
#else
static void unref_by(grpc_fd *fd, int n) {
  gpr_atm old;
#endif
  old = gpr_atm_full_fetch_add(&fd->refst, -n);
  if (old == n) {
    freelist_fd(fd);
  } else {
    GPR_ASSERT(old > n);
  }
}

static void fd_global_init(void) { gpr_mu_init(&fd_freelist_mu); }

static void fd_global_shutdown(void) {
  gpr_mu_lock(&fd_freelist_mu);
  gpr_mu_unlock(&fd_freelist_mu);
  while (fd_freelist != NULL) {
    grpc_fd *fd = fd_freelist;
    fd_freelist = fd_freelist->freelist_next;
    destroy(fd);
  }
  gpr_mu_destroy(&fd_freelist_mu);
}

static grpc_fd *fd_create(int fd, const char *name) {
  grpc_fd *r = alloc_fd(fd);
  char *name2;
  gpr_asprintf(&name2, "%s fd=%d", name, fd);
  grpc_iomgr_register_object(&r->iomgr_object, name2);
  gpr_free(name2);
#ifdef GRPC_FD_REF_COUNT_DEBUG
  gpr_log(GPR_DEBUG, "FD %d %p create %s", fd, r, name);
#endif
  return r;
}

static bool fd_is_orphaned(grpc_fd *fd) {
  return (gpr_atm_acq_load(&fd->refst) & 1) == 0;
}

static grpc_error *pollset_kick_locked(grpc_fd_watcher *watcher) {
  gpr_mu_lock(&watcher->pollset->mu);
  GPR_ASSERT(watcher->worker);
  grpc_error *err = pollset_kick_ext(watcher->pollset, watcher->worker,
                                     GRPC_POLLSET_REEVALUATE_POLLING_ON_WAKEUP);
  gpr_mu_unlock(&watcher->pollset->mu);
  return err;
}

static void maybe_wake_one_watcher_locked(grpc_fd *fd) {
  if (fd->inactive_watcher_root.next != &fd->inactive_watcher_root) {
    pollset_kick_locked(fd->inactive_watcher_root.next);
  } else if (fd->read_watcher) {
    pollset_kick_locked(fd->read_watcher);
  } else if (fd->write_watcher) {
    pollset_kick_locked(fd->write_watcher);
  }
}

static void wake_all_watchers_locked(grpc_fd *fd) {
  grpc_fd_watcher *watcher;
  for (watcher = fd->inactive_watcher_root.next;
       watcher != &fd->inactive_watcher_root; watcher = watcher->next) {
    pollset_kick_locked(watcher);
  }
  if (fd->read_watcher) {
    pollset_kick_locked(fd->read_watcher);
  }
  if (fd->write_watcher && fd->write_watcher != fd->read_watcher) {
    pollset_kick_locked(fd->write_watcher);
  }
}

static int has_watchers(grpc_fd *fd) {
  return fd->read_watcher != NULL || fd->write_watcher != NULL ||
         fd->inactive_watcher_root.next != &fd->inactive_watcher_root;
}

static void close_fd_locked(grpc_exec_ctx *exec_ctx, grpc_fd *fd) {
  fd->closed = true;
  if (!fd->released) {
    close(fd->fd);
  } else {
    remove_fd_from_all_epoll_sets(fd->fd);
  }
  grpc_exec_ctx_push(exec_ctx, fd->on_done_closure, GRPC_ERROR_NONE, NULL);
}

static int fd_wrapped_fd(grpc_fd *fd) {
  if (fd->released || fd->closed) {
    return -1;
  } else {
    return fd->fd;
  }
}

static void fd_orphan(grpc_exec_ctx *exec_ctx, grpc_fd *fd,
                      grpc_closure *on_done, int *release_fd,
                      const char *reason) {
  fd->on_done_closure = on_done;
  fd->released = release_fd != NULL;
  if (!fd->released) {
    shutdown(fd->fd, SHUT_RDWR);
  } else {
    *release_fd = fd->fd;
  }
  gpr_mu_lock(&fd->mu);
  REF_BY(fd, 1, reason); /* remove active status, but keep referenced */
  if (!has_watchers(fd)) {
    close_fd_locked(exec_ctx, fd);
  } else {
    wake_all_watchers_locked(fd);
  }
  gpr_mu_unlock(&fd->mu);
  UNREF_BY(fd, 2, reason); /* drop the reference */
}

/* increment refcount by two to avoid changing the orphan bit */
#ifdef GRPC_FD_REF_COUNT_DEBUG
static void fd_ref(grpc_fd *fd, const char *reason, const char *file,
                   int line) {
  ref_by(fd, 2, reason, file, line);
}

static void fd_unref(grpc_fd *fd, const char *reason, const char *file,
                     int line) {
  unref_by(fd, 2, reason, file, line);
}
#else
static void fd_ref(grpc_fd *fd) { ref_by(fd, 2); }

static void fd_unref(grpc_fd *fd) { unref_by(fd, 2); }
#endif

static grpc_error *fd_shutdown_error(bool shutdown) {
  if (!shutdown) {
    return GRPC_ERROR_NONE;
  } else {
    return GRPC_ERROR_CREATE("FD shutdown");
  }
}

static void notify_on_locked(grpc_exec_ctx *exec_ctx, grpc_fd *fd,
                             grpc_closure **st, grpc_closure *closure) {
  if (*st == CLOSURE_NOT_READY) {
    /* not ready ==> switch to a waiting state by setting the closure */
    *st = closure;
  } else if (*st == CLOSURE_READY) {
    /* already ready ==> queue the closure to run immediately */
    *st = CLOSURE_NOT_READY;
    grpc_exec_ctx_push(exec_ctx, closure, fd_shutdown_error(fd->shutdown),
                       NULL);
    maybe_wake_one_watcher_locked(fd);
  } else {
    /* upcallptr was set to a different closure.  This is an error! */
    gpr_log(GPR_ERROR,
            "User called a notify_on function with a previous callback still "
            "pending");
    abort();
  }
}

/* returns true if state becomes not ready */
static bool set_ready_locked(grpc_exec_ctx *exec_ctx, grpc_fd *fd,
                             grpc_closure **st) {
  if (*st == CLOSURE_READY) {
    /* duplicate ready ==> ignore */
    return false;
  } else if (*st == CLOSURE_NOT_READY) {
    /* not ready, and not waiting ==> flag ready */
    *st = CLOSURE_READY;
    return false;
  } else {
    /* waiting ==> queue closure */
    grpc_exec_ctx_push(exec_ctx, *st, fd_shutdown_error(fd->shutdown), NULL);
    *st = CLOSURE_NOT_READY;
    return true;
  }
}

static void set_read_notifier_pollset_locked(
    grpc_exec_ctx *exec_ctx, grpc_fd *fd, grpc_pollset *read_notifier_pollset) {
  fd->read_notifier_pollset = read_notifier_pollset;
}

static void fd_shutdown(grpc_exec_ctx *exec_ctx, grpc_fd *fd) {
  gpr_mu_lock(&fd->mu);
  GPR_ASSERT(!fd->shutdown);
  fd->shutdown = true;
  set_ready_locked(exec_ctx, fd, &fd->read_closure);
  set_ready_locked(exec_ctx, fd, &fd->write_closure);
  gpr_mu_unlock(&fd->mu);
}

static void fd_notify_on_read(grpc_exec_ctx *exec_ctx, grpc_fd *fd,
                              grpc_closure *closure) {
  gpr_mu_lock(&fd->mu);
  notify_on_locked(exec_ctx, fd, &fd->read_closure, closure);
  gpr_mu_unlock(&fd->mu);
}

static void fd_notify_on_write(grpc_exec_ctx *exec_ctx, grpc_fd *fd,
                               grpc_closure *closure) {
  gpr_mu_lock(&fd->mu);
  notify_on_locked(exec_ctx, fd, &fd->write_closure, closure);
  gpr_mu_unlock(&fd->mu);
}

/* Return the read-notifier pollset */
static grpc_pollset *fd_get_read_notifier_pollset(grpc_exec_ctx *exec_ctx,
                                                  grpc_fd *fd) {
  grpc_pollset *notifier = NULL;

  gpr_mu_lock(&fd->mu);
  notifier = fd->read_notifier_pollset;
  gpr_mu_unlock(&fd->mu);

  return notifier;
}

static uint32_t fd_begin_poll(grpc_fd *fd, grpc_pollset *pollset,
                              grpc_pollset_worker *worker, uint32_t read_mask,
                              uint32_t write_mask, grpc_fd_watcher *watcher) {
  uint32_t mask = 0;
  grpc_closure *cur;
  int requested;
  /* keep track of pollers that have requested our events, in case they change
   */
  GRPC_FD_REF(fd, "poll");

  gpr_mu_lock(&fd->mu);

  /* if we are shutdown, then don't add to the watcher set */
  if (fd->shutdown) {
    watcher->fd = NULL;
    watcher->pollset = NULL;
    watcher->worker = NULL;
    gpr_mu_unlock(&fd->mu);
    GRPC_FD_UNREF(fd, "poll");
    return 0;
  }

  /* if there is nobody polling for read, but we need to, then start doing so */
  cur = fd->read_closure;
  requested = cur != CLOSURE_READY;
  if (read_mask && fd->read_watcher == NULL && requested) {
    fd->read_watcher = watcher;
    mask |= read_mask;
  }
  /* if there is nobody polling for write, but we need to, then start doing so
   */
  cur = fd->write_closure;
  requested = cur != CLOSURE_READY;
  if (write_mask && fd->write_watcher == NULL && requested) {
    fd->write_watcher = watcher;
    mask |= write_mask;
  }
  /* if not polling, remember this watcher in case we need someone to later */
  if (mask == 0 && worker != NULL) {
    watcher->next = &fd->inactive_watcher_root;
    watcher->prev = watcher->next->prev;
    watcher->next->prev = watcher->prev->next = watcher;
  }
  watcher->pollset = pollset;
  watcher->worker = worker;
  watcher->fd = fd;
  gpr_mu_unlock(&fd->mu);

  return mask;
}

static void fd_end_poll(grpc_exec_ctx *exec_ctx, grpc_fd_watcher *watcher,
<<<<<<< HEAD
                        int got_read, int got_write,
                        grpc_pollset *read_notifier_pollset) {
  int was_polling = 0;
  int kick = 0;
=======
                        int got_read, int got_write) {
  bool was_polling = false;
  bool kick = false;
>>>>>>> ef96264d
  grpc_fd *fd = watcher->fd;

  if (fd == NULL) {
    return;
  }

  gpr_mu_lock(&fd->mu);

  if (watcher == fd->read_watcher) {
    /* remove read watcher, kick if we still need a read */
    was_polling = true;
    if (!got_read) {
      kick = true;
    }
    fd->read_watcher = NULL;
  }
  if (watcher == fd->write_watcher) {
    /* remove write watcher, kick if we still need a write */
    was_polling = true;
    if (!got_write) {
      kick = true;
    }
    fd->write_watcher = NULL;
  }
  if (!was_polling && watcher->worker != NULL) {
    /* remove from inactive list */
    watcher->next->prev = watcher->prev;
    watcher->prev->next = watcher->next;
  }
  if (got_read) {
    if (set_ready_locked(exec_ctx, fd, &fd->read_closure)) {
      kick = true;
    }

    if (read_notifier_pollset != NULL) {
      set_read_notifier_pollset_locked(exec_ctx, fd, read_notifier_pollset);
    }
  }
  if (got_write) {
    if (set_ready_locked(exec_ctx, fd, &fd->write_closure)) {
      kick = true;
    }
  }
  if (kick) {
    maybe_wake_one_watcher_locked(fd);
  }
  if (fd_is_orphaned(fd) && !has_watchers(fd) && !fd->closed) {
    close_fd_locked(exec_ctx, fd);
  }
  gpr_mu_unlock(&fd->mu);

  GRPC_FD_UNREF(fd, "poll");
}

/*******************************************************************************
 * pollset_posix.c
 */

GPR_TLS_DECL(g_current_thread_poller);
GPR_TLS_DECL(g_current_thread_worker);

/** The alarm system needs to be able to wakeup 'some poller' sometimes
 *  (specifically when a new alarm needs to be triggered earlier than the next
 *  alarm 'epoch').
 *  This wakeup_fd gives us something to alert on when such a case occurs. */
grpc_wakeup_fd grpc_global_wakeup_fd;

static void remove_worker(grpc_pollset *p, grpc_pollset_worker *worker) {
  worker->prev->next = worker->next;
  worker->next->prev = worker->prev;
}

static int pollset_has_workers(grpc_pollset *p) {
  return p->root_worker.next != &p->root_worker;
}

static grpc_pollset_worker *pop_front_worker(grpc_pollset *p) {
  if (pollset_has_workers(p)) {
    grpc_pollset_worker *w = p->root_worker.next;
    remove_worker(p, w);
    return w;
  } else {
    return NULL;
  }
}

static void push_back_worker(grpc_pollset *p, grpc_pollset_worker *worker) {
  worker->next = &p->root_worker;
  worker->prev = worker->next->prev;
  worker->prev->next = worker->next->prev = worker;
}

static void push_front_worker(grpc_pollset *p, grpc_pollset_worker *worker) {
  worker->prev = &p->root_worker;
  worker->next = worker->prev->next;
  worker->prev->next = worker->next->prev = worker;
}

static void kick_append_error(grpc_error **composite, grpc_error *error) {
  if (error == GRPC_ERROR_NONE) return;
  if (*composite == GRPC_ERROR_NONE) {
    *composite = GRPC_ERROR_CREATE("Kick Failure");
  }
  *composite = grpc_error_add_child(*composite, error);
}

static grpc_error *pollset_kick_ext(grpc_pollset *p,
                                    grpc_pollset_worker *specific_worker,
                                    uint32_t flags) {
  GPR_TIMER_BEGIN("pollset_kick_ext", 0);
  grpc_error *error = GRPC_ERROR_NONE;

  /* pollset->mu already held */
  if (specific_worker != NULL) {
    if (specific_worker == GRPC_POLLSET_KICK_BROADCAST) {
      GPR_TIMER_BEGIN("pollset_kick_ext.broadcast", 0);
      GPR_ASSERT((flags & GRPC_POLLSET_REEVALUATE_POLLING_ON_WAKEUP) == 0);
      for (specific_worker = p->root_worker.next;
           specific_worker != &p->root_worker;
           specific_worker = specific_worker->next) {
        kick_append_error(
            &error, grpc_wakeup_fd_wakeup(&specific_worker->wakeup_fd->fd));
      }
      p->kicked_without_pollers = true;
      GPR_TIMER_END("pollset_kick_ext.broadcast", 0);
    } else if (gpr_tls_get(&g_current_thread_worker) !=
               (intptr_t)specific_worker) {
      GPR_TIMER_MARK("different_thread_worker", 0);
      if ((flags & GRPC_POLLSET_REEVALUATE_POLLING_ON_WAKEUP) != 0) {
        specific_worker->reevaluate_polling_on_wakeup = true;
      }
      specific_worker->kicked_specifically = true;
      kick_append_error(&error,
                        grpc_wakeup_fd_wakeup(&specific_worker->wakeup_fd->fd));
    } else if ((flags & GRPC_POLLSET_CAN_KICK_SELF) != 0) {
      GPR_TIMER_MARK("kick_yoself", 0);
      if ((flags & GRPC_POLLSET_REEVALUATE_POLLING_ON_WAKEUP) != 0) {
        specific_worker->reevaluate_polling_on_wakeup = true;
      }
      specific_worker->kicked_specifically = true;
      kick_append_error(&error,
                        grpc_wakeup_fd_wakeup(&specific_worker->wakeup_fd->fd));
    }
  } else if (gpr_tls_get(&g_current_thread_poller) != (intptr_t)p) {
    GPR_ASSERT((flags & GRPC_POLLSET_REEVALUATE_POLLING_ON_WAKEUP) == 0);
    GPR_TIMER_MARK("kick_anonymous", 0);
    specific_worker = pop_front_worker(p);
    if (specific_worker != NULL) {
      if (gpr_tls_get(&g_current_thread_worker) == (intptr_t)specific_worker) {
        /* Prefer not to kick self. Push the worker to the end of the list and
         * pop the one from front */
        GPR_TIMER_MARK("kick_anonymous_not_self", 0);
        push_back_worker(p, specific_worker);
        specific_worker = pop_front_worker(p);
        /* If there was only one worker on the pollset, we would get the same
         * worker we pushed (the one set on current thread local) back. If so,
         * kick it only if GRPC_POLLSET_CAN_KICK_SELF flag is set */
        if ((flags & GRPC_POLLSET_CAN_KICK_SELF) == 0 &&
            gpr_tls_get(&g_current_thread_worker) ==
                (intptr_t)specific_worker) {
          push_back_worker(p, specific_worker);
          specific_worker = NULL;
        }
      }
      if (specific_worker != NULL) {
        GPR_TIMER_MARK("finally_kick", 0);
        push_back_worker(p, specific_worker);
        kick_append_error(
            &error, grpc_wakeup_fd_wakeup(&specific_worker->wakeup_fd->fd));
      }
    } else {
      GPR_TIMER_MARK("kicked_no_pollers", 0);
      p->kicked_without_pollers = true;
    }
  }

  GPR_TIMER_END("pollset_kick_ext", 0);
  return error;
}

static grpc_error *pollset_kick(grpc_pollset *p,
                                grpc_pollset_worker *specific_worker) {
  return pollset_kick_ext(p, specific_worker, 0);
}

/* global state management */

static grpc_error *pollset_global_init(void) {
  gpr_tls_init(&g_current_thread_poller);
  gpr_tls_init(&g_current_thread_worker);
  return grpc_wakeup_fd_init(&grpc_global_wakeup_fd);
}

static void pollset_global_shutdown(void) {
  grpc_wakeup_fd_destroy(&grpc_global_wakeup_fd);
  gpr_tls_destroy(&g_current_thread_poller);
  gpr_tls_destroy(&g_current_thread_worker);
}

static grpc_error *kick_poller(void) {
  return grpc_wakeup_fd_wakeup(&grpc_global_wakeup_fd);
}

/* main interface */

static void become_basic_pollset(grpc_pollset *pollset, grpc_fd *fd_or_null);

static void pollset_init(grpc_pollset *pollset, gpr_mu **mu) {
  gpr_mu_init(&pollset->mu);
  *mu = &pollset->mu;
  pollset->root_worker.next = pollset->root_worker.prev = &pollset->root_worker;
  pollset->in_flight_cbs = 0;
  pollset->shutting_down = false;
  pollset->called_shutdown = false;
  pollset->kicked_without_pollers = false;
  pollset->idle_jobs.head = pollset->idle_jobs.tail = NULL;
  pollset->local_wakeup_cache = NULL;
  become_basic_pollset(pollset, NULL);
}

static void pollset_destroy(grpc_pollset *pollset) {
  GPR_ASSERT(pollset->in_flight_cbs == 0);
  GPR_ASSERT(!pollset_has_workers(pollset));
  GPR_ASSERT(pollset->idle_jobs.head == pollset->idle_jobs.tail);
  pollset->vtable->destroy(pollset);
  while (pollset->local_wakeup_cache) {
    grpc_cached_wakeup_fd *next = pollset->local_wakeup_cache->next;
    grpc_wakeup_fd_destroy(&pollset->local_wakeup_cache->fd);
    gpr_free(pollset->local_wakeup_cache);
    pollset->local_wakeup_cache = next;
  }
  gpr_mu_destroy(&pollset->mu);
}

static void pollset_reset(grpc_pollset *pollset) {
  GPR_ASSERT(pollset->shutting_down);
  GPR_ASSERT(pollset->in_flight_cbs == 0);
  GPR_ASSERT(!pollset_has_workers(pollset));
  GPR_ASSERT(pollset->idle_jobs.head == pollset->idle_jobs.tail);
  pollset->vtable->destroy(pollset);
  pollset->shutting_down = false;
  pollset->called_shutdown = false;
  pollset->kicked_without_pollers = false;
  become_basic_pollset(pollset, NULL);
}

static void pollset_add_fd(grpc_exec_ctx *exec_ctx, grpc_pollset *pollset,
                           grpc_fd *fd) {
  gpr_mu_lock(&pollset->mu);
  pollset->vtable->add_fd(exec_ctx, pollset, fd, 1);
/* the following (enabled only in debug) will reacquire and then release
   our lock - meaning that if the unlocking flag passed to add_fd above is
   not respected, the code will deadlock (in a way that we have a chance of
   debugging) */
#ifndef NDEBUG
  gpr_mu_lock(&pollset->mu);
  gpr_mu_unlock(&pollset->mu);
#endif
}

static void finish_shutdown(grpc_exec_ctx *exec_ctx, grpc_pollset *pollset) {
  GPR_ASSERT(grpc_closure_list_empty(pollset->idle_jobs));
  pollset->vtable->finish_shutdown(pollset);
  grpc_exec_ctx_push(exec_ctx, pollset->shutdown_done, GRPC_ERROR_NONE, NULL);
}

static grpc_error *pollset_work(grpc_exec_ctx *exec_ctx, grpc_pollset *pollset,
                                grpc_pollset_worker **worker_hdl,
                                gpr_timespec now, gpr_timespec deadline) {
  grpc_pollset_worker worker;
  *worker_hdl = &worker;
  grpc_error *error = GRPC_ERROR_NONE;

  /* pollset->mu already held */
  int added_worker = 0;
  int locked = 1;
  int queued_work = 0;
  int keep_polling = 0;
  GPR_TIMER_BEGIN("pollset_work", 0);
  /* this must happen before we (potentially) drop pollset->mu */
  worker.next = worker.prev = NULL;
  worker.reevaluate_polling_on_wakeup = false;
  if (pollset->local_wakeup_cache != NULL) {
    worker.wakeup_fd = pollset->local_wakeup_cache;
    pollset->local_wakeup_cache = worker.wakeup_fd->next;
  } else {
    worker.wakeup_fd = gpr_malloc(sizeof(*worker.wakeup_fd));
    error = grpc_wakeup_fd_init(&worker.wakeup_fd->fd);
    if (error != GRPC_ERROR_NONE) {
      return error;
    }
  }
  worker.kicked_specifically = false;
  /* If there's work waiting for the pollset to be idle, and the
     pollset is idle, then do that work */
  if (!pollset_has_workers(pollset) &&
      !grpc_closure_list_empty(pollset->idle_jobs)) {
    GPR_TIMER_MARK("pollset_work.idle_jobs", 0);
    grpc_exec_ctx_enqueue_list(exec_ctx, &pollset->idle_jobs, NULL);
    goto done;
  }
  /* If we're shutting down then we don't execute any extended work */
  if (pollset->shutting_down) {
    GPR_TIMER_MARK("pollset_work.shutting_down", 0);
    goto done;
  }
  /* Give do_promote priority so we don't starve it out */
  if (pollset->in_flight_cbs) {
    GPR_TIMER_MARK("pollset_work.in_flight_cbs", 0);
    gpr_mu_unlock(&pollset->mu);
    locked = 0;
    goto done;
  }
  /* Start polling, and keep doing so while we're being asked to
     re-evaluate our pollers (this allows poll() based pollers to
     ensure they don't miss wakeups) */
  keep_polling = 1;
  while (keep_polling) {
    keep_polling = 0;
    if (!pollset->kicked_without_pollers) {
      if (!added_worker) {
        push_front_worker(pollset, &worker);
        added_worker = 1;
        gpr_tls_set(&g_current_thread_worker, (intptr_t)&worker);
      }
      gpr_tls_set(&g_current_thread_poller, (intptr_t)pollset);
      GPR_TIMER_BEGIN("maybe_work_and_unlock", 0);
      error = pollset->vtable->maybe_work_and_unlock(exec_ctx, pollset, &worker,
                                                     deadline, now);
      GPR_TIMER_END("maybe_work_and_unlock", 0);
      locked = 0;
      gpr_tls_set(&g_current_thread_poller, 0);
    } else {
      GPR_TIMER_MARK("pollset_work.kicked_without_pollers", 0);
      pollset->kicked_without_pollers = false;
    }
  /* Finished execution - start cleaning up.
     Note that we may arrive here from outside the enclosing while() loop.
     In that case we won't loop though as we haven't added worker to the
     worker list, which means nobody could ask us to re-evaluate polling). */
  done:
    if (!locked) {
      queued_work |= grpc_exec_ctx_flush(exec_ctx);
      gpr_mu_lock(&pollset->mu);
      locked = 1;
    }
    /* If we're forced to re-evaluate polling (via pollset_kick with
       GRPC_POLLSET_REEVALUATE_POLLING_ON_WAKEUP) then we land here and force
       a loop */
    if (worker.reevaluate_polling_on_wakeup && error == GRPC_ERROR_NONE) {
      worker.reevaluate_polling_on_wakeup = false;
      pollset->kicked_without_pollers = false;
      if (queued_work || worker.kicked_specifically) {
        /* If there's queued work on the list, then set the deadline to be
           immediate so we get back out of the polling loop quickly */
        deadline = gpr_inf_past(GPR_CLOCK_MONOTONIC);
      }
      keep_polling = 1;
    }
  }
  if (added_worker) {
    remove_worker(pollset, &worker);
    gpr_tls_set(&g_current_thread_worker, 0);
  }
  /* release wakeup fd to the local pool */
  worker.wakeup_fd->next = pollset->local_wakeup_cache;
  pollset->local_wakeup_cache = worker.wakeup_fd;
  /* check shutdown conditions */
  if (pollset->shutting_down) {
    if (pollset_has_workers(pollset)) {
      pollset_kick(pollset, NULL);
    } else if (!pollset->called_shutdown && pollset->in_flight_cbs == 0) {
      pollset->called_shutdown = true;
      gpr_mu_unlock(&pollset->mu);
      finish_shutdown(exec_ctx, pollset);
      grpc_exec_ctx_flush(exec_ctx);
      /* Continuing to access pollset here is safe -- it is the caller's
       * responsibility to not destroy when it has outstanding calls to
       * pollset_work.
       * TODO(dklempner): Can we refactor the shutdown logic to avoid this? */
      gpr_mu_lock(&pollset->mu);
    } else if (!grpc_closure_list_empty(pollset->idle_jobs)) {
      grpc_exec_ctx_enqueue_list(exec_ctx, &pollset->idle_jobs, NULL);
      gpr_mu_unlock(&pollset->mu);
      grpc_exec_ctx_flush(exec_ctx);
      gpr_mu_lock(&pollset->mu);
    }
  }
  *worker_hdl = NULL;
  GPR_TIMER_END("pollset_work", 0);
  return error;
}

static void pollset_shutdown(grpc_exec_ctx *exec_ctx, grpc_pollset *pollset,
                             grpc_closure *closure) {
  GPR_ASSERT(!pollset->shutting_down);
  pollset->shutting_down = true;
  pollset->shutdown_done = closure;
  pollset_kick(pollset, GRPC_POLLSET_KICK_BROADCAST);
  if (!pollset_has_workers(pollset)) {
    grpc_exec_ctx_enqueue_list(exec_ctx, &pollset->idle_jobs, NULL);
  }
  if (!pollset->called_shutdown && pollset->in_flight_cbs == 0 &&
      !pollset_has_workers(pollset)) {
    pollset->called_shutdown = true;
    finish_shutdown(exec_ctx, pollset);
  }
}

static int poll_deadline_to_millis_timeout(gpr_timespec deadline,
                                           gpr_timespec now) {
  gpr_timespec timeout;
  static const int64_t max_spin_polling_us = 10;
  if (gpr_time_cmp(deadline, gpr_inf_future(deadline.clock_type)) == 0) {
    return -1;
  }
  if (gpr_time_cmp(deadline, gpr_time_add(now, gpr_time_from_micros(
                                                   max_spin_polling_us,
                                                   GPR_TIMESPAN))) <= 0) {
    return 0;
  }
  timeout = gpr_time_sub(deadline, now);
  return gpr_time_to_millis(gpr_time_add(
      timeout, gpr_time_from_nanos(GPR_NS_PER_MS - 1, GPR_TIMESPAN)));
}

/*
 * basic_pollset - a vtable that provides polling for zero or one file
 *                 descriptor via poll()
 */

typedef struct grpc_unary_promote_args {
  const grpc_pollset_vtable *original_vtable;
  grpc_pollset *pollset;
  grpc_fd *fd;
  grpc_closure promotion_closure;
} grpc_unary_promote_args;

static void basic_do_promote(grpc_exec_ctx *exec_ctx, void *args,
                             grpc_error *error) {
  grpc_unary_promote_args *up_args = args;
  const grpc_pollset_vtable *original_vtable = up_args->original_vtable;
  grpc_pollset *pollset = up_args->pollset;
  grpc_fd *fd = up_args->fd;

  /*
   * This is quite tricky. There are a number of cases to keep in mind here:
   * 1. fd may have been orphaned
   * 2. The pollset may no longer be a unary poller (and we can't let case #1
   * leak to other pollset types!)
   * 3. pollset's fd (which may have changed) may have been orphaned
   * 4. The pollset may be shutting down.
   */

  gpr_mu_lock(&pollset->mu);
  /* First we need to ensure that nobody is polling concurrently */
  GPR_ASSERT(!pollset_has_workers(pollset));

  gpr_free(up_args);
  /* At this point the pollset may no longer be a unary poller. In that case
   * we should just call the right add function and be done. */
  /* TODO(klempner): If we're not careful this could cause infinite recursion.
   * That's not a problem for now because empty_pollset has a trivial poller
   * and we don't have any mechanism to unbecome multipoller. */
  pollset->in_flight_cbs--;
  if (pollset->shutting_down) {
    /* We don't care about this pollset anymore. */
    if (pollset->in_flight_cbs == 0 && !pollset->called_shutdown) {
      pollset->called_shutdown = true;
      finish_shutdown(exec_ctx, pollset);
    }
  } else if (fd_is_orphaned(fd)) {
    /* Don't try to add it to anything, we'll drop our ref on it below */
  } else if (pollset->vtable != original_vtable) {
    pollset->vtable->add_fd(exec_ctx, pollset, fd, 0);
  } else if (fd != pollset->data.ptr) {
    grpc_fd *fds[2];
    fds[0] = pollset->data.ptr;
    fds[1] = fd;

    if (fds[0] && !fd_is_orphaned(fds[0])) {
      platform_become_multipoller(exec_ctx, pollset, fds, GPR_ARRAY_SIZE(fds));
      GRPC_FD_UNREF(fds[0], "basicpoll");
    } else {
      /* old fd is orphaned and we haven't cleaned it up until now, so remain a
       * unary poller */
      /* Note that it is possible that fds[1] is also orphaned at this point.
       * That's okay, we'll correct it at the next add or poll. */
      if (fds[0]) GRPC_FD_UNREF(fds[0], "basicpoll");
      pollset->data.ptr = fd;
      GRPC_FD_REF(fd, "basicpoll");
    }
  }

  gpr_mu_unlock(&pollset->mu);

  /* Matching ref in basic_pollset_add_fd */
  GRPC_FD_UNREF(fd, "basicpoll_add");
}

static void basic_pollset_add_fd(grpc_exec_ctx *exec_ctx, grpc_pollset *pollset,
                                 grpc_fd *fd, int and_unlock_pollset) {
  grpc_unary_promote_args *up_args;
  GPR_ASSERT(fd);
  if (fd == pollset->data.ptr) goto exit;

  if (!pollset_has_workers(pollset)) {
    /* Fast path -- no in flight cbs */
    /* TODO(klempner): Comment this out and fix any test failures or establish
     * they are due to timing issues */
    grpc_fd *fds[2];
    fds[0] = pollset->data.ptr;
    fds[1] = fd;

    if (fds[0] == NULL) {
      pollset->data.ptr = fd;
      GRPC_FD_REF(fd, "basicpoll");
    } else if (!fd_is_orphaned(fds[0])) {
      platform_become_multipoller(exec_ctx, pollset, fds, GPR_ARRAY_SIZE(fds));
      GRPC_FD_UNREF(fds[0], "basicpoll");
    } else {
      /* old fd is orphaned and we haven't cleaned it up until now, so remain a
       * unary poller */
      GRPC_FD_UNREF(fds[0], "basicpoll");
      pollset->data.ptr = fd;
      GRPC_FD_REF(fd, "basicpoll");
    }
    goto exit;
  }

  /* Now we need to promote. This needs to happen when we're not polling. Since
   * this may be called from poll, the wait needs to happen asynchronously. */
  GRPC_FD_REF(fd, "basicpoll_add");
  pollset->in_flight_cbs++;
  up_args = gpr_malloc(sizeof(*up_args));
  up_args->fd = fd;
  up_args->original_vtable = pollset->vtable;
  up_args->pollset = pollset;
  up_args->promotion_closure.cb = basic_do_promote;
  up_args->promotion_closure.cb_arg = up_args;

  grpc_closure_list_append(&pollset->idle_jobs, &up_args->promotion_closure,
                           GRPC_ERROR_NONE);
  pollset_kick(pollset, GRPC_POLLSET_KICK_BROADCAST);

exit:
  if (and_unlock_pollset) {
    gpr_mu_unlock(&pollset->mu);
  }
}

static void work_combine_error(grpc_error **composite, grpc_error *error) {
  if (error == GRPC_ERROR_NONE) return;
  if (*composite == GRPC_ERROR_NONE) {
    *composite = GRPC_ERROR_CREATE("pollset_work");
  }
  *composite = grpc_error_add_child(*composite, error);
}

static grpc_error *basic_pollset_maybe_work_and_unlock(
    grpc_exec_ctx *exec_ctx, grpc_pollset *pollset, grpc_pollset_worker *worker,
    gpr_timespec deadline, gpr_timespec now) {
  grpc_error *error = GRPC_ERROR_NONE;

#define POLLOUT_CHECK (POLLOUT | POLLHUP | POLLERR)
#define POLLIN_CHECK (POLLIN | POLLHUP | POLLERR)

  struct pollfd pfd[3];
  grpc_fd *fd;
  grpc_fd_watcher fd_watcher;
  int timeout;
  int r;
  nfds_t nfds;

  fd = pollset->data.ptr;
  if (fd && fd_is_orphaned(fd)) {
    GRPC_FD_UNREF(fd, "basicpoll");
    fd = pollset->data.ptr = NULL;
  }
  timeout = poll_deadline_to_millis_timeout(deadline, now);
  pfd[0].fd = GRPC_WAKEUP_FD_GET_READ_FD(&grpc_global_wakeup_fd);
  pfd[0].events = POLLIN;
  pfd[0].revents = 0;
  pfd[1].fd = GRPC_WAKEUP_FD_GET_READ_FD(&worker->wakeup_fd->fd);
  pfd[1].events = POLLIN;
  pfd[1].revents = 0;
  nfds = 2;
  if (fd) {
    pfd[2].fd = fd->fd;
    pfd[2].revents = 0;
    GRPC_FD_REF(fd, "basicpoll_begin");
    gpr_mu_unlock(&pollset->mu);
    pfd[2].events =
        (short)fd_begin_poll(fd, pollset, worker, POLLIN, POLLOUT, &fd_watcher);
    if (pfd[2].events != 0) {
      nfds++;
    }
  } else {
    gpr_mu_unlock(&pollset->mu);
  }

  /* TODO(vpai): Consider first doing a 0 timeout poll here to avoid
     even going into the blocking annotation if possible */
  /* poll fd count (argument 2) is shortened by one if we have no events
     to poll on - such that it only includes the kicker */
  GPR_TIMER_BEGIN("poll", 0);
  GRPC_SCHEDULING_START_BLOCKING_REGION;
  r = grpc_poll_function(pfd, nfds, timeout);
  GRPC_SCHEDULING_END_BLOCKING_REGION;
  GPR_TIMER_END("poll", 0);

  if (r < 0) {
    if (errno != EINTR) {
      work_combine_error(&error, GRPC_OS_ERROR(errno, "poll"));
    }
    if (fd) {
      fd_end_poll(exec_ctx, &fd_watcher, 0, 0, NULL);
    }
  } else if (r == 0) {
    if (fd) {
      fd_end_poll(exec_ctx, &fd_watcher, 0, 0, NULL);
    }
  } else {
    if (pfd[0].revents & POLLIN_CHECK) {
      work_combine_error(&error,
                         grpc_wakeup_fd_consume_wakeup(&grpc_global_wakeup_fd));
    }
    if (pfd[1].revents & POLLIN_CHECK) {
      work_combine_error(&error,
                         grpc_wakeup_fd_consume_wakeup(&worker->wakeup_fd->fd));
    }
    if (nfds > 2) {
      fd_end_poll(exec_ctx, &fd_watcher, pfd[2].revents & POLLIN_CHECK,
                  pfd[2].revents & POLLOUT_CHECK, pollset);
    } else if (fd) {
      fd_end_poll(exec_ctx, &fd_watcher, 0, 0, NULL);
    }
  }

  if (fd) {
    GRPC_FD_UNREF(fd, "basicpoll_begin");
  }

  return error;
}

static void basic_pollset_destroy(grpc_pollset *pollset) {
  if (pollset->data.ptr != NULL) {
    GRPC_FD_UNREF(pollset->data.ptr, "basicpoll");
    pollset->data.ptr = NULL;
  }
}

static const grpc_pollset_vtable basic_pollset = {
    basic_pollset_add_fd, basic_pollset_maybe_work_and_unlock,
    basic_pollset_destroy, basic_pollset_destroy};

static void become_basic_pollset(grpc_pollset *pollset, grpc_fd *fd_or_null) {
  pollset->vtable = &basic_pollset;
  pollset->data.ptr = fd_or_null;
  if (fd_or_null != NULL) {
    GRPC_FD_REF(fd_or_null, "basicpoll");
  }
}

/*******************************************************************************
 * pollset_multipoller_with_poll_posix.c
 */

#ifndef GPR_LINUX_MULTIPOLL_WITH_EPOLL

typedef struct {
  /* all polled fds */
  size_t fd_count;
  size_t fd_capacity;
  grpc_fd **fds;
  /* fds that have been removed from the pollset explicitly */
  size_t del_count;
  size_t del_capacity;
  grpc_fd **dels;
} poll_hdr;

static void multipoll_with_poll_pollset_add_fd(grpc_exec_ctx *exec_ctx,
                                               grpc_pollset *pollset,
                                               grpc_fd *fd,
                                               int and_unlock_pollset) {
  size_t i;
  poll_hdr *h = pollset->data.ptr;
  /* TODO(ctiller): this is O(num_fds^2); maybe switch to a hash set here */
  for (i = 0; i < h->fd_count; i++) {
    if (h->fds[i] == fd) goto exit;
  }
  if (h->fd_count == h->fd_capacity) {
    h->fd_capacity = GPR_MAX(h->fd_capacity + 8, h->fd_count * 3 / 2);
    h->fds = gpr_realloc(h->fds, sizeof(grpc_fd *) * h->fd_capacity);
  }
  h->fds[h->fd_count++] = fd;
  GRPC_FD_REF(fd, "multipoller");
exit:
  if (and_unlock_pollset) {
    gpr_mu_unlock(&pollset->mu);
  }
}

static grpc_error *multipoll_with_poll_pollset_maybe_work_and_unlock(
    grpc_exec_ctx *exec_ctx, grpc_pollset *pollset, grpc_pollset_worker *worker,
    gpr_timespec deadline, gpr_timespec now) {
  grpc_error *error = GRPC_ERROR_NONE;

#define POLLOUT_CHECK (POLLOUT | POLLHUP | POLLERR)
#define POLLIN_CHECK (POLLIN | POLLHUP | POLLERR)

  int timeout;
  int r;
  size_t i, j, fd_count;
  nfds_t pfd_count;
  poll_hdr *h;
  /* TODO(ctiller): inline some elements to avoid an allocation */
  grpc_fd_watcher *watchers;
  struct pollfd *pfds;

  h = pollset->data.ptr;
  timeout = poll_deadline_to_millis_timeout(deadline, now);
  /* TODO(ctiller): perform just one malloc here if we exceed the inline case */
  pfds = gpr_malloc(sizeof(*pfds) * (h->fd_count + 2));
  watchers = gpr_malloc(sizeof(*watchers) * (h->fd_count + 2));
  fd_count = 0;
  pfd_count = 2;
  pfds[0].fd = GRPC_WAKEUP_FD_GET_READ_FD(&grpc_global_wakeup_fd);
  pfds[0].events = POLLIN;
  pfds[0].revents = 0;
  pfds[1].fd = GRPC_WAKEUP_FD_GET_READ_FD(&worker->wakeup_fd->fd);
  pfds[1].events = POLLIN;
  pfds[1].revents = 0;
  for (i = 0; i < h->fd_count; i++) {
    int remove = fd_is_orphaned(h->fds[i]);
    for (j = 0; !remove && j < h->del_count; j++) {
      if (h->fds[i] == h->dels[j]) remove = 1;
    }
    if (remove) {
      GRPC_FD_UNREF(h->fds[i], "multipoller");
    } else {
      h->fds[fd_count++] = h->fds[i];
      watchers[pfd_count].fd = h->fds[i];
      GRPC_FD_REF(watchers[pfd_count].fd, "multipoller_start");
      pfds[pfd_count].fd = h->fds[i]->fd;
      pfds[pfd_count].revents = 0;
      pfd_count++;
    }
  }
  for (j = 0; j < h->del_count; j++) {
    GRPC_FD_UNREF(h->dels[j], "multipoller_del");
  }
  h->del_count = 0;
  h->fd_count = fd_count;
  gpr_mu_unlock(&pollset->mu);

  for (i = 2; i < pfd_count; i++) {
    grpc_fd *fd = watchers[i].fd;
    pfds[i].events = (short)fd_begin_poll(fd, pollset, worker, POLLIN, POLLOUT,
                                          &watchers[i]);
    GRPC_FD_UNREF(fd, "multipoller_start");
  }

  /* TODO(vpai): Consider first doing a 0 timeout poll here to avoid
     even going into the blocking annotation if possible */
  GRPC_SCHEDULING_START_BLOCKING_REGION;
  r = grpc_poll_function(pfds, pfd_count, timeout);
  GRPC_SCHEDULING_END_BLOCKING_REGION;

  if (r < 0) {
    if (errno != EINTR) {
      work_combine_error(&error, GRPC_OS_ERROR(errno, "poll"));
    }
    for (i = 2; i < pfd_count; i++) {
      fd_end_poll(exec_ctx, &watchers[i], 0, 0, NULL);
    }
  } else if (r == 0) {
    for (i = 2; i < pfd_count; i++) {
      fd_end_poll(exec_ctx, &watchers[i], 0, 0, NULL);
    }
  } else {
    if (pfds[0].revents & POLLIN_CHECK) {
      work_combine_error(&error,
                         grpc_wakeup_fd_consume_wakeup(&grpc_global_wakeup_fd));
    }
    if (pfds[1].revents & POLLIN_CHECK) {
      work_combine_error(&error,
                         grpc_wakeup_fd_consume_wakeup(&worker->wakeup_fd->fd));
    }
    for (i = 2; i < pfd_count; i++) {
      if (watchers[i].fd == NULL) {
        fd_end_poll(exec_ctx, &watchers[i], 0, 0, NULL);
        continue;
      }
      fd_end_poll(exec_ctx, &watchers[i], pfds[i].revents & POLLIN_CHECK,
                  pfds[i].revents & POLLOUT_CHECK, pollset);
    }
  }

  gpr_free(pfds);
  gpr_free(watchers);
  return error;
}

static void multipoll_with_poll_pollset_finish_shutdown(grpc_pollset *pollset) {
  size_t i;
  poll_hdr *h = pollset->data.ptr;
  for (i = 0; i < h->fd_count; i++) {
    GRPC_FD_UNREF(h->fds[i], "multipoller");
  }
  for (i = 0; i < h->del_count; i++) {
    GRPC_FD_UNREF(h->dels[i], "multipoller_del");
  }
  h->fd_count = 0;
  h->del_count = 0;
}

static void multipoll_with_poll_pollset_destroy(grpc_pollset *pollset) {
  poll_hdr *h = pollset->data.ptr;
  multipoll_with_poll_pollset_finish_shutdown(pollset);
  gpr_free(h->fds);
  gpr_free(h->dels);
  gpr_free(h);
}

static const grpc_pollset_vtable multipoll_with_poll_pollset = {
    multipoll_with_poll_pollset_add_fd,
    multipoll_with_poll_pollset_maybe_work_and_unlock,
    multipoll_with_poll_pollset_finish_shutdown,
    multipoll_with_poll_pollset_destroy};

static void poll_become_multipoller(grpc_exec_ctx *exec_ctx,
                                    grpc_pollset *pollset, grpc_fd **fds,
                                    size_t nfds) {
  size_t i;
  poll_hdr *h = gpr_malloc(sizeof(poll_hdr));
  pollset->vtable = &multipoll_with_poll_pollset;
  pollset->data.ptr = h;
  h->fd_count = nfds;
  h->fd_capacity = nfds;
  h->fds = gpr_malloc(nfds * sizeof(grpc_fd *));
  h->del_count = 0;
  h->del_capacity = 0;
  h->dels = NULL;
  for (i = 0; i < nfds; i++) {
    h->fds[i] = fds[i];
    GRPC_FD_REF(fds[i], "multipoller");
  }
}

#endif /* !GPR_LINUX_MULTIPOLL_WITH_EPOLL */

/*******************************************************************************
 * pollset_multipoller_with_epoll_posix.c
 */

#ifdef GPR_LINUX_MULTIPOLL_WITH_EPOLL

#include <errno.h>
#include <poll.h>
#include <string.h>
#include <sys/epoll.h>
#include <unistd.h>

#include <grpc/support/alloc.h>
#include <grpc/support/log.h>
#include <grpc/support/useful.h>

#include "src/core/lib/iomgr/ev_posix.h"
#include "src/core/lib/profiling/timers.h"
#include "src/core/lib/support/block_annotate.h"

static void set_ready(grpc_exec_ctx *exec_ctx, grpc_fd *fd, grpc_closure **st,
                      grpc_pollset *read_notifier_pollset) {
  /* only one set_ready can be active at once (but there may be a racing
     notify_on) */
  gpr_mu_lock(&fd->mu);
  set_ready_locked(exec_ctx, fd, st);

  /* A non-NULL read_notifier_pollset means that the fd is readable. */
  if (read_notifier_pollset != NULL) {
    /* Note: Since the fd might be a part of multiple pollsets, this might be
     * called multiple times (for each time the fd becomes readable) and it is
     * okay to set the fd's read-notifier pollset to anyone of these pollsets */
    set_read_notifier_pollset_locked(exec_ctx, fd, read_notifier_pollset);
  }

  gpr_mu_unlock(&fd->mu);
}

static void fd_become_readable(grpc_exec_ctx *exec_ctx, grpc_fd *fd,
                               grpc_pollset *notifier_pollset) {
  set_ready(exec_ctx, fd, &fd->read_closure, notifier_pollset);
}

static void fd_become_writable(grpc_exec_ctx *exec_ctx, grpc_fd *fd) {
  set_ready(exec_ctx, fd, &fd->write_closure, NULL);
}

struct epoll_fd_list {
  int *epoll_fds;
  size_t count;
  size_t capacity;
};

static struct epoll_fd_list epoll_fd_global_list;
static gpr_once init_epoll_fd_list_mu = GPR_ONCE_INIT;
static gpr_mu epoll_fd_list_mu;

static void init_mu(void) { gpr_mu_init(&epoll_fd_list_mu); }

static void add_epoll_fd_to_global_list(int epoll_fd) {
  gpr_once_init(&init_epoll_fd_list_mu, init_mu);

  gpr_mu_lock(&epoll_fd_list_mu);
  if (epoll_fd_global_list.count == epoll_fd_global_list.capacity) {
    epoll_fd_global_list.capacity =
        GPR_MAX((size_t)8, epoll_fd_global_list.capacity * 2);
    epoll_fd_global_list.epoll_fds =
        gpr_realloc(epoll_fd_global_list.epoll_fds,
                    epoll_fd_global_list.capacity * sizeof(int));
  }
  epoll_fd_global_list.epoll_fds[epoll_fd_global_list.count++] = epoll_fd;
  gpr_mu_unlock(&epoll_fd_list_mu);
}

static void remove_epoll_fd_from_global_list(int epoll_fd) {
  gpr_mu_lock(&epoll_fd_list_mu);
  GPR_ASSERT(epoll_fd_global_list.count > 0);
  for (size_t i = 0; i < epoll_fd_global_list.count; i++) {
    if (epoll_fd == epoll_fd_global_list.epoll_fds[i]) {
      epoll_fd_global_list.epoll_fds[i] =
          epoll_fd_global_list.epoll_fds[--(epoll_fd_global_list.count)];
      break;
    }
  }
  gpr_mu_unlock(&epoll_fd_list_mu);
}

static void remove_fd_from_all_epoll_sets(int fd) {
  int err;
  gpr_once_init(&init_epoll_fd_list_mu, init_mu);
  gpr_mu_lock(&epoll_fd_list_mu);
  if (epoll_fd_global_list.count == 0) {
    gpr_mu_unlock(&epoll_fd_list_mu);
    return;
  }
  for (size_t i = 0; i < epoll_fd_global_list.count; i++) {
    err = epoll_ctl(epoll_fd_global_list.epoll_fds[i], EPOLL_CTL_DEL, fd, NULL);
    if (err < 0 && errno != ENOENT) {
      gpr_log(GPR_ERROR, "epoll_ctl del for %d failed: %s", fd,
              strerror(errno));
    }
  }
  gpr_mu_unlock(&epoll_fd_list_mu);
}

typedef struct {
  grpc_pollset *pollset;
  grpc_fd *fd;
  grpc_closure closure;
} delayed_add;

typedef struct { int epoll_fd; } epoll_hdr;

static void finally_add_fd(grpc_exec_ctx *exec_ctx, grpc_pollset *pollset,
                           grpc_fd *fd) {
  epoll_hdr *h = pollset->data.ptr;
  struct epoll_event ev;
  int err;
  grpc_fd_watcher watcher;

  /* We pretend to be polling whilst adding an fd to keep the fd from being
     closed during the add. This may result in a spurious wakeup being assigned
     to this pollset whilst adding, but that should be benign. */
  GPR_ASSERT(fd_begin_poll(fd, pollset, NULL, 0, 0, &watcher) == 0);
  if (watcher.fd != NULL) {
    ev.events = (uint32_t)(EPOLLIN | EPOLLOUT | EPOLLET);
    ev.data.ptr = fd;
    err = epoll_ctl(h->epoll_fd, EPOLL_CTL_ADD, fd->fd, &ev);
    if (err < 0) {
      /* FDs may be added to a pollset multiple times, so EEXIST is normal. */
      if (errno != EEXIST) {
        gpr_log(GPR_ERROR, "epoll_ctl add for %d failed: %s", fd->fd,
                strerror(errno));
      }
    }
  }
  fd_end_poll(exec_ctx, &watcher, 0, 0, NULL);
}

static void perform_delayed_add(grpc_exec_ctx *exec_ctx, void *arg,
                                grpc_error *error) {
  delayed_add *da = arg;

  if (!fd_is_orphaned(da->fd)) {
    finally_add_fd(exec_ctx, da->pollset, da->fd);
  }

  gpr_mu_lock(&da->pollset->mu);
  da->pollset->in_flight_cbs--;
  if (da->pollset->shutting_down) {
    /* We don't care about this pollset anymore. */
    if (da->pollset->in_flight_cbs == 0 && !da->pollset->called_shutdown) {
      da->pollset->called_shutdown = true;
      grpc_exec_ctx_push(exec_ctx, da->pollset->shutdown_done, GRPC_ERROR_NONE,
                         NULL);
    }
  }
  gpr_mu_unlock(&da->pollset->mu);

  GRPC_FD_UNREF(da->fd, "delayed_add");

  gpr_free(da);
}

static void multipoll_with_epoll_pollset_add_fd(grpc_exec_ctx *exec_ctx,
                                                grpc_pollset *pollset,
                                                grpc_fd *fd,
                                                int and_unlock_pollset) {
  if (and_unlock_pollset) {
    gpr_mu_unlock(&pollset->mu);
    finally_add_fd(exec_ctx, pollset, fd);
  } else {
    delayed_add *da = gpr_malloc(sizeof(*da));
    da->pollset = pollset;
    da->fd = fd;
    GRPC_FD_REF(fd, "delayed_add");
    grpc_closure_init(&da->closure, perform_delayed_add, da);
    pollset->in_flight_cbs++;
    grpc_exec_ctx_push(exec_ctx, &da->closure, GRPC_ERROR_NONE, NULL);
  }
}

/* TODO(klempner): We probably want to turn this down a bit */
#define GRPC_EPOLL_MAX_EVENTS 1000

static grpc_error *multipoll_with_epoll_pollset_maybe_work_and_unlock(
    grpc_exec_ctx *exec_ctx, grpc_pollset *pollset, grpc_pollset_worker *worker,
    gpr_timespec deadline, gpr_timespec now) {
  struct epoll_event ep_ev[GRPC_EPOLL_MAX_EVENTS];
  int ep_rv;
  int poll_rv;
  epoll_hdr *h = pollset->data.ptr;
  int timeout_ms;
  struct pollfd pfds[2];
  grpc_error *error = GRPC_ERROR_NONE;

  /* If you want to ignore epoll's ability to sanely handle parallel pollers,
   * for a more apples-to-apples performance comparison with poll, add a
   * if (pollset->counter != 0) { return 0; }
   * here.
   */

  gpr_mu_unlock(&pollset->mu);

  timeout_ms = poll_deadline_to_millis_timeout(deadline, now);

  pfds[0].fd = GRPC_WAKEUP_FD_GET_READ_FD(&worker->wakeup_fd->fd);
  pfds[0].events = POLLIN;
  pfds[0].revents = 0;
  pfds[1].fd = h->epoll_fd;
  pfds[1].events = POLLIN;
  pfds[1].revents = 0;

  /* TODO(vpai): Consider first doing a 0 timeout poll here to avoid
     even going into the blocking annotation if possible */
  GPR_TIMER_BEGIN("poll", 0);
  GRPC_SCHEDULING_START_BLOCKING_REGION;
  poll_rv = grpc_poll_function(pfds, 2, timeout_ms);
  GRPC_SCHEDULING_END_BLOCKING_REGION;
  GPR_TIMER_END("poll", 0);

  if (poll_rv < 0) {
    if (errno != EINTR) {
      work_combine_error(&error, GRPC_OS_ERROR(errno, "poll"));
    }
  } else if (poll_rv == 0) {
    /* do nothing */
  } else {
    if (pfds[0].revents) {
      work_combine_error(&error,
                         grpc_wakeup_fd_consume_wakeup(&worker->wakeup_fd->fd));
    }
    if (pfds[1].revents) {
      do {
        /* The following epoll_wait never blocks; it has a timeout of 0 */
        ep_rv = epoll_wait(h->epoll_fd, ep_ev, GRPC_EPOLL_MAX_EVENTS, 0);
        if (ep_rv < 0) {
          if (errno != EINTR) {
            work_combine_error(&error, GRPC_OS_ERROR(errno, "epoll_wait"));
          }
        } else {
          int i;
          for (i = 0; i < ep_rv; ++i) {
            grpc_fd *fd = ep_ev[i].data.ptr;
            /* TODO(klempner): We might want to consider making err and pri
             * separate events */
            int cancel = ep_ev[i].events & (EPOLLERR | EPOLLHUP);
            int read_ev = ep_ev[i].events & (EPOLLIN | EPOLLPRI);
            int write_ev = ep_ev[i].events & EPOLLOUT;
            if (fd == NULL) {
              work_combine_error(&error, grpc_wakeup_fd_consume_wakeup(
                                             &grpc_global_wakeup_fd));
            } else {
              if (read_ev || cancel) {
                fd_become_readable(exec_ctx, fd, pollset);
              }
              if (write_ev || cancel) {
                fd_become_writable(exec_ctx, fd);
              }
            }
          }
        }
      } while (ep_rv == GRPC_EPOLL_MAX_EVENTS);
    }
  }
  return error;
}

static void multipoll_with_epoll_pollset_finish_shutdown(
    grpc_pollset *pollset) {}

static void multipoll_with_epoll_pollset_destroy(grpc_pollset *pollset) {
  epoll_hdr *h = pollset->data.ptr;
  close(h->epoll_fd);
  remove_epoll_fd_from_global_list(h->epoll_fd);
  gpr_free(h);
}

static const grpc_pollset_vtable multipoll_with_epoll_pollset = {
    multipoll_with_epoll_pollset_add_fd,
    multipoll_with_epoll_pollset_maybe_work_and_unlock,
    multipoll_with_epoll_pollset_finish_shutdown,
    multipoll_with_epoll_pollset_destroy};

static void epoll_become_multipoller(grpc_exec_ctx *exec_ctx,
                                     grpc_pollset *pollset, grpc_fd **fds,
                                     size_t nfds) {
  size_t i;
  epoll_hdr *h = gpr_malloc(sizeof(epoll_hdr));
  struct epoll_event ev;
  int err;

  pollset->vtable = &multipoll_with_epoll_pollset;
  pollset->data.ptr = h;
  h->epoll_fd = epoll_create1(EPOLL_CLOEXEC);
  if (h->epoll_fd < 0) {
    /* TODO(klempner): Fall back to poll here, especially on ENOSYS */
    gpr_log(GPR_ERROR, "epoll_create1 failed: %s", strerror(errno));
    abort();
  }
  add_epoll_fd_to_global_list(h->epoll_fd);

  ev.events = (uint32_t)(EPOLLIN | EPOLLET);
  ev.data.ptr = NULL;
  err = epoll_ctl(h->epoll_fd, EPOLL_CTL_ADD,
                  GRPC_WAKEUP_FD_GET_READ_FD(&grpc_global_wakeup_fd), &ev);
  if (err < 0) {
    gpr_log(GPR_ERROR, "epoll_ctl add for %d failed: %s",
            GRPC_WAKEUP_FD_GET_READ_FD(&grpc_global_wakeup_fd),
            strerror(errno));
  }

  for (i = 0; i < nfds; i++) {
    multipoll_with_epoll_pollset_add_fd(exec_ctx, pollset, fds[i], 0);
  }
}

#else /* GPR_LINUX_MULTIPOLL_WITH_EPOLL */

static void remove_fd_from_all_epoll_sets(int fd) {}

#endif /* GPR_LINUX_MULTIPOLL_WITH_EPOLL */

/*******************************************************************************
 * pollset_set_posix.c
 */

static grpc_pollset_set *pollset_set_create(void) {
  grpc_pollset_set *pollset_set = gpr_malloc(sizeof(*pollset_set));
  memset(pollset_set, 0, sizeof(*pollset_set));
  gpr_mu_init(&pollset_set->mu);
  return pollset_set;
}

static void pollset_set_destroy(grpc_pollset_set *pollset_set) {
  size_t i;
  gpr_mu_destroy(&pollset_set->mu);
  for (i = 0; i < pollset_set->fd_count; i++) {
    GRPC_FD_UNREF(pollset_set->fds[i], "pollset_set");
  }
  gpr_free(pollset_set->pollsets);
  gpr_free(pollset_set->pollset_sets);
  gpr_free(pollset_set->fds);
  gpr_free(pollset_set);
}

static void pollset_set_add_pollset(grpc_exec_ctx *exec_ctx,
                                    grpc_pollset_set *pollset_set,
                                    grpc_pollset *pollset) {
  size_t i, j;
  gpr_mu_lock(&pollset_set->mu);
  if (pollset_set->pollset_count == pollset_set->pollset_capacity) {
    pollset_set->pollset_capacity =
        GPR_MAX(8, 2 * pollset_set->pollset_capacity);
    pollset_set->pollsets =
        gpr_realloc(pollset_set->pollsets, pollset_set->pollset_capacity *
                                               sizeof(*pollset_set->pollsets));
  }
  pollset_set->pollsets[pollset_set->pollset_count++] = pollset;
  for (i = 0, j = 0; i < pollset_set->fd_count; i++) {
    if (fd_is_orphaned(pollset_set->fds[i])) {
      GRPC_FD_UNREF(pollset_set->fds[i], "pollset_set");
    } else {
      pollset_add_fd(exec_ctx, pollset, pollset_set->fds[i]);
      pollset_set->fds[j++] = pollset_set->fds[i];
    }
  }
  pollset_set->fd_count = j;
  gpr_mu_unlock(&pollset_set->mu);
}

static void pollset_set_del_pollset(grpc_exec_ctx *exec_ctx,
                                    grpc_pollset_set *pollset_set,
                                    grpc_pollset *pollset) {
  size_t i;
  gpr_mu_lock(&pollset_set->mu);
  for (i = 0; i < pollset_set->pollset_count; i++) {
    if (pollset_set->pollsets[i] == pollset) {
      pollset_set->pollset_count--;
      GPR_SWAP(grpc_pollset *, pollset_set->pollsets[i],
               pollset_set->pollsets[pollset_set->pollset_count]);
      break;
    }
  }
  gpr_mu_unlock(&pollset_set->mu);
}

static void pollset_set_add_pollset_set(grpc_exec_ctx *exec_ctx,
                                        grpc_pollset_set *bag,
                                        grpc_pollset_set *item) {
  size_t i, j;
  gpr_mu_lock(&bag->mu);
  if (bag->pollset_set_count == bag->pollset_set_capacity) {
    bag->pollset_set_capacity = GPR_MAX(8, 2 * bag->pollset_set_capacity);
    bag->pollset_sets =
        gpr_realloc(bag->pollset_sets,
                    bag->pollset_set_capacity * sizeof(*bag->pollset_sets));
  }
  bag->pollset_sets[bag->pollset_set_count++] = item;
  for (i = 0, j = 0; i < bag->fd_count; i++) {
    if (fd_is_orphaned(bag->fds[i])) {
      GRPC_FD_UNREF(bag->fds[i], "pollset_set");
    } else {
      pollset_set_add_fd(exec_ctx, item, bag->fds[i]);
      bag->fds[j++] = bag->fds[i];
    }
  }
  bag->fd_count = j;
  gpr_mu_unlock(&bag->mu);
}

static void pollset_set_del_pollset_set(grpc_exec_ctx *exec_ctx,
                                        grpc_pollset_set *bag,
                                        grpc_pollset_set *item) {
  size_t i;
  gpr_mu_lock(&bag->mu);
  for (i = 0; i < bag->pollset_set_count; i++) {
    if (bag->pollset_sets[i] == item) {
      bag->pollset_set_count--;
      GPR_SWAP(grpc_pollset_set *, bag->pollset_sets[i],
               bag->pollset_sets[bag->pollset_set_count]);
      break;
    }
  }
  gpr_mu_unlock(&bag->mu);
}

static void pollset_set_add_fd(grpc_exec_ctx *exec_ctx,
                               grpc_pollset_set *pollset_set, grpc_fd *fd) {
  size_t i;
  gpr_mu_lock(&pollset_set->mu);
  if (pollset_set->fd_count == pollset_set->fd_capacity) {
    pollset_set->fd_capacity = GPR_MAX(8, 2 * pollset_set->fd_capacity);
    pollset_set->fds = gpr_realloc(
        pollset_set->fds, pollset_set->fd_capacity * sizeof(*pollset_set->fds));
  }
  GRPC_FD_REF(fd, "pollset_set");
  pollset_set->fds[pollset_set->fd_count++] = fd;
  for (i = 0; i < pollset_set->pollset_count; i++) {
    pollset_add_fd(exec_ctx, pollset_set->pollsets[i], fd);
  }
  for (i = 0; i < pollset_set->pollset_set_count; i++) {
    pollset_set_add_fd(exec_ctx, pollset_set->pollset_sets[i], fd);
  }
  gpr_mu_unlock(&pollset_set->mu);
}

static void pollset_set_del_fd(grpc_exec_ctx *exec_ctx,
                               grpc_pollset_set *pollset_set, grpc_fd *fd) {
  size_t i;
  gpr_mu_lock(&pollset_set->mu);
  for (i = 0; i < pollset_set->fd_count; i++) {
    if (pollset_set->fds[i] == fd) {
      pollset_set->fd_count--;
      GPR_SWAP(grpc_fd *, pollset_set->fds[i],
               pollset_set->fds[pollset_set->fd_count]);
      GRPC_FD_UNREF(fd, "pollset_set");
      break;
    }
  }
  for (i = 0; i < pollset_set->pollset_set_count; i++) {
    pollset_set_del_fd(exec_ctx, pollset_set->pollset_sets[i], fd);
  }
  gpr_mu_unlock(&pollset_set->mu);
}

/*******************************************************************************
 * event engine binding
 */

static void shutdown_engine(void) {
  fd_global_shutdown();
  pollset_global_shutdown();
}

static const grpc_event_engine_vtable vtable = {
    .pollset_size = sizeof(grpc_pollset),

    .fd_create = fd_create,
    .fd_wrapped_fd = fd_wrapped_fd,
    .fd_orphan = fd_orphan,
    .fd_shutdown = fd_shutdown,
    .fd_notify_on_read = fd_notify_on_read,
    .fd_notify_on_write = fd_notify_on_write,
    .fd_get_read_notifier_pollset = fd_get_read_notifier_pollset,

    .pollset_init = pollset_init,
    .pollset_shutdown = pollset_shutdown,
    .pollset_reset = pollset_reset,
    .pollset_destroy = pollset_destroy,
    .pollset_work = pollset_work,
    .pollset_kick = pollset_kick,
    .pollset_add_fd = pollset_add_fd,

    .pollset_set_create = pollset_set_create,
    .pollset_set_destroy = pollset_set_destroy,
    .pollset_set_add_pollset = pollset_set_add_pollset,
    .pollset_set_del_pollset = pollset_set_del_pollset,
    .pollset_set_add_pollset_set = pollset_set_add_pollset_set,
    .pollset_set_del_pollset_set = pollset_set_del_pollset_set,
    .pollset_set_add_fd = pollset_set_add_fd,
    .pollset_set_del_fd = pollset_set_del_fd,

    .kick_poller = kick_poller,

    .shutdown_engine = shutdown_engine,
};

const grpc_event_engine_vtable *grpc_init_poll_and_epoll_posix(void) {
  const char *msg;
  grpc_error *err = GRPC_ERROR_NONE;
#ifdef GPR_LINUX_MULTIPOLL_WITH_EPOLL
  platform_become_multipoller = epoll_become_multipoller;
#else
  platform_become_multipoller = poll_become_multipoller;
#endif
  fd_global_init();
  err = pollset_global_init();
  if (err != GRPC_ERROR_NONE) goto error;
  return &vtable;

error:
  msg = grpc_error_string(err);
  gpr_log(GPR_ERROR, "%s", msg);
  grpc_error_free_string(msg);
  return NULL;
}

#endif<|MERGE_RESOLUTION|>--- conflicted
+++ resolved
@@ -346,14 +346,7 @@
   r->freelist_next = NULL;
   r->read_watcher = r->write_watcher = NULL;
   r->on_done_closure = NULL;
-<<<<<<< HEAD
-  r->closed = 0;
-  r->released = 0;
   r->read_notifier_pollset = NULL;
-=======
-  r->closed = false;
-  r->released = false;
->>>>>>> ef96264d
   gpr_mu_unlock(&r->mu);
   return r;
 }
@@ -659,16 +652,10 @@
 }
 
 static void fd_end_poll(grpc_exec_ctx *exec_ctx, grpc_fd_watcher *watcher,
-<<<<<<< HEAD
                         int got_read, int got_write,
                         grpc_pollset *read_notifier_pollset) {
-  int was_polling = 0;
-  int kick = 0;
-=======
-                        int got_read, int got_write) {
   bool was_polling = false;
   bool kick = false;
->>>>>>> ef96264d
   grpc_fd *fd = watcher->fd;
 
   if (fd == NULL) {
