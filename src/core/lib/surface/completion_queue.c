/*
 *
 * Copyright 2015-2016 gRPC authors.
 *
 * Licensed under the Apache License, Version 2.0 (the "License");
 * you may not use this file except in compliance with the License.
 * You may obtain a copy of the License at
 *
 *     http://www.apache.org/licenses/LICENSE-2.0
 *
 * Unless required by applicable law or agreed to in writing, software
 * distributed under the License is distributed on an "AS IS" BASIS,
 * WITHOUT WARRANTIES OR CONDITIONS OF ANY KIND, either express or implied.
 * See the License for the specific language governing permissions and
 * limitations under the License.
 *
 */
#include "src/core/lib/surface/completion_queue.h"

#include <stdio.h>
#include <string.h>

#include <grpc/support/alloc.h>
#include <grpc/support/atm.h>
#include <grpc/support/log.h>
#include <grpc/support/string_util.h>
#include <grpc/support/time.h>

#include "src/core/lib/iomgr/pollset.h"
#include "src/core/lib/iomgr/timer.h"
#include "src/core/lib/profiling/timers.h"
#include "src/core/lib/support/spinlock.h"
#include "src/core/lib/support/string.h"
#include "src/core/lib/surface/api_trace.h"
#include "src/core/lib/surface/call.h"
#include "src/core/lib/surface/event_string.h"

grpc_tracer_flag grpc_trace_operation_failures = GRPC_TRACER_INITIALIZER(false);
#ifndef NDEBUG
grpc_tracer_flag grpc_trace_pending_tags = GRPC_TRACER_INITIALIZER(false);
#endif

typedef struct {
  grpc_pollset_worker **worker;
  void *tag;
} plucker;

typedef struct {
  bool can_get_pollset;
  bool can_listen;
  size_t (*size)(void);
  void (*init)(grpc_pollset *pollset, gpr_mu **mu);
  grpc_error *(*kick)(grpc_pollset *pollset,
                      grpc_pollset_worker *specific_worker);
  grpc_error *(*work)(grpc_exec_ctx *exec_ctx, grpc_pollset *pollset,
                      grpc_pollset_worker **worker, gpr_timespec now,
                      gpr_timespec deadline);
  void (*shutdown)(grpc_exec_ctx *exec_ctx, grpc_pollset *pollset,
                   grpc_closure *closure);
  void (*destroy)(grpc_exec_ctx *exec_ctx, grpc_pollset *pollset);
} cq_poller_vtable;

typedef struct non_polling_worker {
  gpr_cv cv;
  bool kicked;
  struct non_polling_worker *next;
  struct non_polling_worker *prev;
} non_polling_worker;

typedef struct {
  gpr_mu mu;
  non_polling_worker *root;
  grpc_closure *shutdown;
} non_polling_poller;

static size_t non_polling_poller_size(void) {
  return sizeof(non_polling_poller);
}

static void non_polling_poller_init(grpc_pollset *pollset, gpr_mu **mu) {
  non_polling_poller *npp = (non_polling_poller *)pollset;
  gpr_mu_init(&npp->mu);
  *mu = &npp->mu;
}

static void non_polling_poller_destroy(grpc_exec_ctx *exec_ctx,
                                       grpc_pollset *pollset) {
  non_polling_poller *npp = (non_polling_poller *)pollset;
  gpr_mu_destroy(&npp->mu);
}

static grpc_error *non_polling_poller_work(grpc_exec_ctx *exec_ctx,
                                           grpc_pollset *pollset,
                                           grpc_pollset_worker **worker,
                                           gpr_timespec now,
                                           gpr_timespec deadline) {
  non_polling_poller *npp = (non_polling_poller *)pollset;
  if (npp->shutdown) return GRPC_ERROR_NONE;
  non_polling_worker w;
  gpr_cv_init(&w.cv);
  if (worker != NULL) *worker = (grpc_pollset_worker *)&w;
  if (npp->root == NULL) {
    npp->root = w.next = w.prev = &w;
  } else {
    w.next = npp->root;
    w.prev = w.next->prev;
    w.next->prev = w.prev->next = &w;
  }
  w.kicked = false;
  while (!npp->shutdown && !w.kicked && !gpr_cv_wait(&w.cv, &npp->mu, deadline))
    ;
  if (&w == npp->root) {
    npp->root = w.next;
    if (&w == npp->root) {
      if (npp->shutdown) {
        GRPC_CLOSURE_SCHED(exec_ctx, npp->shutdown, GRPC_ERROR_NONE);
      }
      npp->root = NULL;
    }
  }
  w.next->prev = w.prev;
  w.prev->next = w.next;
  gpr_cv_destroy(&w.cv);
  if (worker != NULL) *worker = NULL;
  return GRPC_ERROR_NONE;
}

static grpc_error *non_polling_poller_kick(
    grpc_pollset *pollset, grpc_pollset_worker *specific_worker) {
  non_polling_poller *p = (non_polling_poller *)pollset;
  if (specific_worker == NULL) specific_worker = (grpc_pollset_worker *)p->root;
  if (specific_worker != NULL) {
    non_polling_worker *w = (non_polling_worker *)specific_worker;
    if (!w->kicked) {
      w->kicked = true;
      gpr_cv_signal(&w->cv);
    }
  }
  return GRPC_ERROR_NONE;
}

static void non_polling_poller_shutdown(grpc_exec_ctx *exec_ctx,
                                        grpc_pollset *pollset,
                                        grpc_closure *closure) {
  non_polling_poller *p = (non_polling_poller *)pollset;
  GPR_ASSERT(closure != NULL);
  p->shutdown = closure;
  if (p->root == NULL) {
    GRPC_CLOSURE_SCHED(exec_ctx, closure, GRPC_ERROR_NONE);
  } else {
    non_polling_worker *w = p->root;
    do {
      gpr_cv_signal(&w->cv);
      w = w->next;
    } while (w != p->root);
  }
}

static const cq_poller_vtable g_poller_vtable_by_poller_type[] = {
    /* GRPC_CQ_DEFAULT_POLLING */
    {.can_get_pollset = true,
     .can_listen = true,
     .size = grpc_pollset_size,
     .init = grpc_pollset_init,
     .kick = grpc_pollset_kick,
     .work = grpc_pollset_work,
     .shutdown = grpc_pollset_shutdown,
     .destroy = grpc_pollset_destroy},
    /* GRPC_CQ_NON_LISTENING */
    {.can_get_pollset = true,
     .can_listen = false,
     .size = grpc_pollset_size,
     .init = grpc_pollset_init,
     .kick = grpc_pollset_kick,
     .work = grpc_pollset_work,
     .shutdown = grpc_pollset_shutdown,
     .destroy = grpc_pollset_destroy},
    /* GRPC_CQ_NON_POLLING */
    {.can_get_pollset = false,
     .can_listen = false,
     .size = non_polling_poller_size,
     .init = non_polling_poller_init,
     .kick = non_polling_poller_kick,
     .work = non_polling_poller_work,
     .shutdown = non_polling_poller_shutdown,
     .destroy = non_polling_poller_destroy},
};

typedef struct cq_vtable {
  grpc_cq_completion_type cq_completion_type;
  size_t data_size;
  void (*init)(void *data);
  void (*shutdown)(grpc_exec_ctx *exec_ctx, grpc_completion_queue *cq);
  void (*destroy)(void *data);
  void (*begin_op)(grpc_completion_queue *cq, void *tag);
  void (*end_op)(grpc_exec_ctx *exec_ctx, grpc_completion_queue *cq, void *tag,
                 grpc_error *error,
                 void (*done)(grpc_exec_ctx *exec_ctx, void *done_arg,
                              grpc_cq_completion *storage),
                 void *done_arg, grpc_cq_completion *storage);
  grpc_event (*next)(grpc_completion_queue *cq, gpr_timespec deadline,
                     void *reserved);
  grpc_event (*pluck)(grpc_completion_queue *cq, void *tag,
                      gpr_timespec deadline, void *reserved);
} cq_vtable;

/* Queue that holds the cq_completion_events. Internally uses gpr_mpscq queue
 * (a lockfree multiproducer single consumer queue). It uses a queue_lock
 * to support multiple consumers.
 * Only used in completion queues whose completion_type is GRPC_CQ_NEXT */
typedef struct grpc_cq_event_queue {
  /* Spinlock to serialize consumers i.e pop() operations */
  gpr_spinlock queue_lock;

  gpr_mpscq queue;

  /* A lazy counter of number of items in the queue. This is NOT atomically
     incremented/decremented along with push/pop operations and hence is only
     eventually consistent */
  gpr_atm num_queue_items;
} grpc_cq_event_queue;

typedef struct cq_next_data {
  /** Completed events for completion-queues of type GRPC_CQ_NEXT */
  grpc_cq_event_queue queue;

  /** Counter of how many things have ever been queued on this completion queue
      useful for avoiding locks to check the queue */
  gpr_atm things_queued_ever;

  /* Number of outstanding events (+1 if not shut down) */
  gpr_atm pending_events;

  int shutdown_called;
} cq_next_data;

typedef struct cq_pluck_data {
  /** Completed events for completion-queues of type GRPC_CQ_PLUCK */
  grpc_cq_completion completed_head;
  grpc_cq_completion *completed_tail;

  /** Number of pending events (+1 if we're not shutdown) */
  gpr_refcount pending_events;

  /** Counter of how many things have ever been queued on this completion queue
      useful for avoiding locks to check the queue */
  gpr_atm things_queued_ever;

  /** 0 initially, 1 once we've begun shutting down */
  gpr_atm shutdown;
  int shutdown_called;

  int num_pluckers;
  plucker pluckers[GRPC_MAX_COMPLETION_QUEUE_PLUCKERS];
} cq_pluck_data;

/* Completion queue structure */
struct grpc_completion_queue {
  /** Once owning_refs drops to zero, we will destroy the cq */
  gpr_refcount owning_refs;

  gpr_mu *mu;

  const cq_vtable *vtable;
  const cq_poller_vtable *poller_vtable;

#ifndef NDEBUG
  void **outstanding_tags;
  size_t outstanding_tag_count;
  size_t outstanding_tag_capacity;
#endif

  grpc_closure pollset_shutdown_done;
  int num_polls;
};

/* Forward declarations */
static void cq_finish_shutdown_next(grpc_exec_ctx *exec_ctx,
                                    grpc_completion_queue *cq);
static void cq_finish_shutdown_pluck(grpc_exec_ctx *exec_ctx,
                                     grpc_completion_queue *cq);
static void cq_shutdown_next(grpc_exec_ctx *exec_ctx,
                             grpc_completion_queue *cq);
static void cq_shutdown_pluck(grpc_exec_ctx *exec_ctx,
                              grpc_completion_queue *cq);

static void cq_begin_op_for_next(grpc_completion_queue *cq, void *tag);
static void cq_begin_op_for_pluck(grpc_completion_queue *cq, void *tag);

static void cq_end_op_for_next(grpc_exec_ctx *exec_ctx,
                               grpc_completion_queue *cq, void *tag,
                               grpc_error *error,
                               void (*done)(grpc_exec_ctx *exec_ctx,
                                            void *done_arg,
                                            grpc_cq_completion *storage),
                               void *done_arg, grpc_cq_completion *storage);

static void cq_end_op_for_pluck(grpc_exec_ctx *exec_ctx,
                                grpc_completion_queue *cq, void *tag,
                                grpc_error *error,
                                void (*done)(grpc_exec_ctx *exec_ctx,
                                             void *done_arg,
                                             grpc_cq_completion *storage),
                                void *done_arg, grpc_cq_completion *storage);

static grpc_event cq_next(grpc_completion_queue *cq, gpr_timespec deadline,
                          void *reserved);

static grpc_event cq_pluck(grpc_completion_queue *cq, void *tag,
                           gpr_timespec deadline, void *reserved);

static void cq_init_next(void *data);
static void cq_init_pluck(void *data);
static void cq_destroy_next(void *data);
static void cq_destroy_pluck(void *data);

/* Completion queue vtables based on the completion-type */
static const cq_vtable g_cq_vtable[] = {
    /* GRPC_CQ_NEXT */
    {.data_size = sizeof(cq_next_data),
     .cq_completion_type = GRPC_CQ_NEXT,
     .init = cq_init_next,
     .shutdown = cq_shutdown_next,
     .destroy = cq_destroy_next,
     .begin_op = cq_begin_op_for_next,
     .end_op = cq_end_op_for_next,
     .next = cq_next,
     .pluck = NULL},
    /* GRPC_CQ_PLUCK */
    {.data_size = sizeof(cq_pluck_data),
     .cq_completion_type = GRPC_CQ_PLUCK,
     .init = cq_init_pluck,
     .shutdown = cq_shutdown_pluck,
     .destroy = cq_destroy_pluck,
     .begin_op = cq_begin_op_for_pluck,
     .end_op = cq_end_op_for_pluck,
     .next = NULL,
     .pluck = cq_pluck},
};

#define DATA_FROM_CQ(cq) ((void *)(cq + 1))
#define POLLSET_FROM_CQ(cq) \
  ((grpc_pollset *)(cq->vtable->data_size + (char *)DATA_FROM_CQ(cq)))

grpc_tracer_flag grpc_cq_pluck_trace = GRPC_TRACER_INITIALIZER(true);
grpc_tracer_flag grpc_cq_event_timeout_trace = GRPC_TRACER_INITIALIZER(true);

#define GRPC_SURFACE_TRACE_RETURNED_EVENT(cq, event)    \
  if (GRPC_TRACER_ON(grpc_api_trace) &&                 \
      (GRPC_TRACER_ON(grpc_cq_pluck_trace) ||           \
       (event)->type != GRPC_QUEUE_TIMEOUT)) {          \
    char *_ev = grpc_event_string(event);               \
    gpr_log(GPR_INFO, "RETURN_EVENT[%p]: %s", cq, _ev); \
    gpr_free(_ev);                                      \
  }

static void on_pollset_shutdown_done(grpc_exec_ctx *exec_ctx, void *cq,
                                     grpc_error *error);

static void cq_event_queue_init(grpc_cq_event_queue *q) {
  gpr_mpscq_init(&q->queue);
  q->queue_lock = GPR_SPINLOCK_INITIALIZER;
  gpr_atm_no_barrier_store(&q->num_queue_items, 0);
}

static void cq_event_queue_destroy(grpc_cq_event_queue *q) {
  gpr_mpscq_destroy(&q->queue);
}

static bool cq_event_queue_push(grpc_cq_event_queue *q, grpc_cq_completion *c) {
  gpr_mpscq_push(&q->queue, (gpr_mpscq_node *)c);
  return gpr_atm_no_barrier_fetch_add(&q->num_queue_items, 1) == 0;
}

static grpc_cq_completion *cq_event_queue_pop(grpc_cq_event_queue *q) {
  grpc_cq_completion *c = NULL;
  if (gpr_spinlock_trylock(&q->queue_lock)) {
    c = (grpc_cq_completion *)gpr_mpscq_pop(&q->queue);
    gpr_spinlock_unlock(&q->queue_lock);
  }

  if (c) {
    gpr_atm_no_barrier_fetch_add(&q->num_queue_items, -1);
  }

  return c;
}

/* Note: The counter is not incremented/decremented atomically with push/pop.
 * The count is only eventually consistent */
static long cq_event_queue_num_items(grpc_cq_event_queue *q) {
  return (long)gpr_atm_no_barrier_load(&q->num_queue_items);
}

grpc_completion_queue *grpc_completion_queue_create_internal(
    grpc_cq_completion_type completion_type,
    grpc_cq_polling_type polling_type) {
  grpc_completion_queue *cq;

  GPR_TIMER_BEGIN("grpc_completion_queue_create_internal", 0);

  GRPC_API_TRACE(
      "grpc_completion_queue_create_internal(completion_type=%d, "
      "polling_type=%d)",
      2, (completion_type, polling_type));

  const cq_vtable *vtable = &g_cq_vtable[completion_type];
  const cq_poller_vtable *poller_vtable =
      &g_poller_vtable_by_poller_type[polling_type];

  cq = gpr_zalloc(sizeof(grpc_completion_queue) + vtable->data_size +
                  poller_vtable->size());

  cq->vtable = vtable;
  cq->poller_vtable = poller_vtable;

  /* One for destroy(), one for pollset_shutdown */
  gpr_ref_init(&cq->owning_refs, 2);

  poller_vtable->init(POLLSET_FROM_CQ(cq), &cq->mu);
  vtable->init(DATA_FROM_CQ(cq));

  grpc_closure_init(&cq->pollset_shutdown_done, on_pollset_shutdown_done, cq,
                    grpc_schedule_on_exec_ctx);

  GPR_TIMER_END("grpc_completion_queue_create_internal", 0);

  return cq;
}

static void cq_init_next(void *ptr) {
  cq_next_data *cqd = ptr;
  /* Initial ref is dropped by grpc_completion_queue_shutdown */
  gpr_atm_no_barrier_store(&cqd->pending_events, 1);
  cqd->shutdown_called = false;
  gpr_atm_no_barrier_store(&cqd->things_queued_ever, 0);
  cq_event_queue_init(&cqd->queue);
}

static void cq_destroy_next(void *ptr) {
  cq_next_data *cqd = ptr;
  GPR_ASSERT(cq_event_queue_num_items(&cqd->queue) == 0);
  cq_event_queue_destroy(&cqd->queue);
}

static void cq_init_pluck(void *ptr) {
  cq_pluck_data *cqd = ptr;
  /* Initial ref is dropped by grpc_completion_queue_shutdown */
  gpr_ref_init(&cqd->pending_events, 1);
  cqd->completed_tail = &cqd->completed_head;
  cqd->completed_head.next = (uintptr_t)cqd->completed_tail;
  gpr_atm_no_barrier_store(&cqd->shutdown, 0);
  cqd->shutdown_called = 0;
  cqd->num_pluckers = 0;
  gpr_atm_no_barrier_store(&cqd->things_queued_ever, 0);
<<<<<<< HEAD
}
=======
#ifndef NDEBUG
  cqd->outstanding_tag_count = 0;
#endif
  cq_event_queue_init(&cqd->queue);
  GRPC_CLOSURE_INIT(&cqd->pollset_shutdown_done, on_pollset_shutdown_done, cc,
                    grpc_schedule_on_exec_ctx);

  GPR_TIMER_END("grpc_completion_queue_create_internal", 0);
>>>>>>> 070a8eeb

static void cq_destroy_pluck(void *ptr) {
  cq_pluck_data *cqd = ptr;
  GPR_ASSERT(cqd->completed_head.next == (uintptr_t)&cqd->completed_head);
}

grpc_cq_completion_type grpc_get_cq_completion_type(grpc_completion_queue *cq) {
  return cq->vtable->cq_completion_type;
}

int grpc_get_cq_poll_num(grpc_completion_queue *cq) {
  int cur_num_polls;
  gpr_mu_lock(cq->mu);
  cur_num_polls = cq->num_polls;
  gpr_mu_unlock(cq->mu);
  return cur_num_polls;
}

#ifdef GRPC_CQ_REF_COUNT_DEBUG
void grpc_cq_internal_ref(grpc_completion_queue *cq, const char *reason,
                          const char *file, int line) {
  gpr_log(file, line, GPR_LOG_SEVERITY_DEBUG, "CQ:%p   ref %d -> %d %s", cq,
          (int)cq->owning_refs.count, (int)cq->owning_refs.count + 1, reason);
#else
void grpc_cq_internal_ref(grpc_completion_queue *cq) {
#endif
  gpr_ref(&cq->owning_refs);
}

static void on_pollset_shutdown_done(grpc_exec_ctx *exec_ctx, void *arg,
                                     grpc_error *error) {
  grpc_completion_queue *cq = arg;
  GRPC_CQ_INTERNAL_UNREF(exec_ctx, cq, "pollset_destroy");
}

#ifdef GRPC_CQ_REF_COUNT_DEBUG
void grpc_cq_internal_unref(grpc_completion_queue *cq, const char *reason,
                            const char *file, int line) {
  cq_data *cqd = &cq->data;
  gpr_log(file, line, GPR_LOG_SEVERITY_DEBUG, "CQ:%p unref %d -> %d %s", cq,
          (int)cqd->owning_refs.count, (int)cqd->owning_refs.count - 1, reason);
#else
void grpc_cq_internal_unref(grpc_exec_ctx *exec_ctx,
                            grpc_completion_queue *cq) {
#endif
  if (gpr_unref(&cq->owning_refs)) {
    cq->vtable->destroy(DATA_FROM_CQ(cq));
    cq->poller_vtable->destroy(exec_ctx, POLLSET_FROM_CQ(cq));
#ifndef NDEBUG
    gpr_free(cq->outstanding_tags);
#endif
    gpr_free(cq);
  }
}

static void cq_begin_op_for_next(grpc_completion_queue *cq, void *tag) {
  cq_next_data *cqd = DATA_FROM_CQ(cq);
  GPR_ASSERT(!cqd->shutdown_called);
  gpr_atm_no_barrier_fetch_add(&cqd->pending_events, 1);
}

static void cq_begin_op_for_pluck(grpc_completion_queue *cq, void *tag) {
  cq_pluck_data *cqd = DATA_FROM_CQ(cq);
  GPR_ASSERT(!cqd->shutdown_called);
  gpr_ref(&cqd->pending_events);
}

void grpc_cq_begin_op(grpc_completion_queue *cq, void *tag) {
#ifndef NDEBUG
  gpr_mu_lock(cq->mu);
  if (cq->outstanding_tag_count == cq->outstanding_tag_capacity) {
    cq->outstanding_tag_capacity = GPR_MAX(4, 2 * cq->outstanding_tag_capacity);
    cq->outstanding_tags =
        gpr_realloc(cq->outstanding_tags, sizeof(*cq->outstanding_tags) *
                                              cq->outstanding_tag_capacity);
  }
  cq->outstanding_tags[cq->outstanding_tag_count++] = tag;
  gpr_mu_unlock(cq->mu);
#endif
  cq->vtable->begin_op(cq, tag);
}

#ifndef NDEBUG
static void cq_check_tag(grpc_completion_queue *cq, void *tag, bool lock_cq) {
  int found = 0;
  if (lock_cq) {
    gpr_mu_lock(cq->mu);
  }

  for (int i = 0; i < (int)cq->outstanding_tag_count; i++) {
    if (cq->outstanding_tags[i] == tag) {
      cq->outstanding_tag_count--;
      GPR_SWAP(void *, cq->outstanding_tags[i],
               cq->outstanding_tags[cq->outstanding_tag_count]);
      found = 1;
      break;
    }
  }

  if (lock_cq) {
    gpr_mu_unlock(cq->mu);
  }

  GPR_ASSERT(found);
}
#else
static void cq_check_tag(grpc_completion_queue *cq, void *tag, bool lock_cq) {}
#endif

/* Queue a GRPC_OP_COMPLETED operation to a completion queue (with a completion
 * type of GRPC_CQ_NEXT) */
static void cq_end_op_for_next(grpc_exec_ctx *exec_ctx,
                               grpc_completion_queue *cq, void *tag,
                               grpc_error *error,
                               void (*done)(grpc_exec_ctx *exec_ctx,
                                            void *done_arg,
                                            grpc_cq_completion *storage),
                               void *done_arg, grpc_cq_completion *storage) {
  GPR_TIMER_BEGIN("cq_end_op_for_next", 0);

  if (GRPC_TRACER_ON(grpc_api_trace) ||
      (GRPC_TRACER_ON(grpc_trace_operation_failures) &&
       error != GRPC_ERROR_NONE)) {
    const char *errmsg = grpc_error_string(error);
    GRPC_API_TRACE(
        "cq_end_op_for_next(exec_ctx=%p, cq=%p, tag=%p, error=%s, "
        "done=%p, done_arg=%p, storage=%p)",
        7, (exec_ctx, cq, tag, errmsg, done, done_arg, storage));
    if (GRPC_TRACER_ON(grpc_trace_operation_failures) &&
        error != GRPC_ERROR_NONE) {
      gpr_log(GPR_ERROR, "Operation failed: tag=%p, error=%s", tag, errmsg);
    }
  }

  cq_next_data *cqd = DATA_FROM_CQ(cq);
  int is_success = (error == GRPC_ERROR_NONE);

  storage->tag = tag;
  storage->done = done;
  storage->done_arg = done_arg;
  storage->next = (uintptr_t)(is_success);

  cq_check_tag(cq, tag, true); /* Used in debug builds only */

  /* Add the completion to the queue */
  bool is_first = cq_event_queue_push(&cqd->queue, storage);
  gpr_atm_no_barrier_fetch_add(&cqd->things_queued_ever, 1);
  bool will_definitely_shutdown =
      gpr_atm_no_barrier_load(&cqd->pending_events) == 1;

  if (!will_definitely_shutdown) {
    /* Only kick if this is the first item queued */
    if (is_first) {
      gpr_mu_lock(cq->mu);
      grpc_error *kick_error =
          cq->poller_vtable->kick(POLLSET_FROM_CQ(cq), NULL);
      gpr_mu_unlock(cq->mu);

      if (kick_error != GRPC_ERROR_NONE) {
        const char *msg = grpc_error_string(kick_error);
        gpr_log(GPR_ERROR, "Kick failed: %s", msg);
        GRPC_ERROR_UNREF(kick_error);
      }
    }
    if (gpr_atm_full_fetch_add(&cqd->pending_events, -1) == 1) {
      GRPC_CQ_INTERNAL_REF(cq, "shutting_down");
      gpr_mu_lock(cq->mu);
      cq_finish_shutdown_next(exec_ctx, cq);
      gpr_mu_unlock(cq->mu);
      GRPC_CQ_INTERNAL_UNREF(exec_ctx, cq, "shutting_down");
    }
  } else {
    GRPC_CQ_INTERNAL_REF(cq, "shutting_down");
    gpr_atm_rel_store(&cqd->pending_events, 0);
    gpr_mu_lock(cq->mu);
    cq_finish_shutdown_next(exec_ctx, cq);
    gpr_mu_unlock(cq->mu);
    GRPC_CQ_INTERNAL_UNREF(exec_ctx, cq, "shutting_down");
  }

  GPR_TIMER_END("cq_end_op_for_next", 0);

  GRPC_ERROR_UNREF(error);
}

/* Queue a GRPC_OP_COMPLETED operation to a completion queue (with a completion
 * type of GRPC_CQ_PLUCK) */
static void cq_end_op_for_pluck(grpc_exec_ctx *exec_ctx,
                                grpc_completion_queue *cq, void *tag,
                                grpc_error *error,
                                void (*done)(grpc_exec_ctx *exec_ctx,
                                             void *done_arg,
                                             grpc_cq_completion *storage),
                                void *done_arg, grpc_cq_completion *storage) {
  cq_pluck_data *cqd = DATA_FROM_CQ(cq);
  int is_success = (error == GRPC_ERROR_NONE);

  GPR_TIMER_BEGIN("cq_end_op_for_pluck", 0);

  if (GRPC_TRACER_ON(grpc_api_trace) ||
      (GRPC_TRACER_ON(grpc_trace_operation_failures) &&
       error != GRPC_ERROR_NONE)) {
    const char *errmsg = grpc_error_string(error);
    GRPC_API_TRACE(
        "cq_end_op_for_pluck(exec_ctx=%p, cq=%p, tag=%p, error=%s, "
        "done=%p, done_arg=%p, storage=%p)",
        7, (exec_ctx, cq, tag, errmsg, done, done_arg, storage));
    if (GRPC_TRACER_ON(grpc_trace_operation_failures) &&
        error != GRPC_ERROR_NONE) {
      gpr_log(GPR_ERROR, "Operation failed: tag=%p, error=%s", tag, errmsg);
    }
  }

  storage->tag = tag;
  storage->done = done;
  storage->done_arg = done_arg;
  storage->next = ((uintptr_t)&cqd->completed_head) | ((uintptr_t)(is_success));

  gpr_mu_lock(cq->mu);
  cq_check_tag(cq, tag, false); /* Used in debug builds only */

  /* Add to the list of completions */
  gpr_atm_no_barrier_fetch_add(&cqd->things_queued_ever, 1);
  cqd->completed_tail->next =
      ((uintptr_t)storage) | (1u & (uintptr_t)cqd->completed_tail->next);
  cqd->completed_tail = storage;

  int shutdown = gpr_unref(&cqd->pending_events);
  if (!shutdown) {
    grpc_pollset_worker *pluck_worker = NULL;
    for (int i = 0; i < cqd->num_pluckers; i++) {
      if (cqd->pluckers[i].tag == tag) {
        pluck_worker = *cqd->pluckers[i].worker;
        break;
      }
    }

    grpc_error *kick_error =
        cq->poller_vtable->kick(POLLSET_FROM_CQ(cq), pluck_worker);

    gpr_mu_unlock(cq->mu);

    if (kick_error != GRPC_ERROR_NONE) {
      const char *msg = grpc_error_string(kick_error);
      gpr_log(GPR_ERROR, "Kick failed: %s", msg);

      GRPC_ERROR_UNREF(kick_error);
    }
  } else {
    cq_finish_shutdown_pluck(exec_ctx, cq);
    gpr_mu_unlock(cq->mu);
  }

  GPR_TIMER_END("cq_end_op_for_pluck", 0);

  GRPC_ERROR_UNREF(error);
}

void grpc_cq_end_op(grpc_exec_ctx *exec_ctx, grpc_completion_queue *cq,
                    void *tag, grpc_error *error,
                    void (*done)(grpc_exec_ctx *exec_ctx, void *done_arg,
                                 grpc_cq_completion *storage),
                    void *done_arg, grpc_cq_completion *storage) {
  cq->vtable->end_op(exec_ctx, cq, tag, error, done, done_arg, storage);
}

typedef struct {
  gpr_atm last_seen_things_queued_ever;
  grpc_completion_queue *cq;
  gpr_timespec deadline;
  grpc_cq_completion *stolen_completion;
  void *tag; /* for pluck */
  bool first_loop;
} cq_is_finished_arg;

static bool cq_is_next_finished(grpc_exec_ctx *exec_ctx, void *arg) {
  cq_is_finished_arg *a = arg;
  grpc_completion_queue *cq = a->cq;
  cq_next_data *cqd = DATA_FROM_CQ(cq);
  GPR_ASSERT(a->stolen_completion == NULL);

  gpr_atm current_last_seen_things_queued_ever =
      gpr_atm_no_barrier_load(&cqd->things_queued_ever);

  if (current_last_seen_things_queued_ever != a->last_seen_things_queued_ever) {
    a->last_seen_things_queued_ever =
        gpr_atm_no_barrier_load(&cqd->things_queued_ever);

    /* Pop a cq_completion from the queue. Returns NULL if the queue is empty
     * might return NULL in some cases even if the queue is not empty; but that
     * is ok and doesn't affect correctness. Might effect the tail latencies a
     * bit) */
    a->stolen_completion = cq_event_queue_pop(&cqd->queue);
    if (a->stolen_completion != NULL) {
      return true;
    }
  }
  return !a->first_loop &&
         gpr_time_cmp(a->deadline, gpr_now(a->deadline.clock_type)) < 0;
}

#ifndef NDEBUG
static void dump_pending_tags(grpc_completion_queue *cq) {
  if (!GRPC_TRACER_ON(grpc_trace_pending_tags)) return;

  gpr_strvec v;
  gpr_strvec_init(&v);
  gpr_strvec_add(&v, gpr_strdup("PENDING TAGS:"));
  gpr_mu_lock(cq->mu);
  for (size_t i = 0; i < cq->outstanding_tag_count; i++) {
    char *s;
    gpr_asprintf(&s, " %p", cq->outstanding_tags[i]);
    gpr_strvec_add(&v, s);
  }
  gpr_mu_unlock(cq->mu);
  char *out = gpr_strvec_flatten(&v, NULL);
  gpr_strvec_destroy(&v);
  gpr_log(GPR_DEBUG, "%s", out);
  gpr_free(out);
}
#else
static void dump_pending_tags(grpc_completion_queue *cq) {}
#endif

static grpc_event cq_next(grpc_completion_queue *cq, gpr_timespec deadline,
                          void *reserved) {
  grpc_event ret;
  gpr_timespec now;
  cq_next_data *cqd = DATA_FROM_CQ(cq);

  GPR_TIMER_BEGIN("grpc_completion_queue_next", 0);

  GRPC_API_TRACE(
      "grpc_completion_queue_next("
      "cq=%p, "
      "deadline=gpr_timespec { tv_sec: %" PRId64
      ", tv_nsec: %d, clock_type: %d }, "
      "reserved=%p)",
      5, (cq, deadline.tv_sec, deadline.tv_nsec, (int)deadline.clock_type,
          reserved));
  GPR_ASSERT(!reserved);

  dump_pending_tags(cq);

  deadline = gpr_convert_clock_type(deadline, GPR_CLOCK_MONOTONIC);

  GRPC_CQ_INTERNAL_REF(cq, "next");

  cq_is_finished_arg is_finished_arg = {
      .last_seen_things_queued_ever =
          gpr_atm_no_barrier_load(&cqd->things_queued_ever),
      .cq = cq,
      .deadline = deadline,
      .stolen_completion = NULL,
      .tag = NULL,
      .first_loop = true};
  grpc_exec_ctx exec_ctx =
      GRPC_EXEC_CTX_INITIALIZER(0, cq_is_next_finished, &is_finished_arg);

  for (;;) {
    gpr_timespec iteration_deadline = deadline;

    if (is_finished_arg.stolen_completion != NULL) {
      grpc_cq_completion *c = is_finished_arg.stolen_completion;
      is_finished_arg.stolen_completion = NULL;
      ret.type = GRPC_OP_COMPLETE;
      ret.success = c->next & 1u;
      ret.tag = c->tag;
      c->done(&exec_ctx, c->done_arg, c);
      break;
    }

    grpc_cq_completion *c = cq_event_queue_pop(&cqd->queue);

    if (c != NULL) {
      ret.type = GRPC_OP_COMPLETE;
      ret.success = c->next & 1u;
      ret.tag = c->tag;
      c->done(&exec_ctx, c->done_arg, c);
      break;
    } else {
      /* If c == NULL it means either the queue is empty OR in an transient
         inconsistent state. If it is the latter, we shold do a 0-timeout poll
         so that the thread comes back quickly from poll to make a second
         attempt at popping. Not doing this can potentially deadlock this thread
         forever (if the deadline is infinity) */
      if (cq_event_queue_num_items(&cqd->queue) > 0) {
        iteration_deadline = gpr_time_0(GPR_CLOCK_MONOTONIC);
      }
    }

    if (gpr_atm_no_barrier_load(&cqd->pending_events) == 0) {
      /* Before returning, check if the queue has any items left over (since
         gpr_mpscq_pop() can sometimes return NULL even if the queue is not
         empty. If so, keep retrying but do not return GRPC_QUEUE_SHUTDOWN */
      if (cq_event_queue_num_items(&cqd->queue) > 0) {
        /* Go to the beginning of the loop. No point doing a poll because
           (cq->shutdown == true) is only possible when there is no pending work
           (i.e cq->pending_events == 0) and any outstanding grpc_cq_completion
           events are already queued on this cq */
        continue;
      }

      memset(&ret, 0, sizeof(ret));
      ret.type = GRPC_QUEUE_SHUTDOWN;
      break;
    }

    now = gpr_now(GPR_CLOCK_MONOTONIC);
    if (!is_finished_arg.first_loop && gpr_time_cmp(now, deadline) >= 0) {
      memset(&ret, 0, sizeof(ret));
      ret.type = GRPC_QUEUE_TIMEOUT;
      dump_pending_tags(cq);
      break;
    }

    /* The main polling work happens in grpc_pollset_work */
    gpr_mu_lock(cq->mu);
    cq->num_polls++;
    grpc_error *err = cq->poller_vtable->work(&exec_ctx, POLLSET_FROM_CQ(cq),
                                              NULL, now, iteration_deadline);
    gpr_mu_unlock(cq->mu);

    if (err != GRPC_ERROR_NONE) {
      const char *msg = grpc_error_string(err);
      gpr_log(GPR_ERROR, "Completion queue next failed: %s", msg);

      GRPC_ERROR_UNREF(err);
      memset(&ret, 0, sizeof(ret));
      ret.type = GRPC_QUEUE_TIMEOUT;
      dump_pending_tags(cq);
      break;
    }
    is_finished_arg.first_loop = false;
  }

  GRPC_SURFACE_TRACE_RETURNED_EVENT(cq, &ret);
  GRPC_CQ_INTERNAL_UNREF(&exec_ctx, cq, "next");
  grpc_exec_ctx_finish(&exec_ctx);
  GPR_ASSERT(is_finished_arg.stolen_completion == NULL);

  if (cq_event_queue_num_items(&cqd->queue) > 0 &&
      gpr_atm_no_barrier_load(&cqd->pending_events) > 0) {
    gpr_mu_lock(cq->mu);
    cq->poller_vtable->kick(POLLSET_FROM_CQ(cq), NULL);
    gpr_mu_unlock(cq->mu);
  }

  GPR_TIMER_END("grpc_completion_queue_next", 0);

  return ret;
}

/* Finishes the completion queue shutdown. This means that there are no more
   completion events / tags expected from the completion queue
   - Must be called under completion queue lock
   - Must be called only once in completion queue's lifetime
   - grpc_completion_queue_shutdown() MUST have been called before calling
   this function */
static void cq_finish_shutdown_next(grpc_exec_ctx *exec_ctx,
                                    grpc_completion_queue *cq) {
  cq_next_data *cqd = DATA_FROM_CQ(cq);

  GPR_ASSERT(cqd->shutdown_called);
  GPR_ASSERT(gpr_atm_no_barrier_load(&cqd->pending_events) == 0);

  cq->poller_vtable->shutdown(exec_ctx, POLLSET_FROM_CQ(cq),
                              &cq->pollset_shutdown_done);
}

static void cq_shutdown_next(grpc_exec_ctx *exec_ctx,
                             grpc_completion_queue *cq) {
  cq_next_data *cqd = DATA_FROM_CQ(cq);

  GRPC_CQ_INTERNAL_REF(cq, "shutting_down");
  gpr_mu_lock(cq->mu);
  if (cqd->shutdown_called) {
    gpr_mu_unlock(cq->mu);
    GPR_TIMER_END("grpc_completion_queue_shutdown", 0);
    return;
  }
  cqd->shutdown_called = 1;
  if (gpr_atm_full_fetch_add(&cqd->pending_events, -1) == 1) {
    cq_finish_shutdown_next(exec_ctx, cq);
  }
  gpr_mu_unlock(cq->mu);
  GRPC_CQ_INTERNAL_UNREF(exec_ctx, cq, "shutting_down");
}

grpc_event grpc_completion_queue_next(grpc_completion_queue *cq,
                                      gpr_timespec deadline, void *reserved) {
  return cq->vtable->next(cq, deadline, reserved);
}

static int add_plucker(grpc_completion_queue *cq, void *tag,
                       grpc_pollset_worker **worker) {
  cq_pluck_data *cqd = DATA_FROM_CQ(cq);
  if (cqd->num_pluckers == GRPC_MAX_COMPLETION_QUEUE_PLUCKERS) {
    return 0;
  }
  cqd->pluckers[cqd->num_pluckers].tag = tag;
  cqd->pluckers[cqd->num_pluckers].worker = worker;
  cqd->num_pluckers++;
  return 1;
}

static void del_plucker(grpc_completion_queue *cq, void *tag,
                        grpc_pollset_worker **worker) {
  cq_pluck_data *cqd = DATA_FROM_CQ(cq);
  for (int i = 0; i < cqd->num_pluckers; i++) {
    if (cqd->pluckers[i].tag == tag && cqd->pluckers[i].worker == worker) {
      cqd->num_pluckers--;
      GPR_SWAP(plucker, cqd->pluckers[i], cqd->pluckers[cqd->num_pluckers]);
      return;
    }
  }
  GPR_UNREACHABLE_CODE(return );
}

static bool cq_is_pluck_finished(grpc_exec_ctx *exec_ctx, void *arg) {
  cq_is_finished_arg *a = arg;
  grpc_completion_queue *cq = a->cq;
  cq_pluck_data *cqd = DATA_FROM_CQ(cq);

  GPR_ASSERT(a->stolen_completion == NULL);
  gpr_atm current_last_seen_things_queued_ever =
      gpr_atm_no_barrier_load(&cqd->things_queued_ever);
  if (current_last_seen_things_queued_ever != a->last_seen_things_queued_ever) {
    gpr_mu_lock(cq->mu);
    a->last_seen_things_queued_ever =
        gpr_atm_no_barrier_load(&cqd->things_queued_ever);
    grpc_cq_completion *c;
    grpc_cq_completion *prev = &cqd->completed_head;
    while ((c = (grpc_cq_completion *)(prev->next & ~(uintptr_t)1)) !=
           &cqd->completed_head) {
      if (c->tag == a->tag) {
        prev->next = (prev->next & (uintptr_t)1) | (c->next & ~(uintptr_t)1);
        if (c == cqd->completed_tail) {
          cqd->completed_tail = prev;
        }
        gpr_mu_unlock(cq->mu);
        a->stolen_completion = c;
        return true;
      }
      prev = c;
    }
    gpr_mu_unlock(cq->mu);
  }
  return !a->first_loop &&
         gpr_time_cmp(a->deadline, gpr_now(a->deadline.clock_type)) < 0;
}

static grpc_event cq_pluck(grpc_completion_queue *cq, void *tag,
                           gpr_timespec deadline, void *reserved) {
  grpc_event ret;
  grpc_cq_completion *c;
  grpc_cq_completion *prev;
  grpc_pollset_worker *worker = NULL;
  gpr_timespec now;
  cq_pluck_data *cqd = DATA_FROM_CQ(cq);

  GPR_TIMER_BEGIN("grpc_completion_queue_pluck", 0);

  if (GRPC_TRACER_ON(grpc_cq_pluck_trace)) {
    GRPC_API_TRACE(
        "grpc_completion_queue_pluck("
        "cq=%p, tag=%p, "
        "deadline=gpr_timespec { tv_sec: %" PRId64
        ", tv_nsec: %d, clock_type: %d }, "
        "reserved=%p)",
        6, (cq, tag, deadline.tv_sec, deadline.tv_nsec,
            (int)deadline.clock_type, reserved));
  }
  GPR_ASSERT(!reserved);

  dump_pending_tags(cq);

  deadline = gpr_convert_clock_type(deadline, GPR_CLOCK_MONOTONIC);

  GRPC_CQ_INTERNAL_REF(cq, "pluck");
  gpr_mu_lock(cq->mu);
  cq_is_finished_arg is_finished_arg = {
      .last_seen_things_queued_ever =
          gpr_atm_no_barrier_load(&cqd->things_queued_ever),
      .cq = cq,
      .deadline = deadline,
      .stolen_completion = NULL,
      .tag = tag,
      .first_loop = true};
  grpc_exec_ctx exec_ctx =
      GRPC_EXEC_CTX_INITIALIZER(0, cq_is_pluck_finished, &is_finished_arg);
  for (;;) {
    if (is_finished_arg.stolen_completion != NULL) {
      gpr_mu_unlock(cq->mu);
      c = is_finished_arg.stolen_completion;
      is_finished_arg.stolen_completion = NULL;
      ret.type = GRPC_OP_COMPLETE;
      ret.success = c->next & 1u;
      ret.tag = c->tag;
      c->done(&exec_ctx, c->done_arg, c);
      break;
    }
    prev = &cqd->completed_head;
    while ((c = (grpc_cq_completion *)(prev->next & ~(uintptr_t)1)) !=
           &cqd->completed_head) {
      if (c->tag == tag) {
        prev->next = (prev->next & (uintptr_t)1) | (c->next & ~(uintptr_t)1);
        if (c == cqd->completed_tail) {
          cqd->completed_tail = prev;
        }
        gpr_mu_unlock(cq->mu);
        ret.type = GRPC_OP_COMPLETE;
        ret.success = c->next & 1u;
        ret.tag = c->tag;
        c->done(&exec_ctx, c->done_arg, c);
        goto done;
      }
      prev = c;
    }
    if (gpr_atm_no_barrier_load(&cqd->shutdown)) {
      gpr_mu_unlock(cq->mu);
      memset(&ret, 0, sizeof(ret));
      ret.type = GRPC_QUEUE_SHUTDOWN;
      break;
    }
    if (!add_plucker(cq, tag, &worker)) {
      gpr_log(GPR_DEBUG,
              "Too many outstanding grpc_completion_queue_pluck calls: maximum "
              "is %d",
              GRPC_MAX_COMPLETION_QUEUE_PLUCKERS);
      gpr_mu_unlock(cq->mu);
      memset(&ret, 0, sizeof(ret));
      /* TODO(ctiller): should we use a different result here */
      ret.type = GRPC_QUEUE_TIMEOUT;
      dump_pending_tags(cq);
      break;
    }
    now = gpr_now(GPR_CLOCK_MONOTONIC);
    if (!is_finished_arg.first_loop && gpr_time_cmp(now, deadline) >= 0) {
      del_plucker(cq, tag, &worker);
      gpr_mu_unlock(cq->mu);
      memset(&ret, 0, sizeof(ret));
      ret.type = GRPC_QUEUE_TIMEOUT;
      dump_pending_tags(cq);
      break;
    }

    cq->num_polls++;
    grpc_error *err = cq->poller_vtable->work(&exec_ctx, POLLSET_FROM_CQ(cq),
                                              &worker, now, deadline);
    if (err != GRPC_ERROR_NONE) {
      del_plucker(cq, tag, &worker);
      gpr_mu_unlock(cq->mu);
      const char *msg = grpc_error_string(err);
      gpr_log(GPR_ERROR, "Completion queue pluck failed: %s", msg);

      GRPC_ERROR_UNREF(err);
      memset(&ret, 0, sizeof(ret));
      ret.type = GRPC_QUEUE_TIMEOUT;
      dump_pending_tags(cq);
      break;
    }
    is_finished_arg.first_loop = false;
    del_plucker(cq, tag, &worker);
  }
done:
  GRPC_SURFACE_TRACE_RETURNED_EVENT(cq, &ret);
  GRPC_CQ_INTERNAL_UNREF(&exec_ctx, cq, "pluck");
  grpc_exec_ctx_finish(&exec_ctx);
  GPR_ASSERT(is_finished_arg.stolen_completion == NULL);

  GPR_TIMER_END("grpc_completion_queue_pluck", 0);

  return ret;
}

grpc_event grpc_completion_queue_pluck(grpc_completion_queue *cq, void *tag,
                                       gpr_timespec deadline, void *reserved) {
  return cq->vtable->pluck(cq, tag, deadline, reserved);
}

static void cq_finish_shutdown_pluck(grpc_exec_ctx *exec_ctx,
                                     grpc_completion_queue *cq) {
  cq_pluck_data *cqd = DATA_FROM_CQ(cq);

  GPR_ASSERT(cqd->shutdown_called);
  GPR_ASSERT(!gpr_atm_no_barrier_load(&cqd->shutdown));
  gpr_atm_no_barrier_store(&cqd->shutdown, 1);

  cq->poller_vtable->shutdown(exec_ctx, POLLSET_FROM_CQ(cq),
                              &cq->pollset_shutdown_done);
}

static void cq_shutdown_pluck(grpc_exec_ctx *exec_ctx,
                              grpc_completion_queue *cq) {
  cq_pluck_data *cqd = DATA_FROM_CQ(cq);

  gpr_mu_lock(cq->mu);
  if (cqd->shutdown_called) {
    gpr_mu_unlock(cq->mu);
    GPR_TIMER_END("grpc_completion_queue_shutdown", 0);
    return;
  }
  cqd->shutdown_called = 1;
  if (gpr_unref(&cqd->pending_events)) {
    cq_finish_shutdown_pluck(exec_ctx, cq);
  }
  gpr_mu_unlock(cq->mu);
}

/* Shutdown simply drops a ref that we reserved at creation time; if we drop
   to zero here, then enter shutdown mode and wake up any waiters */
void grpc_completion_queue_shutdown(grpc_completion_queue *cq) {
  grpc_exec_ctx exec_ctx = GRPC_EXEC_CTX_INIT;
  GPR_TIMER_BEGIN("grpc_completion_queue_shutdown", 0);
  GRPC_API_TRACE("grpc_completion_queue_shutdown(cq=%p)", 1, (cq));
  cq->vtable->shutdown(&exec_ctx, cq);
  grpc_exec_ctx_finish(&exec_ctx);
  GPR_TIMER_END("grpc_completion_queue_shutdown", 0);
}

void grpc_completion_queue_destroy(grpc_completion_queue *cq) {
  GRPC_API_TRACE("grpc_completion_queue_destroy(cq=%p)", 1, (cq));
  GPR_TIMER_BEGIN("grpc_completion_queue_destroy", 0);
  grpc_completion_queue_shutdown(cq);

  grpc_exec_ctx exec_ctx = GRPC_EXEC_CTX_INIT;
  GRPC_CQ_INTERNAL_UNREF(&exec_ctx, cq, "destroy");
  grpc_exec_ctx_finish(&exec_ctx);
  GPR_TIMER_END("grpc_completion_queue_destroy", 0);
}

grpc_pollset *grpc_cq_pollset(grpc_completion_queue *cq) {
  return cq->poller_vtable->can_get_pollset ? POLLSET_FROM_CQ(cq) : NULL;
}

bool grpc_cq_can_listen(grpc_completion_queue *cq) {
  return cq->poller_vtable->can_listen;
}<|MERGE_RESOLUTION|>--- conflicted
+++ resolved
@@ -420,7 +420,7 @@
   poller_vtable->init(POLLSET_FROM_CQ(cq), &cq->mu);
   vtable->init(DATA_FROM_CQ(cq));
 
-  grpc_closure_init(&cq->pollset_shutdown_done, on_pollset_shutdown_done, cq,
+  GRPC_CLOSURE_INIT(&cq->pollset_shutdown_done, on_pollset_shutdown_done, cq,
                     grpc_schedule_on_exec_ctx);
 
   GPR_TIMER_END("grpc_completion_queue_create_internal", 0);
@@ -453,18 +453,7 @@
   cqd->shutdown_called = 0;
   cqd->num_pluckers = 0;
   gpr_atm_no_barrier_store(&cqd->things_queued_ever, 0);
-<<<<<<< HEAD
-}
-=======
-#ifndef NDEBUG
-  cqd->outstanding_tag_count = 0;
-#endif
-  cq_event_queue_init(&cqd->queue);
-  GRPC_CLOSURE_INIT(&cqd->pollset_shutdown_done, on_pollset_shutdown_done, cc,
-                    grpc_schedule_on_exec_ctx);
-
-  GPR_TIMER_END("grpc_completion_queue_create_internal", 0);
->>>>>>> 070a8eeb
+}
 
 static void cq_destroy_pluck(void *ptr) {
   cq_pluck_data *cqd = ptr;
