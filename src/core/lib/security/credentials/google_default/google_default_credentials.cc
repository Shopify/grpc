/*
 *
 * Copyright 2015 gRPC authors.
 *
 * Licensed under the Apache License, Version 2.0 (the "License");
 * you may not use this file except in compliance with the License.
 * You may obtain a copy of the License at
 *
 *     http://www.apache.org/licenses/LICENSE-2.0
 *
 * Unless required by applicable law or agreed to in writing, software
 * distributed under the License is distributed on an "AS IS" BASIS,
 * WITHOUT WARRANTIES OR CONDITIONS OF ANY KIND, either express or implied.
 * See the License for the specific language governing permissions and
 * limitations under the License.
 *
 */

#include "src/core/lib/security/credentials/credentials.h"

#include <string.h>

#include <grpc/support/alloc.h>
#include <grpc/support/log.h>
#include <grpc/support/sync.h>

#include "src/core/lib/http/httpcli.h"
#include "src/core/lib/http/parser.h"
#include "src/core/lib/iomgr/load_file.h"
#include "src/core/lib/iomgr/polling_entity.h"
#include "src/core/lib/security/credentials/google_default/google_default_credentials.h"
#include "src/core/lib/security/credentials/jwt/jwt_credentials.h"
#include "src/core/lib/security/credentials/oauth2/oauth2_credentials.h"
#include "src/core/lib/slice/slice_internal.h"
#include "src/core/lib/slice/slice_string_helpers.h"
#include "src/core/lib/support/env.h"
#include "src/core/lib/support/string.h"
#include "src/core/lib/surface/api_trace.h"

/* -- Constants. -- */

#define GRPC_COMPUTE_ENGINE_DETECTION_HOST "metadata.google.internal"

/* -- Default credentials. -- */

static grpc_channel_credentials* default_credentials = nullptr;
static int compute_engine_detection_done = 0;
static gpr_mu g_state_mu;
static gpr_mu* g_polling_mu;
static gpr_once g_once = GPR_ONCE_INIT;

static void init_default_credentials(void) { gpr_mu_init(&g_state_mu); }

typedef struct {
  grpc_polling_entity pollent;
  int is_done;
  int success;
  grpc_http_response response;
} compute_engine_detector;

static void on_compute_engine_detection_http_response(void* user_data,
                                                      grpc_error* error) {
  compute_engine_detector* detector = (compute_engine_detector*)user_data;
  if (error == GRPC_ERROR_NONE && detector->response.status == 200 &&
      detector->response.hdr_count > 0) {
    /* Internet providers can return a generic response to all requests, so
       it is necessary to check that metadata header is present also. */
    size_t i;
    for (i = 0; i < detector->response.hdr_count; i++) {
      grpc_http_header* header = &detector->response.hdrs[i];
      if (strcmp(header->key, "Metadata-Flavor") == 0 &&
          strcmp(header->value, "Google") == 0) {
        detector->success = 1;
        break;
      }
    }
  }
  gpr_mu_lock(g_polling_mu);
  detector->is_done = 1;
  GRPC_LOG_IF_ERROR(
      "Pollset kick",
<<<<<<< HEAD
      grpc_pollset_kick(grpc_polling_entity_pollset(&detector->pollent), NULL));
=======
      grpc_pollset_kick(
          exec_ctx, grpc_polling_entity_pollset(&detector->pollent), nullptr));
>>>>>>> 82c8f945
  gpr_mu_unlock(g_polling_mu);
}

static void destroy_pollset(void* p, grpc_error* e) {
  grpc_pollset_destroy((grpc_pollset*)p);
}

static int is_stack_running_on_compute_engine() {
  compute_engine_detector detector;
  grpc_httpcli_request request;
  grpc_httpcli_context context;
  grpc_closure destroy_closure;

  /* The http call is local. If it takes more than one sec, it is for sure not
     on compute engine. */
  grpc_millis max_detection_delay = GPR_MS_PER_SEC;

  grpc_pollset* pollset = (grpc_pollset*)gpr_zalloc(grpc_pollset_size());
  grpc_pollset_init(pollset, &g_polling_mu);
  detector.pollent = grpc_polling_entity_create_from_pollset(pollset);
  detector.is_done = 0;
  detector.success = 0;

  memset(&detector.response, 0, sizeof(detector.response));
  memset(&request, 0, sizeof(grpc_httpcli_request));
  request.host = (char*)GRPC_COMPUTE_ENGINE_DETECTION_HOST;
  request.http.path = (char*)"/";

  grpc_httpcli_context_init(&context);

  grpc_resource_quota* resource_quota =
      grpc_resource_quota_create("google_default_credentials");
  grpc_httpcli_get(
      &context, &detector.pollent, resource_quota, &request,
      grpc_core::ExecCtx::Get()->Now() + max_detection_delay,
      GRPC_CLOSURE_CREATE(on_compute_engine_detection_http_response, &detector,
                          grpc_schedule_on_exec_ctx),
      &detector.response);
  grpc_resource_quota_unref_internal(resource_quota);

  grpc_core::ExecCtx::Get()->Flush();

  /* Block until we get the response. This is not ideal but this should only be
     called once for the lifetime of the process by the default credentials. */
  gpr_mu_lock(g_polling_mu);
  while (!detector.is_done) {
    grpc_pollset_worker* worker = nullptr;
    if (!GRPC_LOG_IF_ERROR(
            "pollset_work",
            grpc_pollset_work(grpc_polling_entity_pollset(&detector.pollent),
                              &worker, GRPC_MILLIS_INF_FUTURE))) {
      detector.is_done = 1;
      detector.success = 0;
    }
  }
  gpr_mu_unlock(g_polling_mu);

  grpc_httpcli_context_destroy(&context);
  GRPC_CLOSURE_INIT(&destroy_closure, destroy_pollset,
                    grpc_polling_entity_pollset(&detector.pollent),
                    grpc_schedule_on_exec_ctx);
  grpc_pollset_shutdown(grpc_polling_entity_pollset(&detector.pollent),
                        &destroy_closure);
<<<<<<< HEAD
  g_polling_mu = NULL;
  grpc_core::ExecCtx::Get()->Flush();
=======
  g_polling_mu = nullptr;
  grpc_exec_ctx_flush(exec_ctx);
>>>>>>> 82c8f945

  gpr_free(grpc_polling_entity_pollset(&detector.pollent));
  grpc_http_response_destroy(&detector.response);

  return detector.success;
}

/* Takes ownership of creds_path if not NULL. */
static grpc_error* create_default_creds_from_path(
<<<<<<< HEAD
    char* creds_path, grpc_call_credentials** creds) {
  grpc_json* json = NULL;
=======
    grpc_exec_ctx* exec_ctx, char* creds_path, grpc_call_credentials** creds) {
  grpc_json* json = nullptr;
>>>>>>> 82c8f945
  grpc_auth_json_key key;
  grpc_auth_refresh_token token;
  grpc_call_credentials* result = nullptr;
  grpc_slice creds_data = grpc_empty_slice();
  grpc_error* error = GRPC_ERROR_NONE;
  if (creds_path == nullptr) {
    error = GRPC_ERROR_CREATE_FROM_STATIC_STRING("creds_path unset");
    goto end;
  }
  error = grpc_load_file(creds_path, 0, &creds_data);
  if (error != GRPC_ERROR_NONE) {
    goto end;
  }
  json = grpc_json_parse_string_with_len(
      (char*)GRPC_SLICE_START_PTR(creds_data), GRPC_SLICE_LENGTH(creds_data));
  if (json == nullptr) {
    error = grpc_error_set_str(
        GRPC_ERROR_CREATE_FROM_STATIC_STRING("Failed to parse JSON"),
        GRPC_ERROR_STR_RAW_BYTES, grpc_slice_ref_internal(creds_data));
    goto end;
  }

  /* First, try an auth json key. */
  key = grpc_auth_json_key_create_from_json(json);
  if (grpc_auth_json_key_is_valid(&key)) {
    result =
        grpc_service_account_jwt_access_credentials_create_from_auth_json_key(
<<<<<<< HEAD
            key, grpc_max_auth_token_lifetime());
    if (result == NULL) {
=======
            exec_ctx, key, grpc_max_auth_token_lifetime());
    if (result == nullptr) {
>>>>>>> 82c8f945
      error = GRPC_ERROR_CREATE_FROM_STATIC_STRING(
          "grpc_service_account_jwt_access_credentials_create_from_auth_json_"
          "key failed");
    }
    goto end;
  }

  /* Then try a refresh token if the auth json key was invalid. */
  token = grpc_auth_refresh_token_create_from_json(json);
  if (grpc_auth_refresh_token_is_valid(&token)) {
    result =
        grpc_refresh_token_credentials_create_from_auth_refresh_token(token);
    if (result == nullptr) {
      error = GRPC_ERROR_CREATE_FROM_STATIC_STRING(
          "grpc_refresh_token_credentials_create_from_auth_refresh_token "
          "failed");
    }
    goto end;
  }

end:
<<<<<<< HEAD
  GPR_ASSERT((result == NULL) + (error == GRPC_ERROR_NONE) == 1);
  if (creds_path != NULL) gpr_free(creds_path);
  grpc_slice_unref_internal(creds_data);
  if (json != NULL) grpc_json_destroy(json);
=======
  GPR_ASSERT((result == nullptr) + (error == GRPC_ERROR_NONE) == 1);
  if (creds_path != nullptr) gpr_free(creds_path);
  grpc_slice_unref_internal(exec_ctx, creds_data);
  if (json != nullptr) grpc_json_destroy(json);
>>>>>>> 82c8f945
  *creds = result;
  return error;
}

grpc_channel_credentials* grpc_google_default_credentials_create(void) {
  grpc_channel_credentials* result = nullptr;
  grpc_call_credentials* call_creds = nullptr;
  grpc_error* error = GRPC_ERROR_CREATE_FROM_STATIC_STRING(
      "Failed to create Google credentials");
  grpc_error* err;
  grpc_core::ExecCtx _local_exec_ctx;

  GRPC_API_TRACE("grpc_google_default_credentials_create(void)", 0, ());

  gpr_once_init(&g_once, init_default_credentials);

  gpr_mu_lock(&g_state_mu);

  if (default_credentials != nullptr) {
    result = grpc_channel_credentials_ref(default_credentials);
    goto end;
  }

  /* First, try the environment variable. */
  err = create_default_creds_from_path(
      gpr_getenv(GRPC_GOOGLE_CREDENTIALS_ENV_VAR), &call_creds);
  if (err == GRPC_ERROR_NONE) goto end;
  error = grpc_error_add_child(error, err);

  /* Then the well-known file. */
  err = create_default_creds_from_path(
      grpc_get_well_known_google_credentials_file_path(), &call_creds);
  if (err == GRPC_ERROR_NONE) goto end;
  error = grpc_error_add_child(error, err);

  /* At last try to see if we're on compute engine (do the detection only once
     since it requires a network test). */
  if (!compute_engine_detection_done) {
    int need_compute_engine_creds = is_stack_running_on_compute_engine();
    compute_engine_detection_done = 1;
    if (need_compute_engine_creds) {
      call_creds = grpc_google_compute_engine_credentials_create(nullptr);
      if (call_creds == nullptr) {
        error = grpc_error_add_child(
            error, GRPC_ERROR_CREATE_FROM_STATIC_STRING(
                       "Failed to get credentials from network"));
      }
    }
  }

end:
  if (result == nullptr) {
    if (call_creds != nullptr) {
      /* Blend with default ssl credentials and add a global reference so that
         it
         can be cached and re-served. */
      grpc_channel_credentials* ssl_creds =
          grpc_ssl_credentials_create(nullptr, nullptr, nullptr);
      default_credentials = grpc_channel_credentials_ref(
          grpc_composite_channel_credentials_create(ssl_creds, call_creds,
<<<<<<< HEAD
                                                    NULL));
      GPR_ASSERT(default_credentials != NULL);
      grpc_channel_credentials_unref(ssl_creds);
      grpc_call_credentials_unref(call_creds);
=======
                                                    nullptr));
      GPR_ASSERT(default_credentials != nullptr);
      grpc_channel_credentials_unref(&exec_ctx, ssl_creds);
      grpc_call_credentials_unref(&exec_ctx, call_creds);
>>>>>>> 82c8f945
      result = default_credentials;
    } else {
      gpr_log(GPR_ERROR, "Could not create google default credentials.");
    }
  }
  gpr_mu_unlock(&g_state_mu);
  if (result == nullptr) {
    GRPC_LOG_IF_ERROR("grpc_google_default_credentials_create", error);
  } else {
    GRPC_ERROR_UNREF(error);
  }

  return result;
}

void grpc_flush_cached_google_default_credentials(void) {
  grpc_core::ExecCtx _local_exec_ctx;
  gpr_once_init(&g_once, init_default_credentials);
  gpr_mu_lock(&g_state_mu);
<<<<<<< HEAD
  if (default_credentials != NULL) {
    grpc_channel_credentials_unref(default_credentials);
    default_credentials = NULL;
=======
  if (default_credentials != nullptr) {
    grpc_channel_credentials_unref(&exec_ctx, default_credentials);
    default_credentials = nullptr;
>>>>>>> 82c8f945
  }
  compute_engine_detection_done = 0;
  gpr_mu_unlock(&g_state_mu);
}

/* -- Well known credentials path. -- */

static grpc_well_known_credentials_path_getter creds_path_getter = nullptr;

char* grpc_get_well_known_google_credentials_file_path(void) {
  if (creds_path_getter != nullptr) return creds_path_getter();
  return grpc_get_well_known_google_credentials_file_path_impl();
}

void grpc_override_well_known_credentials_path_getter(
    grpc_well_known_credentials_path_getter getter) {
  creds_path_getter = getter;
}<|MERGE_RESOLUTION|>--- conflicted
+++ resolved
@@ -79,12 +79,8 @@
   detector->is_done = 1;
   GRPC_LOG_IF_ERROR(
       "Pollset kick",
-<<<<<<< HEAD
-      grpc_pollset_kick(grpc_polling_entity_pollset(&detector->pollent), NULL));
-=======
-      grpc_pollset_kick(
-          exec_ctx, grpc_polling_entity_pollset(&detector->pollent), nullptr));
->>>>>>> 82c8f945
+      grpc_pollset_kick(grpc_polling_entity_pollset(&detector->pollent),
+                        nullptr));
   gpr_mu_unlock(g_polling_mu);
 }
 
@@ -148,13 +144,8 @@
                     grpc_schedule_on_exec_ctx);
   grpc_pollset_shutdown(grpc_polling_entity_pollset(&detector.pollent),
                         &destroy_closure);
-<<<<<<< HEAD
-  g_polling_mu = NULL;
+  g_polling_mu = nullptr;
   grpc_core::ExecCtx::Get()->Flush();
-=======
-  g_polling_mu = nullptr;
-  grpc_exec_ctx_flush(exec_ctx);
->>>>>>> 82c8f945
 
   gpr_free(grpc_polling_entity_pollset(&detector.pollent));
   grpc_http_response_destroy(&detector.response);
@@ -164,13 +155,8 @@
 
 /* Takes ownership of creds_path if not NULL. */
 static grpc_error* create_default_creds_from_path(
-<<<<<<< HEAD
     char* creds_path, grpc_call_credentials** creds) {
-  grpc_json* json = NULL;
-=======
-    grpc_exec_ctx* exec_ctx, char* creds_path, grpc_call_credentials** creds) {
   grpc_json* json = nullptr;
->>>>>>> 82c8f945
   grpc_auth_json_key key;
   grpc_auth_refresh_token token;
   grpc_call_credentials* result = nullptr;
@@ -198,13 +184,8 @@
   if (grpc_auth_json_key_is_valid(&key)) {
     result =
         grpc_service_account_jwt_access_credentials_create_from_auth_json_key(
-<<<<<<< HEAD
             key, grpc_max_auth_token_lifetime());
-    if (result == NULL) {
-=======
-            exec_ctx, key, grpc_max_auth_token_lifetime());
     if (result == nullptr) {
->>>>>>> 82c8f945
       error = GRPC_ERROR_CREATE_FROM_STATIC_STRING(
           "grpc_service_account_jwt_access_credentials_create_from_auth_json_"
           "key failed");
@@ -226,17 +207,10 @@
   }
 
 end:
-<<<<<<< HEAD
-  GPR_ASSERT((result == NULL) + (error == GRPC_ERROR_NONE) == 1);
-  if (creds_path != NULL) gpr_free(creds_path);
-  grpc_slice_unref_internal(creds_data);
-  if (json != NULL) grpc_json_destroy(json);
-=======
   GPR_ASSERT((result == nullptr) + (error == GRPC_ERROR_NONE) == 1);
   if (creds_path != nullptr) gpr_free(creds_path);
-  grpc_slice_unref_internal(exec_ctx, creds_data);
+  grpc_slice_unref_internal(creds_data);
   if (json != nullptr) grpc_json_destroy(json);
->>>>>>> 82c8f945
   *creds = result;
   return error;
 }
@@ -297,17 +271,10 @@
           grpc_ssl_credentials_create(nullptr, nullptr, nullptr);
       default_credentials = grpc_channel_credentials_ref(
           grpc_composite_channel_credentials_create(ssl_creds, call_creds,
-<<<<<<< HEAD
-                                                    NULL));
-      GPR_ASSERT(default_credentials != NULL);
+                                                    nullptr));
+      GPR_ASSERT(default_credentials != nullptr);
       grpc_channel_credentials_unref(ssl_creds);
       grpc_call_credentials_unref(call_creds);
-=======
-                                                    nullptr));
-      GPR_ASSERT(default_credentials != nullptr);
-      grpc_channel_credentials_unref(&exec_ctx, ssl_creds);
-      grpc_call_credentials_unref(&exec_ctx, call_creds);
->>>>>>> 82c8f945
       result = default_credentials;
     } else {
       gpr_log(GPR_ERROR, "Could not create google default credentials.");
@@ -327,15 +294,9 @@
   grpc_core::ExecCtx _local_exec_ctx;
   gpr_once_init(&g_once, init_default_credentials);
   gpr_mu_lock(&g_state_mu);
-<<<<<<< HEAD
-  if (default_credentials != NULL) {
+  if (default_credentials != nullptr) {
     grpc_channel_credentials_unref(default_credentials);
-    default_credentials = NULL;
-=======
-  if (default_credentials != nullptr) {
-    grpc_channel_credentials_unref(&exec_ctx, default_credentials);
     default_credentials = nullptr;
->>>>>>> 82c8f945
   }
   compute_engine_detection_done = 0;
   gpr_mu_unlock(&g_state_mu);
