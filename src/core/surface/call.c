--- conflicted
+++ resolved
@@ -1567,15 +1567,9 @@
       GPR_TIMER_END("compression_algorithm", 0);
     } else if (key == grpc_channel_get_encodings_accepted_by_peer_string(
                           call->channel)) {
-<<<<<<< HEAD
-      GRPC_TIMER_BEGIN("encodings_accepted_by_peer", 0);
+      GPR_TIMER_BEGIN("encodings_accepted_by_peer", 0);
       set_encodings_accepted_by_peer(call, mdel);
-      GRPC_TIMER_END("encodings_accepted_by_peer", 0);
-=======
-      GPR_TIMER_BEGIN("encodings_accepted_by_peer", 0);
-      set_encodings_accepted_by_peer(call, mdel->value->slice);
       GPR_TIMER_END("encodings_accepted_by_peer", 0);
->>>>>>> 2b15f1e2
     } else {
       GPR_TIMER_BEGIN("report_up", 0);
       dest = &call->buffered_metadata[is_trailing];
