/*
 *
 * Copyright 2015 gRPC authors.
 *
 * Licensed under the Apache License, Version 2.0 (the "License");
 * you may not use this file except in compliance with the License.
 * You may obtain a copy of the License at
 *
 *     http://www.apache.org/licenses/LICENSE-2.0
 *
 * Unless required by applicable law or agreed to in writing, software
 * distributed under the License is distributed on an "AS IS" BASIS,
 * WITHOUT WARRANTIES OR CONDITIONS OF ANY KIND, either express or implied.
 * See the License for the specific language governing permissions and
 * limitations under the License.
 *
 */

#include <grpc/support/port_platform.h>
#if GRPC_ARES == 1 && !defined(GRPC_UV)

#include <limits.h>
#include <stdio.h>
#include <string.h>
#include <unistd.h>

#include <grpc/support/alloc.h>
#include <grpc/support/host_port.h>
#include <grpc/support/string_util.h>

#include "src/core/ext/filters/client_channel/http_connect_handshaker.h"
#include "src/core/ext/filters/client_channel/lb_policy_registry.h"
#include "src/core/ext/filters/client_channel/resolver/dns/c_ares/grpc_ares_wrapper.h"
#include "src/core/ext/filters/client_channel/resolver_registry.h"
#include "src/core/lib/backoff/backoff.h"
#include "src/core/lib/channel/channel_args.h"
#include "src/core/lib/iomgr/combiner.h"
#include "src/core/lib/iomgr/gethostname.h"
#include "src/core/lib/iomgr/resolve_address.h"
#include "src/core/lib/iomgr/timer.h"
#include "src/core/lib/json/json.h"
#include "src/core/lib/support/env.h"
#include "src/core/lib/support/string.h"
#include "src/core/lib/transport/service_config.h"

#define GRPC_DNS_MIN_CONNECT_TIMEOUT_SECONDS 1
#define GRPC_DNS_INITIAL_CONNECT_BACKOFF_SECONDS 1
#define GRPC_DNS_RECONNECT_BACKOFF_MULTIPLIER 1.6
#define GRPC_DNS_RECONNECT_MAX_BACKOFF_SECONDS 120
#define GRPC_DNS_RECONNECT_JITTER 0.2

typedef struct {
  /** base class: must be first */
  grpc_resolver base;
  /** DNS server to use (if not system default) */
  char* dns_server;
  /** name to resolve (usually the same as target_name) */
  char* name_to_resolve;
  /** default port to use */
  char* default_port;
  /** channel args. */
  grpc_channel_args* channel_args;
  /** whether to request the service config */
  bool request_service_config;
  /** pollset_set to drive the name resolution process */
  grpc_pollset_set* interested_parties;

  /** Closures used by the combiner */
  grpc_closure dns_ares_on_retry_timer_locked;
  grpc_closure dns_ares_on_resolved_locked;

  /** Combiner guarding the rest of the state */
  grpc_combiner* combiner;
  /** are we currently resolving? */
  bool resolving;
  /** the pending resolving request */
  grpc_ares_request* pending_request;
  /** which version of the result have we published? */
  int published_version;
  /** which version of the result is current? */
  int resolved_version;
  /** pending next completion, or NULL */
  grpc_closure* next_completion;
  /** target result address for next completion */
  grpc_channel_args** target_result;
  /** current (fully resolved) result */
  grpc_channel_args* resolved_result;
  /** retry timer */
  bool have_retry_timer;
  grpc_timer retry_timer;
  /** retry backoff state */
  grpc_backoff backoff_state;

  /** currently resolving addresses */
  grpc_lb_addresses* lb_addresses;
  /** currently resolving service config */
  char* service_config_json;
} ares_dns_resolver;

static void dns_ares_destroy(grpc_resolver* r);

static void dns_ares_start_resolving_locked(ares_dns_resolver* r);
static void dns_ares_maybe_finish_next_locked(ares_dns_resolver* r);

static void dns_ares_shutdown_locked(grpc_resolver* r);
static void dns_ares_channel_saw_error_locked(grpc_resolver* r);
static void dns_ares_next_locked(grpc_resolver* r,
                                 grpc_channel_args** target_result,
                                 grpc_closure* on_complete);

static const grpc_resolver_vtable dns_ares_resolver_vtable = {
    dns_ares_destroy, dns_ares_shutdown_locked,
    dns_ares_channel_saw_error_locked, dns_ares_next_locked};

static void dns_ares_shutdown_locked(grpc_resolver* resolver) {
  ares_dns_resolver* r = (ares_dns_resolver*)resolver;
  if (r->have_retry_timer) {
    grpc_timer_cancel(&r->retry_timer);
  }
<<<<<<< HEAD
  if (r->pending_request != NULL) {
    grpc_cancel_ares_request(r->pending_request);
  }
  if (r->next_completion != NULL) {
    *r->target_result = NULL;
    GRPC_CLOSURE_SCHED(r->next_completion, GRPC_ERROR_CREATE_FROM_STATIC_STRING(
                                               "Resolver Shutdown"));
    r->next_completion = NULL;
=======
  if (r->pending_request != nullptr) {
    grpc_cancel_ares_request(exec_ctx, r->pending_request);
  }
  if (r->next_completion != nullptr) {
    *r->target_result = nullptr;
    GRPC_CLOSURE_SCHED(
        exec_ctx, r->next_completion,
        GRPC_ERROR_CREATE_FROM_STATIC_STRING("Resolver Shutdown"));
    r->next_completion = nullptr;
>>>>>>> 82c8f945
  }
}

static void dns_ares_channel_saw_error_locked(grpc_resolver* resolver) {
  ares_dns_resolver* r = (ares_dns_resolver*)resolver;
  if (!r->resolving) {
    grpc_backoff_reset(&r->backoff_state);
    dns_ares_start_resolving_locked(r);
  }
}

static void dns_ares_on_retry_timer_locked(void* arg, grpc_error* error) {
  ares_dns_resolver* r = (ares_dns_resolver*)arg;
  r->have_retry_timer = false;
  if (error == GRPC_ERROR_NONE) {
    if (!r->resolving) {
      dns_ares_start_resolving_locked(r);
    }
  }
  GRPC_RESOLVER_UNREF(&r->base, "retry-timer");
}

static bool value_in_json_array(grpc_json* array, const char* value) {
  for (grpc_json* entry = array->child; entry != nullptr; entry = entry->next) {
    if (entry->type == GRPC_JSON_STRING && strcmp(entry->value, value) == 0) {
      return true;
    }
  }
  return false;
}

static char* choose_service_config(char* service_config_choice_json) {
  grpc_json* choices_json = grpc_json_parse_string(service_config_choice_json);
  if (choices_json == nullptr || choices_json->type != GRPC_JSON_ARRAY) {
    gpr_log(GPR_ERROR, "cannot parse service config JSON string");
    return nullptr;
  }
  char* service_config = nullptr;
  for (grpc_json* choice = choices_json->child; choice != nullptr;
       choice = choice->next) {
    if (choice->type != GRPC_JSON_OBJECT) {
      gpr_log(GPR_ERROR, "cannot parse service config JSON string");
      break;
    }
    grpc_json* service_config_json = nullptr;
    for (grpc_json* field = choice->child; field != nullptr;
         field = field->next) {
      // Check client language, if specified.
      if (strcmp(field->key, "clientLanguage") == 0) {
        if (field->type != GRPC_JSON_ARRAY ||
            !value_in_json_array(field, "c++")) {
          service_config_json = nullptr;
          break;
        }
      }
      // Check client hostname, if specified.
      if (strcmp(field->key, "clientHostname") == 0) {
        char* hostname = grpc_gethostname();
        if (hostname == nullptr || field->type != GRPC_JSON_ARRAY ||
            !value_in_json_array(field, hostname)) {
          service_config_json = nullptr;
          break;
        }
      }
      // Check percentage, if specified.
      if (strcmp(field->key, "percentage") == 0) {
        if (field->type != GRPC_JSON_NUMBER) {
          service_config_json = nullptr;
          break;
        }
        int random_pct = rand() % 100;
        int percentage;
        if (sscanf(field->value, "%d", &percentage) != 1 ||
            random_pct > percentage || percentage == 0) {
          service_config_json = nullptr;
          break;
        }
      }
      // Save service config.
      if (strcmp(field->key, "serviceConfig") == 0) {
        if (field->type == GRPC_JSON_OBJECT) {
          service_config_json = field;
        }
      }
    }
    if (service_config_json != nullptr) {
      service_config = grpc_json_dump_to_string(service_config_json, 0);
      break;
    }
  }
  grpc_json_destroy(choices_json);
  return service_config;
}

static void dns_ares_on_resolved_locked(void* arg, grpc_error* error) {
  ares_dns_resolver* r = (ares_dns_resolver*)arg;
  grpc_channel_args* result = nullptr;
  GPR_ASSERT(r->resolving);
  r->resolving = false;
  r->pending_request = nullptr;
  if (r->lb_addresses != nullptr) {
    static const char* args_to_remove[2];
    size_t num_args_to_remove = 0;
    grpc_arg new_args[3];
    size_t num_args_to_add = 0;
    new_args[num_args_to_add++] =
        grpc_lb_addresses_create_channel_arg(r->lb_addresses);
    grpc_service_config* service_config = nullptr;
    char* service_config_string = nullptr;
    if (r->service_config_json != nullptr) {
      service_config_string = choose_service_config(r->service_config_json);
      gpr_free(r->service_config_json);
      if (service_config_string != nullptr) {
        gpr_log(GPR_INFO, "selected service config choice: %s",
                service_config_string);
        args_to_remove[num_args_to_remove++] = GRPC_ARG_SERVICE_CONFIG;
        new_args[num_args_to_add++] = grpc_channel_arg_string_create(
            (char*)GRPC_ARG_SERVICE_CONFIG, service_config_string);
        service_config = grpc_service_config_create(service_config_string);
        if (service_config != nullptr) {
          const char* lb_policy_name =
              grpc_service_config_get_lb_policy_name(service_config);
          if (lb_policy_name != nullptr) {
            args_to_remove[num_args_to_remove++] = GRPC_ARG_LB_POLICY_NAME;
            new_args[num_args_to_add++] = grpc_channel_arg_string_create(
                (char*)GRPC_ARG_LB_POLICY_NAME, (char*)lb_policy_name);
          }
        }
      }
    }
    result = grpc_channel_args_copy_and_add_and_remove(
        r->channel_args, args_to_remove, num_args_to_remove, new_args,
        num_args_to_add);
    if (service_config != nullptr) grpc_service_config_destroy(service_config);
    gpr_free(service_config_string);
    grpc_lb_addresses_destroy(r->lb_addresses);
  } else {
    const char* msg = grpc_error_string(error);
    gpr_log(GPR_DEBUG, "dns resolution failed: %s", msg);
    grpc_millis next_try =
        grpc_backoff_step(&r->backoff_state).next_attempt_start_time;
    grpc_millis timeout = next_try - grpc_core::ExecCtx::Get()->Now();
    gpr_log(GPR_INFO, "dns resolution failed (will retry): %s",
            grpc_error_string(error));
    GPR_ASSERT(!r->have_retry_timer);
    r->have_retry_timer = true;
    GRPC_RESOLVER_REF(&r->base, "retry-timer");
    if (timeout > 0) {
      gpr_log(GPR_DEBUG, "retrying in %" PRIdPTR " milliseconds", timeout);
    } else {
      gpr_log(GPR_DEBUG, "retrying immediately");
    }
    grpc_timer_init(&r->retry_timer, next_try,
                    &r->dns_ares_on_retry_timer_locked);
  }
<<<<<<< HEAD
  if (r->resolved_result != NULL) {
    grpc_channel_args_destroy(r->resolved_result);
=======
  if (r->resolved_result != nullptr) {
    grpc_channel_args_destroy(exec_ctx, r->resolved_result);
>>>>>>> 82c8f945
  }
  r->resolved_result = result;
  r->resolved_version++;
  dns_ares_maybe_finish_next_locked(r);
  GRPC_RESOLVER_UNREF(&r->base, "dns-resolving");
}

static void dns_ares_next_locked(grpc_resolver* resolver,
                                 grpc_channel_args** target_result,
                                 grpc_closure* on_complete) {
  gpr_log(GPR_DEBUG, "dns_ares_next is called.");
  ares_dns_resolver* r = (ares_dns_resolver*)resolver;
  GPR_ASSERT(!r->next_completion);
  r->next_completion = on_complete;
  r->target_result = target_result;
  if (r->resolved_version == 0 && !r->resolving) {
    grpc_backoff_reset(&r->backoff_state);
    dns_ares_start_resolving_locked(r);
  } else {
    dns_ares_maybe_finish_next_locked(r);
  }
}

static void dns_ares_start_resolving_locked(ares_dns_resolver* r) {
  GRPC_RESOLVER_REF(&r->base, "dns-resolving");
  GPR_ASSERT(!r->resolving);
  r->resolving = true;
  r->lb_addresses = nullptr;
  r->service_config_json = nullptr;
  r->pending_request = grpc_dns_lookup_ares(
      r->dns_server, r->name_to_resolve, r->default_port, r->interested_parties,
      &r->dns_ares_on_resolved_locked, &r->lb_addresses,
      true /* check_grpclb */,
      r->request_service_config ? &r->service_config_json : nullptr);
}

<<<<<<< HEAD
static void dns_ares_maybe_finish_next_locked(ares_dns_resolver* r) {
  if (r->next_completion != NULL &&
=======
static void dns_ares_maybe_finish_next_locked(grpc_exec_ctx* exec_ctx,
                                              ares_dns_resolver* r) {
  if (r->next_completion != nullptr &&
>>>>>>> 82c8f945
      r->resolved_version != r->published_version) {
    *r->target_result = r->resolved_result == nullptr
                            ? nullptr
                            : grpc_channel_args_copy(r->resolved_result);
    gpr_log(GPR_DEBUG, "dns_ares_maybe_finish_next_locked");
<<<<<<< HEAD
    GRPC_CLOSURE_SCHED(r->next_completion, GRPC_ERROR_NONE);
    r->next_completion = NULL;
=======
    GRPC_CLOSURE_SCHED(exec_ctx, r->next_completion, GRPC_ERROR_NONE);
    r->next_completion = nullptr;
>>>>>>> 82c8f945
    r->published_version = r->resolved_version;
  }
}

static void dns_ares_destroy(grpc_resolver* gr) {
  gpr_log(GPR_DEBUG, "dns_ares_destroy");
  ares_dns_resolver* r = (ares_dns_resolver*)gr;
<<<<<<< HEAD
  if (r->resolved_result != NULL) {
    grpc_channel_args_destroy(r->resolved_result);
=======
  if (r->resolved_result != nullptr) {
    grpc_channel_args_destroy(exec_ctx, r->resolved_result);
>>>>>>> 82c8f945
  }
  grpc_pollset_set_destroy(r->interested_parties);
  gpr_free(r->dns_server);
  gpr_free(r->name_to_resolve);
  gpr_free(r->default_port);
  grpc_channel_args_destroy(r->channel_args);
  gpr_free(r);
}

static grpc_resolver* dns_ares_create(grpc_resolver_args* args,
                                      const char* default_port) {
  /* Get name from args. */
  const char* path = args->uri->path;
  if (path[0] == '/') ++path;
  /* Create resolver. */
  ares_dns_resolver* r =
      (ares_dns_resolver*)gpr_zalloc(sizeof(ares_dns_resolver));
  grpc_resolver_init(&r->base, &dns_ares_resolver_vtable, args->combiner);
  if (0 != strcmp(args->uri->authority, "")) {
    r->dns_server = gpr_strdup(args->uri->authority);
  }
  r->name_to_resolve = gpr_strdup(path);
  r->default_port = gpr_strdup(default_port);
  r->channel_args = grpc_channel_args_copy(args->args);
  const grpc_arg* arg = grpc_channel_args_find(
      r->channel_args, GRPC_ARG_SERVICE_CONFIG_DISABLE_RESOLUTION);
  r->request_service_config = !grpc_channel_arg_get_integer(
      arg, (grpc_integer_options){false, false, true});
  r->interested_parties = grpc_pollset_set_create();
<<<<<<< HEAD
  if (args->pollset_set != NULL) {
    grpc_pollset_set_add_pollset_set(r->interested_parties, args->pollset_set);
=======
  if (args->pollset_set != nullptr) {
    grpc_pollset_set_add_pollset_set(exec_ctx, r->interested_parties,
                                     args->pollset_set);
>>>>>>> 82c8f945
  }
  grpc_backoff_init(
      &r->backoff_state, GRPC_DNS_INITIAL_CONNECT_BACKOFF_SECONDS * 1000,
      GRPC_DNS_RECONNECT_BACKOFF_MULTIPLIER, GRPC_DNS_RECONNECT_JITTER,
      GRPC_DNS_MIN_CONNECT_TIMEOUT_SECONDS * 1000,
      GRPC_DNS_RECONNECT_MAX_BACKOFF_SECONDS * 1000);
  GRPC_CLOSURE_INIT(&r->dns_ares_on_retry_timer_locked,
                    dns_ares_on_retry_timer_locked, r,
                    grpc_combiner_scheduler(r->base.combiner));
  GRPC_CLOSURE_INIT(&r->dns_ares_on_resolved_locked,
                    dns_ares_on_resolved_locked, r,
                    grpc_combiner_scheduler(r->base.combiner));
  return &r->base;
}

/*
 * FACTORY
 */

static void dns_ares_factory_ref(grpc_resolver_factory* factory) {}

static void dns_ares_factory_unref(grpc_resolver_factory* factory) {}

static grpc_resolver* dns_factory_create_resolver(
    grpc_resolver_factory* factory, grpc_resolver_args* args) {
  return dns_ares_create(args, "https");
}

static char* dns_ares_factory_get_default_host_name(
    grpc_resolver_factory* factory, grpc_uri* uri) {
  const char* path = uri->path;
  if (path[0] == '/') ++path;
  return gpr_strdup(path);
}

static const grpc_resolver_factory_vtable dns_ares_factory_vtable = {
    dns_ares_factory_ref, dns_ares_factory_unref, dns_factory_create_resolver,
    dns_ares_factory_get_default_host_name, "dns"};
static grpc_resolver_factory dns_resolver_factory = {&dns_ares_factory_vtable};

static grpc_resolver_factory* dns_ares_resolver_factory_create() {
  return &dns_resolver_factory;
}

extern "C" void grpc_resolver_dns_ares_init(void) {
  char* resolver = gpr_getenv("GRPC_DNS_RESOLVER");
  /* TODO(zyc): Turn on c-ares based resolver by default after the address
     sorter and the CNAME support are added. */
  if (resolver != nullptr && gpr_stricmp(resolver, "ares") == 0) {
    grpc_error* error = grpc_ares_init();
    if (error != GRPC_ERROR_NONE) {
      GRPC_LOG_IF_ERROR("ares_library_init() failed", error);
      return;
    }
    grpc_resolve_address = grpc_resolve_address_ares;
    grpc_register_resolver_type(dns_ares_resolver_factory_create());
  }
  gpr_free(resolver);
}

extern "C" void grpc_resolver_dns_ares_shutdown(void) {
  char* resolver = gpr_getenv("GRPC_DNS_RESOLVER");
  if (resolver != nullptr && gpr_stricmp(resolver, "ares") == 0) {
    grpc_ares_cleanup();
  }
  gpr_free(resolver);
}

#else /* GRPC_ARES == 1 && !defined(GRPC_UV) */

extern "C" void grpc_resolver_dns_ares_init(void) {}

extern "C" void grpc_resolver_dns_ares_shutdown(void) {}

#endif /* GRPC_ARES == 1 && !defined(GRPC_UV) */<|MERGE_RESOLUTION|>--- conflicted
+++ resolved
@@ -117,26 +117,14 @@
   if (r->have_retry_timer) {
     grpc_timer_cancel(&r->retry_timer);
   }
-<<<<<<< HEAD
-  if (r->pending_request != NULL) {
+  if (r->pending_request != nullptr) {
     grpc_cancel_ares_request(r->pending_request);
   }
-  if (r->next_completion != NULL) {
-    *r->target_result = NULL;
+  if (r->next_completion != nullptr) {
+    *r->target_result = nullptr;
     GRPC_CLOSURE_SCHED(r->next_completion, GRPC_ERROR_CREATE_FROM_STATIC_STRING(
                                                "Resolver Shutdown"));
-    r->next_completion = NULL;
-=======
-  if (r->pending_request != nullptr) {
-    grpc_cancel_ares_request(exec_ctx, r->pending_request);
-  }
-  if (r->next_completion != nullptr) {
-    *r->target_result = nullptr;
-    GRPC_CLOSURE_SCHED(
-        exec_ctx, r->next_completion,
-        GRPC_ERROR_CREATE_FROM_STATIC_STRING("Resolver Shutdown"));
     r->next_completion = nullptr;
->>>>>>> 82c8f945
   }
 }
 
@@ -292,13 +280,8 @@
     grpc_timer_init(&r->retry_timer, next_try,
                     &r->dns_ares_on_retry_timer_locked);
   }
-<<<<<<< HEAD
-  if (r->resolved_result != NULL) {
+  if (r->resolved_result != nullptr) {
     grpc_channel_args_destroy(r->resolved_result);
-=======
-  if (r->resolved_result != nullptr) {
-    grpc_channel_args_destroy(exec_ctx, r->resolved_result);
->>>>>>> 82c8f945
   }
   r->resolved_result = result;
   r->resolved_version++;
@@ -335,26 +318,15 @@
       r->request_service_config ? &r->service_config_json : nullptr);
 }
 
-<<<<<<< HEAD
 static void dns_ares_maybe_finish_next_locked(ares_dns_resolver* r) {
-  if (r->next_completion != NULL &&
-=======
-static void dns_ares_maybe_finish_next_locked(grpc_exec_ctx* exec_ctx,
-                                              ares_dns_resolver* r) {
   if (r->next_completion != nullptr &&
->>>>>>> 82c8f945
       r->resolved_version != r->published_version) {
     *r->target_result = r->resolved_result == nullptr
                             ? nullptr
                             : grpc_channel_args_copy(r->resolved_result);
     gpr_log(GPR_DEBUG, "dns_ares_maybe_finish_next_locked");
-<<<<<<< HEAD
     GRPC_CLOSURE_SCHED(r->next_completion, GRPC_ERROR_NONE);
-    r->next_completion = NULL;
-=======
-    GRPC_CLOSURE_SCHED(exec_ctx, r->next_completion, GRPC_ERROR_NONE);
     r->next_completion = nullptr;
->>>>>>> 82c8f945
     r->published_version = r->resolved_version;
   }
 }
@@ -362,13 +334,8 @@
 static void dns_ares_destroy(grpc_resolver* gr) {
   gpr_log(GPR_DEBUG, "dns_ares_destroy");
   ares_dns_resolver* r = (ares_dns_resolver*)gr;
-<<<<<<< HEAD
-  if (r->resolved_result != NULL) {
+  if (r->resolved_result != nullptr) {
     grpc_channel_args_destroy(r->resolved_result);
-=======
-  if (r->resolved_result != nullptr) {
-    grpc_channel_args_destroy(exec_ctx, r->resolved_result);
->>>>>>> 82c8f945
   }
   grpc_pollset_set_destroy(r->interested_parties);
   gpr_free(r->dns_server);
@@ -398,14 +365,8 @@
   r->request_service_config = !grpc_channel_arg_get_integer(
       arg, (grpc_integer_options){false, false, true});
   r->interested_parties = grpc_pollset_set_create();
-<<<<<<< HEAD
-  if (args->pollset_set != NULL) {
+  if (args->pollset_set != nullptr) {
     grpc_pollset_set_add_pollset_set(r->interested_parties, args->pollset_set);
-=======
-  if (args->pollset_set != nullptr) {
-    grpc_pollset_set_add_pollset_set(exec_ctx, r->interested_parties,
-                                     args->pollset_set);
->>>>>>> 82c8f945
   }
   grpc_backoff_init(
       &r->backoff_state, GRPC_DNS_INITIAL_CONNECT_BACKOFF_SECONDS * 1000,
