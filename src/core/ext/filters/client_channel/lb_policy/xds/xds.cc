/*
 *
 * Copyright 2018 gRPC authors.
 *
 * Licensed under the Apache License, Version 2.0 (the "License");
 * you may not use this file except in compliance with the License.
 * You may obtain a copy of the License at
 *
 *     http://www.apache.org/licenses/LICENSE-2.0
 *
 * Unless required by applicable law or agreed to in writing, software
 * distributed under the License is distributed on an "AS IS" BASIS,
 * WITHOUT WARRANTIES OR CONDITIONS OF ANY KIND, either express or implied.
 * See the License for the specific language governing permissions and
 * limitations under the License.
 *
 */

/// Implementation of the gRPC LB policy.
///
/// This policy takes as input a list of resolved addresses, which must
/// include at least one balancer address.
///
/// An internal channel (\a lb_channel_) is created for the addresses
/// from that are balancers.  This channel behaves just like a regular
/// channel that uses pick_first to select from the list of balancer
/// addresses.
///
/// When we get our initial update, we instantiate the internal *streaming*
/// call to the LB server (whichever address pick_first chose). The call
/// will be complete when either the balancer sends status or when we cancel
/// the call (e.g., because we are shutting down). In needed, we retry the
/// call. If we received at least one valid message from the server, a new
/// call attempt will be made immediately; otherwise, we apply back-off
/// delays between attempts.
///
/// We maintain an internal child policy (round_robin) instance for distributing
/// requests across backends.  Whenever we receive a new serverlist from
/// the balancer, we update the child policy with the new list of
/// addresses.
///
/// Once a child policy instance is in place (and getting updated as
/// described), calls for a pick, or a cancellation will be serviced right away
/// by forwarding them to the child policy instance. Any time there's no child
/// policy available (i.e., right after the creation of the xDS policy), pick
/// requests are added to a list of pending picks to be flushed and serviced
/// when the child policy instance becomes available.
///
/// \see https://github.com/grpc/grpc/blob/master/doc/load-balancing.md for the
/// high level design and details.

// With the addition of a libuv endpoint, sockaddr.h now includes uv.h when
// using that endpoint. Because of various transitive includes in uv.h,
// including windows.h on Windows, uv.h must be included before other system
// headers. Therefore, sockaddr.h must always be included first.
#include <grpc/support/port_platform.h>

#include "src/core/lib/iomgr/sockaddr.h"
#include "src/core/lib/iomgr/socket_utils.h"

#include <inttypes.h>
#include <limits.h>
#include <string.h>

#include <grpc/byte_buffer_reader.h>
#include <grpc/grpc.h>
#include <grpc/support/alloc.h>
#include <grpc/support/string_util.h>
#include <grpc/support/time.h>

#include "include/grpc/support/alloc.h"
#include "src/core/ext/filters/client_channel/client_channel.h"
#include "src/core/ext/filters/client_channel/lb_policy.h"
#include "src/core/ext/filters/client_channel/lb_policy/xds/xds.h"
#include "src/core/ext/filters/client_channel/lb_policy/xds/xds_channel.h"
#include "src/core/ext/filters/client_channel/lb_policy/xds/xds_client_stats.h"
#include "src/core/ext/filters/client_channel/lb_policy/xds/xds_load_balancer_api.h"
#include "src/core/ext/filters/client_channel/lb_policy_factory.h"
#include "src/core/ext/filters/client_channel/lb_policy_registry.h"
#include "src/core/ext/filters/client_channel/parse_address.h"
#include "src/core/ext/filters/client_channel/resolver/fake/fake_resolver.h"
#include "src/core/ext/filters/client_channel/server_address.h"
#include "src/core/ext/filters/client_channel/service_config.h"
#include "src/core/lib/backoff/backoff.h"
#include "src/core/lib/channel/channel_args.h"
#include "src/core/lib/channel/channel_stack.h"
#include "src/core/lib/gpr/host_port.h"
#include "src/core/lib/gpr/string.h"
#include "src/core/lib/gprpp/manual_constructor.h"
#include "src/core/lib/gprpp/map.h"
#include "src/core/lib/gprpp/memory.h"
#include "src/core/lib/gprpp/orphanable.h"
#include "src/core/lib/gprpp/ref_counted_ptr.h"
#include "src/core/lib/gprpp/sync.h"
#include "src/core/lib/iomgr/combiner.h"
#include "src/core/lib/iomgr/sockaddr.h"
#include "src/core/lib/iomgr/sockaddr_utils.h"
#include "src/core/lib/iomgr/timer.h"
#include "src/core/lib/slice/slice_hash_table.h"
#include "src/core/lib/slice/slice_internal.h"
#include "src/core/lib/slice/slice_string_helpers.h"
#include "src/core/lib/surface/call.h"
#include "src/core/lib/surface/channel.h"
#include "src/core/lib/surface/channel_init.h"
#include "src/core/lib/transport/static_metadata.h"

#define GRPC_XDS_INITIAL_CONNECT_BACKOFF_SECONDS 1
#define GRPC_XDS_RECONNECT_BACKOFF_MULTIPLIER 1.6
#define GRPC_XDS_RECONNECT_MAX_BACKOFF_SECONDS 120
#define GRPC_XDS_RECONNECT_JITTER 0.2
#define GRPC_XDS_DEFAULT_FALLBACK_TIMEOUT_MS 10000

namespace grpc_core {

TraceFlag grpc_lb_xds_trace(false, "xds");

namespace {

constexpr char kXds[] = "xds_experimental";
constexpr char kDefaultLocalityName[] = "xds_default_locality";
constexpr uint32_t kDefaultLocalityWeight = 3;

class ParsedXdsConfig : public ParsedLoadBalancingConfig {
 public:
  ParsedXdsConfig(const char* balancer_name,
                  RefCountedPtr<ParsedLoadBalancingConfig> child_policy,
                  RefCountedPtr<ParsedLoadBalancingConfig> fallback_policy)
      : balancer_name_(balancer_name),
        child_policy_(std::move(child_policy)),
        fallback_policy_(std::move(fallback_policy)) {}

  const char* name() const override { return kXds; }

  const char* balancer_name() const { return balancer_name_; };

  RefCountedPtr<ParsedLoadBalancingConfig> child_policy() const {
    return child_policy_;
  }

  RefCountedPtr<ParsedLoadBalancingConfig> fallback_policy() const {
    return fallback_policy_;
  }

 private:
  const char* balancer_name_ = nullptr;
  RefCountedPtr<ParsedLoadBalancingConfig> child_policy_;
  RefCountedPtr<ParsedLoadBalancingConfig> fallback_policy_;
};

class XdsLb : public LoadBalancingPolicy {
 public:
  explicit XdsLb(Args args);

  const char* name() const override { return kXds; }

  void UpdateLocked(UpdateArgs args) override;
  void ResetBackoffLocked() override;
  void FillChildRefsForChannelz(
      channelz::ChildRefsList* child_subchannels,
      channelz::ChildRefsList* child_channels) override;

 private:
  struct LocalityServerlistEntry;
  using LocalityList = InlinedVector<UniquePtr<LocalityServerlistEntry>, 1>;

  /// Contains a channel to the LB server and all the data related to the
  /// channel.
  class BalancerChannelState
      : public InternallyRefCounted<BalancerChannelState> {
   public:
    /// Contains a call to the LB server and all the data related to the call.
    class BalancerCallState : public InternallyRefCounted<BalancerCallState> {
     public:
      explicit BalancerCallState(RefCountedPtr<BalancerChannelState> lb_chand);

      // It's the caller's responsibility to ensure that Orphan() is called from
      // inside the combiner.
      void Orphan() override;

      void StartQuery();

      RefCountedPtr<XdsLbClientStats> client_stats() const {
        return client_stats_;
      }

      bool seen_initial_response() const { return seen_initial_response_; }

     private:
      // So Delete() can access our private dtor.
      template <typename T>
      friend void grpc_core::Delete(T*);

      ~BalancerCallState();

      XdsLb* xdslb_policy() const { return lb_chand_->xdslb_policy_.get(); }

      bool IsCurrentCallOnChannel() const {
        return this == lb_chand_->lb_calld_.get();
      }

      void ScheduleNextClientLoadReportLocked();
      void SendClientLoadReportLocked();

      static bool LoadReportCountersAreZero(xds_grpclb_request* request);

      static void MaybeSendClientLoadReportLocked(void* arg, grpc_error* error);
      static void OnInitialRequestSentLocked(void* arg, grpc_error* error);
      static void OnBalancerMessageReceivedLocked(void* arg, grpc_error* error);
      static void OnBalancerStatusReceivedLocked(void* arg, grpc_error* error);

      // The owning LB channel.
      RefCountedPtr<BalancerChannelState> lb_chand_;

      // The streaming call to the LB server. Always non-NULL.
      grpc_call* lb_call_ = nullptr;

      // recv_initial_metadata
      grpc_metadata_array lb_initial_metadata_recv_;

      // send_message
      grpc_byte_buffer* send_message_payload_ = nullptr;
      grpc_closure lb_on_initial_request_sent_;

      // recv_message
      grpc_byte_buffer* recv_message_payload_ = nullptr;
      grpc_closure lb_on_balancer_message_received_;
      bool seen_initial_response_ = false;

      // recv_trailing_metadata
      grpc_closure lb_on_balancer_status_received_;
      grpc_metadata_array lb_trailing_metadata_recv_;
      grpc_status_code lb_call_status_;
      grpc_slice lb_call_status_details_;

      // The stats for client-side load reporting associated with this LB call.
      // Created after the first serverlist is received.
      RefCountedPtr<XdsLbClientStats> client_stats_;
      grpc_millis client_stats_report_interval_ = 0;
      grpc_timer client_load_report_timer_;
      bool client_load_report_timer_callback_pending_ = false;
      bool last_client_load_report_counters_were_zero_ = false;
      bool client_load_report_is_due_ = false;
      // The closure used for either the load report timer or the callback for
      // completion of sending the load report.
      grpc_closure client_load_report_closure_;
    };

    BalancerChannelState(const char* balancer_name,
                         const grpc_channel_args& args,
                         RefCountedPtr<XdsLb> parent_xdslb_policy);
    ~BalancerChannelState();

    void Orphan() override;

    grpc_channel* channel() const { return channel_; }
    BalancerCallState* lb_calld() const { return lb_calld_.get(); }

    bool IsCurrentChannel() const {
      return this == xdslb_policy_->lb_chand_.get();
    }
    bool IsPendingChannel() const {
      return this == xdslb_policy_->pending_lb_chand_.get();
    }
    bool HasActiveCall() const { return lb_calld_ != nullptr; }

    void StartCallRetryTimerLocked();
    static void OnCallRetryTimerLocked(void* arg, grpc_error* error);
    void StartCallLocked();

    void StartConnectivityWatchLocked();
    void CancelConnectivityWatchLocked();
    static void OnConnectivityChangedLocked(void* arg, grpc_error* error);

   private:
    // The owning LB policy.
    RefCountedPtr<XdsLb> xdslb_policy_;

    // The channel and its status.
    grpc_channel* channel_;
    bool shutting_down_ = false;
    grpc_connectivity_state connectivity_ = GRPC_CHANNEL_IDLE;
    grpc_closure on_connectivity_changed_;

    // The data associated with the current LB call. It holds a ref to this LB
    // channel. It's instantiated every time we query for backends. It's reset
    // whenever the current LB call is no longer needed (e.g., the LB policy is
    // shutting down, or the LB call has ended). A non-NULL lb_calld_ always
    // contains a non-NULL lb_call_.
    OrphanablePtr<BalancerCallState> lb_calld_;
    BackOff lb_call_backoff_;
    grpc_timer lb_call_retry_timer_;
    grpc_closure lb_on_call_retry_;
    bool retry_timer_callback_pending_ = false;
  };

  // Since pickers are UniquePtrs we use this RefCounted wrapper
  // to control references to it by the xds picker and the locality
  // entry
  class PickerRef : public RefCounted<PickerRef> {
   public:
    explicit PickerRef(UniquePtr<SubchannelPicker> picker)
        : picker_(std::move(picker)) {}
    PickResult Pick(PickArgs* pick, grpc_error** error) {
      return picker_->Pick(pick, error);
    }

   private:
    UniquePtr<SubchannelPicker> picker_;
  };

  // The picker will use a stateless weighting algorithm to pick the locality to
  // use for each request.
  class Picker : public SubchannelPicker {
   public:
    // Maintains a weighted list of pickers from each locality that is in ready
    // state. The first element in the pair represents the end of a range
    // proportional to the locality's weight. The start of the range is the
    // previous value in the vector and is 0 for the first element.
    using PickerList =
        InlinedVector<Pair<uint32_t, RefCountedPtr<PickerRef>>, 1>;
    Picker(RefCountedPtr<XdsLbClientStats> client_stats, PickerList pickers)
        : client_stats_(std::move(client_stats)),
          pickers_(std::move(pickers)) {}

    PickResult Pick(PickArgs* pick, grpc_error** error) override;

   private:
    // Calls the picker of the locality that the key falls within
    PickResult PickFromLocality(const uint32_t key, PickArgs* pick,
                                grpc_error** error);
    RefCountedPtr<XdsLbClientStats> client_stats_;
    PickerList pickers_;
  };

  class FallbackHelper : public ChannelControlHelper {
   public:
    explicit FallbackHelper(RefCountedPtr<XdsLb> parent)
        : parent_(std::move(parent)) {}

    Subchannel* CreateSubchannel(const grpc_channel_args& args) override;
    grpc_channel* CreateChannel(const char* target,
                                const grpc_channel_args& args) override;
    void UpdateState(grpc_connectivity_state state,
                     UniquePtr<SubchannelPicker> picker) override;
    void RequestReresolution() override;

    void set_child(LoadBalancingPolicy* child) { child_ = child; }

   private:
    bool CalledByPendingFallback() const;
    bool CalledByCurrentFallback() const;

    RefCountedPtr<XdsLb> parent_;
    LoadBalancingPolicy* child_ = nullptr;
  };

  class LocalityMap {
   public:
    class LocalityEntry : public InternallyRefCounted<LocalityEntry> {
     public:
      LocalityEntry(RefCountedPtr<XdsLb> parent, uint32_t locality_weight)
          : parent_(std::move(parent)), locality_weight_(locality_weight) {}
      ~LocalityEntry() = default;

      void UpdateLocked(
          xds_grpclb_serverlist* serverlist,
          RefCountedPtr<ParsedLoadBalancingConfig> child_policy_config,
          const grpc_channel_args* args);
      void ShutdownLocked();
      void ResetBackoffLocked();
      void FillChildRefsForChannelz(channelz::ChildRefsList* child_subchannels,
                                    channelz::ChildRefsList* child_channels);
      void Orphan() override;

     private:
      class Helper : public ChannelControlHelper {
       public:
        explicit Helper(RefCountedPtr<LocalityEntry> entry)
            : entry_(std::move(entry)) {}

        Subchannel* CreateSubchannel(const grpc_channel_args& args) override;
        grpc_channel* CreateChannel(const char* target,
                                    const grpc_channel_args& args) override;
        void UpdateState(grpc_connectivity_state state,
                         UniquePtr<SubchannelPicker> picker) override;
        void RequestReresolution() override;
        void set_child(LoadBalancingPolicy* child) { child_ = child; }

       private:
        bool CalledByPendingChild() const;
        bool CalledByCurrentChild() const;

        RefCountedPtr<LocalityEntry> entry_;
        LoadBalancingPolicy* child_ = nullptr;
      };
      // Methods for dealing with the child policy.
      OrphanablePtr<LoadBalancingPolicy> CreateChildPolicyLocked(
          const char* name, const grpc_channel_args* args);
      grpc_channel_args* CreateChildPolicyArgsLocked(
          const grpc_channel_args* args);

      OrphanablePtr<LoadBalancingPolicy> child_policy_;
      OrphanablePtr<LoadBalancingPolicy> pending_child_policy_;
      // Lock held when modifying the value of child_policy_ or
      // pending_child_policy_.
      Mutex child_policy_mu_;
      RefCountedPtr<XdsLb> parent_;
      RefCountedPtr<PickerRef> picker_ref_;
      grpc_connectivity_state connectivity_state_;
      uint32_t locality_weight_;
    };

    void UpdateLocked(
        const LocalityList& locality_list,
        RefCountedPtr<ParsedLoadBalancingConfig> child_policy_config,
        const grpc_channel_args* args, XdsLb* parent);
    void ShutdownLocked();
    void ResetBackoffLocked();
    void FillChildRefsForChannelz(channelz::ChildRefsList* child_subchannels,
                                  channelz::ChildRefsList* child_channels);

   private:
    void PruneLocalities(const LocalityList& locality_list);
    Map<UniquePtr<char>, OrphanablePtr<LocalityEntry>, StringLess> map_;
    // Lock held while filling child refs for all localities
    // inside the map
    Mutex child_refs_mu_;
  };

  struct LocalityServerlistEntry {
    ~LocalityServerlistEntry() {
      gpr_free(locality_name);
      xds_grpclb_destroy_serverlist(serverlist);
    }

    char* locality_name;
    uint32_t locality_weight;
    // The deserialized response from the balancer. May be nullptr until one
    // such response has arrived.
    xds_grpclb_serverlist* serverlist;
  };

  ~XdsLb();

  void ShutdownLocked() override;

  // Helper function used in UpdateLocked().
  void ProcessAddressesAndChannelArgsLocked(const ServerAddressList& addresses,
                                            const grpc_channel_args& args);

  // Parses the xds config given the JSON node of the first child of XdsConfig.
  // If parsing succeeds, updates \a balancer_name, and updates \a
  // child_policy_config_ and \a fallback_policy_config_ if they are also
  // found. Does nothing upon failure.
  void ParseLbConfig(const ParsedXdsConfig* xds_config);

  BalancerChannelState* LatestLbChannel() const {
    return pending_lb_chand_ != nullptr ? pending_lb_chand_.get()
                                        : lb_chand_.get();
  }

  // Methods for dealing with fallback state.
  void MaybeCancelFallbackAtStartupChecks();
  static void OnFallbackTimerLocked(void* arg, grpc_error* error);
  void UpdateFallbackPolicyLocked();
  OrphanablePtr<LoadBalancingPolicy> CreateFallbackPolicyLocked(
      const char* name, const grpc_channel_args* args);
  void MaybeExitFallbackMode();

  // Who the client is trying to communicate with.
  const char* server_name_ = nullptr;

  // Name of the balancer to connect to.
  UniquePtr<char> balancer_name_;

  // Current channel args from the resolver.
  grpc_channel_args* args_ = nullptr;

  // Internal state.
  bool shutting_down_ = false;

  // The channel for communicating with the LB server.
  OrphanablePtr<BalancerChannelState> lb_chand_;
  OrphanablePtr<BalancerChannelState> pending_lb_chand_;
  // Mutex to protect the channel to the LB server. This is used when
  // processing a channelz request.
  // TODO(juanlishen): Replace this with atomic.
  Mutex lb_chand_mu_;

  // Timeout in milliseconds for the LB call. 0 means no deadline.
  int lb_call_timeout_ms_ = 0;

  // Whether the checks for fallback at startup are ALL pending. There are
  // several cases where this can be reset:
  // 1. The fallback timer fires, we enter fallback mode.
  // 2. Before the fallback timer fires, the LB channel becomes
  // TRANSIENT_FAILURE or the LB call fails, we enter fallback mode.
  // 3. Before the fallback timer fires, we receive a response from the
  // balancer, we cancel the fallback timer and use the response to update the
  // locality map.
  bool fallback_at_startup_checks_pending_ = false;
  // Timeout in milliseconds for before using fallback backend addresses.
  // 0 means not using fallback.
<<<<<<< HEAD
  RefCountedPtr<ParsedLoadBalancingConfig> fallback_policy_config_;
=======
>>>>>>> defcbda8
  int lb_fallback_timeout_ms_ = 0;
  // The backend addresses from the resolver.
  ServerAddressList fallback_backend_addresses_;
  // Fallback timer.
  grpc_timer lb_fallback_timer_;
  grpc_closure lb_on_fallback_;

  // The policy to use for the fallback backends.
  RefCountedPtr<Config> fallback_policy_config_;
  // Lock held when modifying the value of fallback_policy_ or
  // pending_fallback_policy_.
  Mutex fallback_policy_mu_;
  // Non-null iff we are in fallback mode.
  OrphanablePtr<LoadBalancingPolicy> fallback_policy_;
  OrphanablePtr<LoadBalancingPolicy> pending_fallback_policy_;

  // The policy to use for the backends.
  RefCountedPtr<ParsedLoadBalancingConfig> child_policy_config_;
  // Map of policies to use in the backend
  LocalityMap locality_map_;
  // TODO(mhaidry) : Add support for multiple maps of localities
  // with different priorities
  LocalityList locality_serverlist_;
  // TODO(mhaidry) : Add a pending locality map that may be swapped with the
  // the current one when new localities in the pending map are ready
  // to accept connections
};

//
// XdsLb::Picker
//

XdsLb::PickResult XdsLb::Picker::Pick(PickArgs* pick, grpc_error** error) {
  // TODO(roth): Add support for drop handling.
  // Generate a random number between 0 and the total weight
  const uint32_t key =
      (rand() * pickers_[pickers_.size() - 1].first) / RAND_MAX;
  // Forward pick to whichever locality maps to the range in which the
  // random number falls in.
  PickResult result = PickFromLocality(key, pick, error);
  // If pick succeeded, add client stats.
  if (result == PickResult::PICK_COMPLETE &&
      pick->connected_subchannel != nullptr && client_stats_ != nullptr) {
    // TODO(roth): Add support for client stats.
  }
  return result;
}

XdsLb::PickResult XdsLb::Picker::PickFromLocality(const uint32_t key,
                                                  PickArgs* pick,
                                                  grpc_error** error) {
  size_t mid = 0;
  size_t start_index = 0;
  size_t end_index = pickers_.size() - 1;
  size_t index = 0;
  while (end_index > start_index) {
    mid = (start_index + end_index) / 2;
    if (pickers_[mid].first > key) {
      end_index = mid;
    } else if (pickers_[mid].first < key) {
      start_index = mid + 1;
    } else {
      index = mid + 1;
      break;
    }
  }
  if (index == 0) index = start_index;
  GPR_ASSERT(pickers_[index].first > key);
  return pickers_[index].second->Pick(pick, error);
}

//
// XdsLb::FallbackHelper
//

bool XdsLb::FallbackHelper::CalledByPendingFallback() const {
  GPR_ASSERT(child_ != nullptr);
  return child_ == parent_->pending_fallback_policy_.get();
}

bool XdsLb::FallbackHelper::CalledByCurrentFallback() const {
  GPR_ASSERT(child_ != nullptr);
  return child_ == parent_->fallback_policy_.get();
}

Subchannel* XdsLb::FallbackHelper::CreateSubchannel(
    const grpc_channel_args& args) {
  if (parent_->shutting_down_ ||
      (!CalledByPendingFallback() && !CalledByCurrentFallback())) {
    return nullptr;
  }
  return parent_->channel_control_helper()->CreateSubchannel(args);
}

grpc_channel* XdsLb::FallbackHelper::CreateChannel(
    const char* target, const grpc_channel_args& args) {
  if (parent_->shutting_down_ ||
      (!CalledByPendingFallback() && !CalledByCurrentFallback())) {
    return nullptr;
  }
  return parent_->channel_control_helper()->CreateChannel(target, args);
}

void XdsLb::FallbackHelper::UpdateState(grpc_connectivity_state state,
                                        UniquePtr<SubchannelPicker> picker) {
  if (parent_->shutting_down_) return;
  // If this request is from the pending fallback policy, ignore it until
  // it reports READY, at which point we swap it into place.
  if (CalledByPendingFallback()) {
    if (grpc_lb_xds_trace.enabled()) {
      gpr_log(
          GPR_INFO,
          "[xdslb %p helper %p] pending fallback policy %p reports state=%s",
          parent_.get(), this, parent_->pending_fallback_policy_.get(),
          grpc_connectivity_state_name(state));
    }
    if (state != GRPC_CHANNEL_READY) return;
    grpc_pollset_set_del_pollset_set(
        parent_->fallback_policy_->interested_parties(),
        parent_->interested_parties());
    MutexLock lock(&parent_->fallback_policy_mu_);
    parent_->fallback_policy_ = std::move(parent_->pending_fallback_policy_);
  } else if (!CalledByCurrentFallback()) {
    // This request is from an outdated fallback policy, so ignore it.
    return;
  }
  parent_->channel_control_helper()->UpdateState(state, std::move(picker));
}

void XdsLb::FallbackHelper::RequestReresolution() {
  if (parent_->shutting_down_) return;
  const LoadBalancingPolicy* latest_fallback_policy =
      parent_->pending_fallback_policy_ != nullptr
          ? parent_->pending_fallback_policy_.get()
          : parent_->fallback_policy_.get();
  if (child_ != latest_fallback_policy) return;
  if (grpc_lb_xds_trace.enabled()) {
    gpr_log(GPR_INFO,
            "[xdslb %p] Re-resolution requested from the fallback policy (%p).",
            parent_.get(), child_);
  }
  GPR_ASSERT(parent_->lb_chand_ != nullptr);
  parent_->channel_control_helper()->RequestReresolution();
}

//
// serverlist parsing code
//

// Returns the backend addresses extracted from the given addresses.
ServerAddressList ExtractBackendAddresses(const ServerAddressList& addresses) {
  ServerAddressList backend_addresses;
  for (size_t i = 0; i < addresses.size(); ++i) {
    if (!addresses[i].IsBalancer()) {
      backend_addresses.emplace_back(addresses[i]);
    }
  }
  return backend_addresses;
}

bool IsServerValid(const xds_grpclb_server* server, size_t idx, bool log) {
  if (server->drop) return false;
  const xds_grpclb_ip_address* ip = &server->ip_address;
  if (GPR_UNLIKELY(server->port >> 16 != 0)) {
    if (log) {
      gpr_log(GPR_ERROR,
              "Invalid port '%d' at index %lu of serverlist. Ignoring.",
              server->port, (unsigned long)idx);
    }
    return false;
  }
  if (GPR_UNLIKELY(ip->size != 4 && ip->size != 16)) {
    if (log) {
      gpr_log(GPR_ERROR,
              "Expected IP to be 4 or 16 bytes, got %d at index %lu of "
              "serverlist. Ignoring",
              ip->size, (unsigned long)idx);
    }
    return false;
  }
  return true;
}

void ParseServer(const xds_grpclb_server* server, grpc_resolved_address* addr) {
  memset(addr, 0, sizeof(*addr));
  if (server->drop) return;
  const uint16_t netorder_port = grpc_htons((uint16_t)server->port);
  /* the addresses are given in binary format (a in(6)_addr struct) in
   * server->ip_address.bytes. */
  const xds_grpclb_ip_address* ip = &server->ip_address;
  if (ip->size == 4) {
    addr->len = static_cast<socklen_t>(sizeof(grpc_sockaddr_in));
    grpc_sockaddr_in* addr4 = reinterpret_cast<grpc_sockaddr_in*>(&addr->addr);
    addr4->sin_family = GRPC_AF_INET;
    memcpy(&addr4->sin_addr, ip->bytes, ip->size);
    addr4->sin_port = netorder_port;
  } else if (ip->size == 16) {
    addr->len = static_cast<socklen_t>(sizeof(grpc_sockaddr_in6));
    grpc_sockaddr_in6* addr6 = (grpc_sockaddr_in6*)&addr->addr;
    addr6->sin6_family = GRPC_AF_INET6;
    memcpy(&addr6->sin6_addr, ip->bytes, ip->size);
    addr6->sin6_port = netorder_port;
  }
}

// Returns addresses extracted from \a serverlist.
ServerAddressList ProcessServerlist(const xds_grpclb_serverlist* serverlist) {
  ServerAddressList addresses;
  for (size_t i = 0; i < serverlist->num_servers; ++i) {
    const xds_grpclb_server* server = serverlist->servers[i];
    if (!IsServerValid(serverlist->servers[i], i, false)) continue;
    grpc_resolved_address addr;
    ParseServer(server, &addr);
    addresses.emplace_back(addr, nullptr);
  }
  return addresses;
}

//
// XdsLb::BalancerChannelState
//

XdsLb::BalancerChannelState::BalancerChannelState(
    const char* balancer_name, const grpc_channel_args& args,
    grpc_core::RefCountedPtr<grpc_core::XdsLb> parent_xdslb_policy)
    : InternallyRefCounted<BalancerChannelState>(&grpc_lb_xds_trace),
      xdslb_policy_(std::move(parent_xdslb_policy)),
      lb_call_backoff_(
          BackOff::Options()
              .set_initial_backoff(GRPC_XDS_INITIAL_CONNECT_BACKOFF_SECONDS *
                                   1000)
              .set_multiplier(GRPC_XDS_RECONNECT_BACKOFF_MULTIPLIER)
              .set_jitter(GRPC_XDS_RECONNECT_JITTER)
              .set_max_backoff(GRPC_XDS_RECONNECT_MAX_BACKOFF_SECONDS * 1000)) {
  GRPC_CLOSURE_INIT(&on_connectivity_changed_,
                    &XdsLb::BalancerChannelState::OnConnectivityChangedLocked,
                    this, grpc_combiner_scheduler(xdslb_policy_->combiner()));
  channel_ = xdslb_policy_->channel_control_helper()->CreateChannel(
      balancer_name, args);
  GPR_ASSERT(channel_ != nullptr);
  StartCallLocked();
}

XdsLb::BalancerChannelState::~BalancerChannelState() {
  grpc_channel_destroy(channel_);
}

void XdsLb::BalancerChannelState::Orphan() {
  shutting_down_ = true;
  lb_calld_.reset();
  if (retry_timer_callback_pending_) grpc_timer_cancel(&lb_call_retry_timer_);
  Unref(DEBUG_LOCATION, "lb_channel_orphaned");
}

void XdsLb::BalancerChannelState::StartCallRetryTimerLocked() {
  grpc_millis next_try = lb_call_backoff_.NextAttemptTime();
  if (grpc_lb_xds_trace.enabled()) {
    gpr_log(GPR_INFO,
            "[xdslb %p] Failed to connect to LB server (lb_chand: %p)...",
            xdslb_policy_.get(), this);
    grpc_millis timeout = next_try - ExecCtx::Get()->Now();
    if (timeout > 0) {
      gpr_log(GPR_INFO, "[xdslb %p] ... retry_timer_active in %" PRId64 "ms.",
              xdslb_policy_.get(), timeout);
    } else {
      gpr_log(GPR_INFO, "[xdslb %p] ... retry_timer_active immediately.",
              xdslb_policy_.get());
    }
  }
  Ref(DEBUG_LOCATION, "on_balancer_call_retry_timer").release();
  GRPC_CLOSURE_INIT(&lb_on_call_retry_, &OnCallRetryTimerLocked, this,
                    grpc_combiner_scheduler(xdslb_policy_->combiner()));
  grpc_timer_init(&lb_call_retry_timer_, next_try, &lb_on_call_retry_);
  retry_timer_callback_pending_ = true;
}

void XdsLb::BalancerChannelState::OnCallRetryTimerLocked(void* arg,
                                                         grpc_error* error) {
  BalancerChannelState* lb_chand = static_cast<BalancerChannelState*>(arg);
  lb_chand->retry_timer_callback_pending_ = false;
  if (!lb_chand->shutting_down_ && error == GRPC_ERROR_NONE &&
      lb_chand->lb_calld_ == nullptr) {
    if (grpc_lb_xds_trace.enabled()) {
      gpr_log(GPR_INFO,
              "[xdslb %p] Restarting call to LB server (lb_chand: %p)",
              lb_chand->xdslb_policy_.get(), lb_chand);
    }
    lb_chand->StartCallLocked();
  }
  lb_chand->Unref(DEBUG_LOCATION, "on_balancer_call_retry_timer");
}

void XdsLb::BalancerChannelState::StartCallLocked() {
  if (shutting_down_) return;
  GPR_ASSERT(channel_ != nullptr);
  GPR_ASSERT(lb_calld_ == nullptr);
  lb_calld_ = MakeOrphanable<BalancerCallState>(Ref());
  if (grpc_lb_xds_trace.enabled()) {
    gpr_log(GPR_INFO,
            "[xdslb %p] Query for backends (lb_chand: %p, lb_calld: %p)",
            xdslb_policy_.get(), this, lb_calld_.get());
  }
  lb_calld_->StartQuery();
}

void XdsLb::BalancerChannelState::StartConnectivityWatchLocked() {
  grpc_channel_element* client_channel_elem =
      grpc_channel_stack_last_element(grpc_channel_get_channel_stack(channel_));
  GPR_ASSERT(client_channel_elem->filter == &grpc_client_channel_filter);
  // Ref held by callback.
  Ref(DEBUG_LOCATION, "watch_lb_channel_connectivity").release();
  grpc_client_channel_watch_connectivity_state(
      client_channel_elem,
      grpc_polling_entity_create_from_pollset_set(
          xdslb_policy_->interested_parties()),
      &connectivity_, &on_connectivity_changed_, nullptr);
}

void XdsLb::BalancerChannelState::CancelConnectivityWatchLocked() {
  grpc_channel_element* client_channel_elem =
      grpc_channel_stack_last_element(grpc_channel_get_channel_stack(channel_));
  GPR_ASSERT(client_channel_elem->filter == &grpc_client_channel_filter);
  grpc_client_channel_watch_connectivity_state(
      client_channel_elem,
      grpc_polling_entity_create_from_pollset_set(
          xdslb_policy_->interested_parties()),
      nullptr, &on_connectivity_changed_, nullptr);
}

void XdsLb::BalancerChannelState::OnConnectivityChangedLocked(
    void* arg, grpc_error* error) {
  BalancerChannelState* self = static_cast<BalancerChannelState*>(arg);
  if (!self->shutting_down_ &&
      self->xdslb_policy_->fallback_at_startup_checks_pending_) {
    if (self->connectivity_ != GRPC_CHANNEL_TRANSIENT_FAILURE) {
      // Not in TRANSIENT_FAILURE.  Renew connectivity watch.
      grpc_channel_element* client_channel_elem =
          grpc_channel_stack_last_element(
              grpc_channel_get_channel_stack(self->channel_));
      GPR_ASSERT(client_channel_elem->filter == &grpc_client_channel_filter);
      grpc_client_channel_watch_connectivity_state(
          client_channel_elem,
          grpc_polling_entity_create_from_pollset_set(
              self->xdslb_policy_->interested_parties()),
          &self->connectivity_, &self->on_connectivity_changed_, nullptr);
      return;  // Early out so we don't drop the ref below.
    }
    // In TRANSIENT_FAILURE.  Cancel the fallback timer and go into
    // fallback mode immediately.
    gpr_log(GPR_INFO,
            "[xdslb %p] Balancer channel in state TRANSIENT_FAILURE; "
            "entering fallback mode",
            self);
    self->xdslb_policy_->fallback_at_startup_checks_pending_ = false;
    grpc_timer_cancel(&self->xdslb_policy_->lb_fallback_timer_);
    self->xdslb_policy_->UpdateFallbackPolicyLocked();
  }
  // Done watching connectivity state, so drop ref.
  self->Unref(DEBUG_LOCATION, "watch_lb_channel_connectivity");
}

//
// XdsLb::BalancerChannelState::BalancerCallState
//

XdsLb::BalancerChannelState::BalancerCallState::BalancerCallState(
    RefCountedPtr<BalancerChannelState> lb_chand)
    : InternallyRefCounted<BalancerCallState>(&grpc_lb_xds_trace),
      lb_chand_(std::move(lb_chand)) {
  GPR_ASSERT(xdslb_policy() != nullptr);
  GPR_ASSERT(!xdslb_policy()->shutting_down_);
  // Init the LB call. Note that the LB call will progress every time there's
  // activity in xdslb_policy_->interested_parties(), which is comprised of
  // the polling entities from client_channel.
  GPR_ASSERT(xdslb_policy()->server_name_ != nullptr);
  GPR_ASSERT(xdslb_policy()->server_name_[0] != '\0');
  const grpc_millis deadline =
      xdslb_policy()->lb_call_timeout_ms_ == 0
          ? GRPC_MILLIS_INF_FUTURE
          : ExecCtx::Get()->Now() + xdslb_policy()->lb_call_timeout_ms_;
  lb_call_ = grpc_channel_create_pollset_set_call(
      lb_chand_->channel_, nullptr, GRPC_PROPAGATE_DEFAULTS,
      xdslb_policy()->interested_parties(),
      GRPC_MDSTR_SLASH_GRPC_DOT_LB_DOT_V1_DOT_LOADBALANCER_SLASH_BALANCELOAD,
      nullptr, deadline, nullptr);
  // Init the LB call request payload.
  xds_grpclb_request* request =
      xds_grpclb_request_create(xdslb_policy()->server_name_);
  grpc_slice request_payload_slice = xds_grpclb_request_encode(request);
  send_message_payload_ =
      grpc_raw_byte_buffer_create(&request_payload_slice, 1);
  grpc_slice_unref_internal(request_payload_slice);
  xds_grpclb_request_destroy(request);
  // Init other data associated with the LB call.
  grpc_metadata_array_init(&lb_initial_metadata_recv_);
  grpc_metadata_array_init(&lb_trailing_metadata_recv_);
  GRPC_CLOSURE_INIT(&lb_on_initial_request_sent_, OnInitialRequestSentLocked,
                    this, grpc_combiner_scheduler(xdslb_policy()->combiner()));
  GRPC_CLOSURE_INIT(&lb_on_balancer_message_received_,
                    OnBalancerMessageReceivedLocked, this,
                    grpc_combiner_scheduler(xdslb_policy()->combiner()));
  GRPC_CLOSURE_INIT(&lb_on_balancer_status_received_,
                    OnBalancerStatusReceivedLocked, this,
                    grpc_combiner_scheduler(xdslb_policy()->combiner()));
}

XdsLb::BalancerChannelState::BalancerCallState::~BalancerCallState() {
  GPR_ASSERT(lb_call_ != nullptr);
  grpc_call_unref(lb_call_);
  grpc_metadata_array_destroy(&lb_initial_metadata_recv_);
  grpc_metadata_array_destroy(&lb_trailing_metadata_recv_);
  grpc_byte_buffer_destroy(send_message_payload_);
  grpc_byte_buffer_destroy(recv_message_payload_);
  grpc_slice_unref_internal(lb_call_status_details_);
}

void XdsLb::BalancerChannelState::BalancerCallState::Orphan() {
  GPR_ASSERT(lb_call_ != nullptr);
  // If we are here because xdslb_policy wants to cancel the call,
  // lb_on_balancer_status_received_ will complete the cancellation and clean
  // up. Otherwise, we are here because xdslb_policy has to orphan a failed
  // call, then the following cancellation will be a no-op.
  grpc_call_cancel(lb_call_, nullptr);
  if (client_load_report_timer_callback_pending_) {
    grpc_timer_cancel(&client_load_report_timer_);
  }
  // Note that the initial ref is hold by lb_on_balancer_status_received_
  // instead of the caller of this function. So the corresponding unref happens
  // in lb_on_balancer_status_received_ instead of here.
}

void XdsLb::BalancerChannelState::BalancerCallState::StartQuery() {
  GPR_ASSERT(lb_call_ != nullptr);
  if (grpc_lb_xds_trace.enabled()) {
    gpr_log(GPR_INFO, "[xdslb %p] Starting LB call (lb_calld: %p, lb_call: %p)",
            xdslb_policy(), this, lb_call_);
  }
  // Create the ops.
  grpc_call_error call_error;
  grpc_op ops[3];
  memset(ops, 0, sizeof(ops));
  // Op: send initial metadata.
  grpc_op* op = ops;
  op->op = GRPC_OP_SEND_INITIAL_METADATA;
  op->data.send_initial_metadata.count = 0;
  op->flags = 0;
  op->reserved = nullptr;
  op++;
  // Op: send request message.
  GPR_ASSERT(send_message_payload_ != nullptr);
  op->op = GRPC_OP_SEND_MESSAGE;
  op->data.send_message.send_message = send_message_payload_;
  op->flags = 0;
  op->reserved = nullptr;
  op++;
  // TODO(roth): We currently track this ref manually.  Once the
  // ClosureRef API is ready, we should pass the RefCountedPtr<> along
  // with the callback.
  auto self = Ref(DEBUG_LOCATION, "on_initial_request_sent");
  self.release();
  call_error = grpc_call_start_batch_and_execute(
      lb_call_, ops, (size_t)(op - ops), &lb_on_initial_request_sent_);
  GPR_ASSERT(GRPC_CALL_OK == call_error);
  // Op: recv initial metadata.
  op = ops;
  op->op = GRPC_OP_RECV_INITIAL_METADATA;
  op->data.recv_initial_metadata.recv_initial_metadata =
      &lb_initial_metadata_recv_;
  op->flags = 0;
  op->reserved = nullptr;
  op++;
  // Op: recv response.
  op->op = GRPC_OP_RECV_MESSAGE;
  op->data.recv_message.recv_message = &recv_message_payload_;
  op->flags = 0;
  op->reserved = nullptr;
  op++;
  // TODO(roth): We currently track this ref manually.  Once the
  // ClosureRef API is ready, we should pass the RefCountedPtr<> along
  // with the callback.
  self = Ref(DEBUG_LOCATION, "on_message_received");
  self.release();
  call_error = grpc_call_start_batch_and_execute(
      lb_call_, ops, (size_t)(op - ops), &lb_on_balancer_message_received_);
  GPR_ASSERT(GRPC_CALL_OK == call_error);
  // Op: recv server status.
  op = ops;
  op->op = GRPC_OP_RECV_STATUS_ON_CLIENT;
  op->data.recv_status_on_client.trailing_metadata =
      &lb_trailing_metadata_recv_;
  op->data.recv_status_on_client.status = &lb_call_status_;
  op->data.recv_status_on_client.status_details = &lb_call_status_details_;
  op->flags = 0;
  op->reserved = nullptr;
  op++;
  // This callback signals the end of the LB call, so it relies on the initial
  // ref instead of a new ref. When it's invoked, it's the initial ref that is
  // unreffed.
  call_error = grpc_call_start_batch_and_execute(
      lb_call_, ops, (size_t)(op - ops), &lb_on_balancer_status_received_);
  GPR_ASSERT(GRPC_CALL_OK == call_error);
}

void XdsLb::BalancerChannelState::BalancerCallState::
    ScheduleNextClientLoadReportLocked() {
  const grpc_millis next_client_load_report_time =
      ExecCtx::Get()->Now() + client_stats_report_interval_;
  GRPC_CLOSURE_INIT(&client_load_report_closure_,
                    MaybeSendClientLoadReportLocked, this,
                    grpc_combiner_scheduler(xdslb_policy()->combiner()));
  grpc_timer_init(&client_load_report_timer_, next_client_load_report_time,
                  &client_load_report_closure_);
  client_load_report_timer_callback_pending_ = true;
}

void XdsLb::BalancerChannelState::BalancerCallState::
    MaybeSendClientLoadReportLocked(void* arg, grpc_error* error) {
  BalancerCallState* lb_calld = static_cast<BalancerCallState*>(arg);
  lb_calld->client_load_report_timer_callback_pending_ = false;
  if (error != GRPC_ERROR_NONE || !lb_calld->IsCurrentCallOnChannel()) {
    lb_calld->Unref(DEBUG_LOCATION, "client_load_report");
    return;
  }
  // If we've already sent the initial request, then we can go ahead and send
  // the load report. Otherwise, we need to wait until the initial request has
  // been sent to send this (see OnInitialRequestSentLocked()).
  if (lb_calld->send_message_payload_ == nullptr) {
    lb_calld->SendClientLoadReportLocked();
  } else {
    lb_calld->client_load_report_is_due_ = true;
  }
}

bool XdsLb::BalancerChannelState::BalancerCallState::LoadReportCountersAreZero(
    xds_grpclb_request* request) {
  XdsLbClientStats::DroppedCallCounts* drop_entries =
      static_cast<XdsLbClientStats::DroppedCallCounts*>(
          request->client_stats.calls_finished_with_drop.arg);
  return request->client_stats.num_calls_started == 0 &&
         request->client_stats.num_calls_finished == 0 &&
         request->client_stats.num_calls_finished_with_client_failed_to_send ==
             0 &&
         request->client_stats.num_calls_finished_known_received == 0 &&
         (drop_entries == nullptr || drop_entries->empty());
}

// TODO(vpowar): Use LRS to send the client Load Report.
void XdsLb::BalancerChannelState::BalancerCallState::
    SendClientLoadReportLocked() {
  // Construct message payload.
  GPR_ASSERT(send_message_payload_ == nullptr);
  xds_grpclb_request* request =
      xds_grpclb_load_report_request_create_locked(client_stats_.get());
  // Skip client load report if the counters were all zero in the last
  // report and they are still zero in this one.
  if (LoadReportCountersAreZero(request)) {
    if (last_client_load_report_counters_were_zero_) {
      xds_grpclb_request_destroy(request);
      ScheduleNextClientLoadReportLocked();
      return;
    }
    last_client_load_report_counters_were_zero_ = true;
  } else {
    last_client_load_report_counters_were_zero_ = false;
  }
  // TODO(vpowar): Send the report on LRS stream.
  xds_grpclb_request_destroy(request);
}

void XdsLb::BalancerChannelState::BalancerCallState::OnInitialRequestSentLocked(
    void* arg, grpc_error* error) {
  BalancerCallState* lb_calld = static_cast<BalancerCallState*>(arg);
  grpc_byte_buffer_destroy(lb_calld->send_message_payload_);
  lb_calld->send_message_payload_ = nullptr;
  // If we attempted to send a client load report before the initial request was
  // sent (and this lb_calld is still in use), send the load report now.
  if (lb_calld->client_load_report_is_due_ &&
      lb_calld->IsCurrentCallOnChannel()) {
    lb_calld->SendClientLoadReportLocked();
    lb_calld->client_load_report_is_due_ = false;
  }
  lb_calld->Unref(DEBUG_LOCATION, "on_initial_request_sent");
}

void XdsLb::BalancerChannelState::BalancerCallState::
    OnBalancerMessageReceivedLocked(void* arg, grpc_error* error) {
  BalancerCallState* lb_calld = static_cast<BalancerCallState*>(arg);
  XdsLb* xdslb_policy = lb_calld->xdslb_policy();
  // Empty payload means the LB call was cancelled.
  if (!lb_calld->IsCurrentCallOnChannel() ||
      lb_calld->recv_message_payload_ == nullptr) {
    lb_calld->Unref(DEBUG_LOCATION, "on_message_received");
    return;
  }
  grpc_byte_buffer_reader bbr;
  grpc_byte_buffer_reader_init(&bbr, lb_calld->recv_message_payload_);
  grpc_slice response_slice = grpc_byte_buffer_reader_readall(&bbr);
  grpc_byte_buffer_reader_destroy(&bbr);
  grpc_byte_buffer_destroy(lb_calld->recv_message_payload_);
  lb_calld->recv_message_payload_ = nullptr;
  xds_grpclb_initial_response* initial_response;
  xds_grpclb_serverlist* serverlist;
  if (!lb_calld->seen_initial_response_ &&
      (initial_response = xds_grpclb_initial_response_parse(response_slice)) !=
          nullptr) {
    // Have NOT seen initial response, look for initial response.
    // TODO(juanlishen): When we convert this to use the xds protocol, the
    // balancer will send us a fallback timeout such that we should go into
    // fallback mode if we have lost contact with the balancer after a certain
    // period of time. We will need to save the timeout value here, and then
    // when the balancer call ends, we will need to start a timer for the
    // specified period of time, and if the timer fires, we go into fallback
    // mode. We will also need to cancel the timer when we receive a serverlist
    // from the balancer.
    if (initial_response->has_client_stats_report_interval) {
      const grpc_millis interval = xds_grpclb_duration_to_millis(
          &initial_response->client_stats_report_interval);
      if (interval > 0) {
        lb_calld->client_stats_report_interval_ =
            GPR_MAX(GPR_MS_PER_SEC, interval);
      }
    }
    if (grpc_lb_xds_trace.enabled()) {
      if (lb_calld->client_stats_report_interval_ != 0) {
        gpr_log(GPR_INFO,
                "[xdslb %p] Received initial LB response message; "
                "client load reporting interval = %" PRId64 " milliseconds",
                xdslb_policy, lb_calld->client_stats_report_interval_);
      } else {
        gpr_log(GPR_INFO,
                "[xdslb %p] Received initial LB response message; client load "
                "reporting NOT enabled",
                xdslb_policy);
      }
    }
    xds_grpclb_initial_response_destroy(initial_response);
    lb_calld->seen_initial_response_ = true;
  } else if ((serverlist = xds_grpclb_response_parse_serverlist(
                  response_slice)) != nullptr) {
    // Have seen initial response, look for serverlist.
    GPR_ASSERT(lb_calld->lb_call_ != nullptr);
    if (grpc_lb_xds_trace.enabled()) {
      gpr_log(GPR_INFO,
              "[xdslb %p] Serverlist with %" PRIuPTR " servers received",
              xdslb_policy, serverlist->num_servers);
      for (size_t i = 0; i < serverlist->num_servers; ++i) {
        grpc_resolved_address addr;
        ParseServer(serverlist->servers[i], &addr);
        char* ipport;
        grpc_sockaddr_to_string(&ipport, &addr, false);
        gpr_log(GPR_INFO, "[xdslb %p] Serverlist[%" PRIuPTR "]: %s",
                xdslb_policy, i, ipport);
        gpr_free(ipport);
      }
    }
<<<<<<< HEAD
    /* update serverlist */
    // TODO(juanlishen): Don't ingore empty serverlist.
    if (serverlist->num_servers > 0) {
      // Pending LB channel receives a serverlist; promote it.
      // Note that this call can't be on a discarded pending channel, because
      // such channels don't have any current call but we have checked this call
      // is a current call.
      if (!lb_calld->lb_chand_->IsCurrentChannel()) {
        if (grpc_lb_xds_trace.enabled()) {
          gpr_log(GPR_INFO,
                  "[xdslb %p] Promoting pending LB channel %p to replace "
                  "current LB channel %p",
                  xdslb_policy, lb_calld->lb_chand_.get(),
                  lb_calld->xdslb_policy()->lb_chand_.get());
        }
        lb_calld->xdslb_policy()->lb_chand_ =
            std::move(lb_calld->xdslb_policy()->pending_lb_chand_);
      }
      // Start sending client load report only after we start using the
      // serverlist returned from the current LB call.
      if (lb_calld->client_stats_report_interval_ > 0 &&
          lb_calld->client_stats_ == nullptr) {
        lb_calld->client_stats_ = MakeRefCounted<XdsLbClientStats>();
        // TODO(roth): We currently track this ref manually.  Once the
        // ClosureRef API is ready, we should pass the RefCountedPtr<> along
        // with the callback.
        auto self = lb_calld->Ref(DEBUG_LOCATION, "client_load_report");
        self.release();
        lb_calld->ScheduleNextClientLoadReportLocked();
      }
      if (!xdslb_policy->locality_serverlist_.empty() &&
          xds_grpclb_serverlist_equals(
              xdslb_policy->locality_serverlist_[0]->serverlist, serverlist)) {
        if (grpc_lb_xds_trace.enabled()) {
          gpr_log(GPR_INFO,
                  "[xdslb %p] Incoming server list identical to current, "
                  "ignoring.",
                  xdslb_policy);
        }
        xds_grpclb_destroy_serverlist(serverlist);
      } else { /* new serverlist */
        if (!xdslb_policy->locality_serverlist_.empty()) {
          /* dispose of the old serverlist */
          xds_grpclb_destroy_serverlist(
              xdslb_policy->locality_serverlist_[0]->serverlist);
        } else {
          /* or dispose of the fallback */
          xdslb_policy->fallback_backend_addresses_.reset();
          if (xdslb_policy->fallback_timer_callback_pending_) {
            grpc_timer_cancel(&xdslb_policy->lb_fallback_timer_);
          }
          /* Initialize locality serverlist, currently the list only handles
           * one child */
          xdslb_policy->locality_serverlist_.emplace_back(
              MakeUnique<LocalityServerlistEntry>());
          xdslb_policy->locality_serverlist_[0]->locality_name =
              static_cast<char*>(gpr_strdup(kDefaultLocalityName));
        }
        // and update the copy in the XdsLb instance. This
        // serverlist instance will be destroyed either upon the next
        // update or when the XdsLb instance is destroyed.
        xdslb_policy->locality_serverlist_[0]->serverlist = serverlist;
        xdslb_policy->locality_map_.UpdateLocked(
            xdslb_policy->locality_serverlist_,
            xdslb_policy->child_policy_config_, xdslb_policy->args_,
            xdslb_policy);
=======
    // Pending LB channel receives a serverlist; promote it.
    // Note that this call can't be on a discarded pending channel, because
    // such channels don't have any current call but we have checked this call
    // is a current call.
    if (!lb_calld->lb_chand_->IsCurrentChannel()) {
      if (grpc_lb_xds_trace.enabled()) {
        gpr_log(GPR_INFO,
                "[xdslb %p] Promoting pending LB channel %p to replace "
                "current LB channel %p",
                xdslb_policy, lb_calld->lb_chand_.get(),
                lb_calld->xdslb_policy()->lb_chand_.get());
>>>>>>> defcbda8
      }
      lb_calld->xdslb_policy()->lb_chand_ =
          std::move(lb_calld->xdslb_policy()->pending_lb_chand_);
    }
    // Start sending client load report only after we start using the
    // serverlist returned from the current LB call.
    if (lb_calld->client_stats_report_interval_ > 0 &&
        lb_calld->client_stats_ == nullptr) {
      lb_calld->client_stats_ = MakeRefCounted<XdsLbClientStats>();
      lb_calld->Ref(DEBUG_LOCATION, "client_load_report").release();
      lb_calld->ScheduleNextClientLoadReportLocked();
    }
    if (!xdslb_policy->locality_serverlist_.empty() &&
        xds_grpclb_serverlist_equals(
            xdslb_policy->locality_serverlist_[0]->serverlist, serverlist)) {
      if (grpc_lb_xds_trace.enabled()) {
        gpr_log(GPR_INFO,
                "[xdslb %p] Incoming server list identical to current, "
                "ignoring.",
                xdslb_policy);
      }
      xds_grpclb_destroy_serverlist(serverlist);
    } else {  // New serverlist.
      // If the balancer tells us to drop all the calls, we should exit fallback
      // mode immediately.
      // TODO(juanlishen): When we add EDS drop, we should change to check
      // drop_percentage.
      if (serverlist->num_servers == 0) xdslb_policy->MaybeExitFallbackMode();
      if (!xdslb_policy->locality_serverlist_.empty()) {
        xds_grpclb_destroy_serverlist(
            xdslb_policy->locality_serverlist_[0]->serverlist);
      } else {
        // This is the first serverlist we've received, don't enter fallback
        // mode.
        xdslb_policy->MaybeCancelFallbackAtStartupChecks();
        // Initialize locality serverlist, currently the list only handles
        // one child.
        xdslb_policy->locality_serverlist_.emplace_back(
            MakeUnique<LocalityServerlistEntry>());
        xdslb_policy->locality_serverlist_[0]->locality_name =
            static_cast<char*>(gpr_strdup(kDefaultLocalityName));
        xdslb_policy->locality_serverlist_[0]->locality_weight =
            kDefaultLocalityWeight;
      }
      // Update the serverlist in the XdsLb instance. This serverlist
      // instance will be destroyed either upon the next update or when the
      // XdsLb instance is destroyed.
      xdslb_policy->locality_serverlist_[0]->serverlist = serverlist;
      xdslb_policy->locality_map_.UpdateLocked(
          xdslb_policy->locality_serverlist_,
          xdslb_policy->child_policy_config_.get(), xdslb_policy->args_,
          xdslb_policy);
    }
  } else {
    // No valid initial response or serverlist found.
    char* response_slice_str =
        grpc_dump_slice(response_slice, GPR_DUMP_ASCII | GPR_DUMP_HEX);
    gpr_log(GPR_ERROR,
            "[xdslb %p] Invalid LB response received: '%s'. Ignoring.",
            xdslb_policy, response_slice_str);
    gpr_free(response_slice_str);
  }
  grpc_slice_unref_internal(response_slice);
  if (!xdslb_policy->shutting_down_) {
    // Keep listening for serverlist updates.
    grpc_op op;
    memset(&op, 0, sizeof(op));
    op.op = GRPC_OP_RECV_MESSAGE;
    op.data.recv_message.recv_message = &lb_calld->recv_message_payload_;
    op.flags = 0;
    op.reserved = nullptr;
    // Reuse the "OnBalancerMessageReceivedLocked" ref taken in StartQuery().
    const grpc_call_error call_error = grpc_call_start_batch_and_execute(
        lb_calld->lb_call_, &op, 1,
        &lb_calld->lb_on_balancer_message_received_);
    GPR_ASSERT(GRPC_CALL_OK == call_error);
  } else {
    lb_calld->Unref(DEBUG_LOCATION, "on_message_received+xds_shutdown");
  }
}

void XdsLb::BalancerChannelState::BalancerCallState::
    OnBalancerStatusReceivedLocked(void* arg, grpc_error* error) {
  BalancerCallState* lb_calld = static_cast<BalancerCallState*>(arg);
  XdsLb* xdslb_policy = lb_calld->xdslb_policy();
  BalancerChannelState* lb_chand = lb_calld->lb_chand_.get();
  GPR_ASSERT(lb_calld->lb_call_ != nullptr);
  if (grpc_lb_xds_trace.enabled()) {
    char* status_details =
        grpc_slice_to_c_string(lb_calld->lb_call_status_details_);
    gpr_log(GPR_INFO,
            "[xdslb %p] Status from LB server received. Status = %d, details "
            "= '%s', (lb_chand: %p, lb_calld: %p, lb_call: %p), error '%s'",
            xdslb_policy, lb_calld->lb_call_status_, status_details, lb_chand,
            lb_calld, lb_calld->lb_call_, grpc_error_string(error));
    gpr_free(status_details);
  }
  // Ignore status from a stale call.
  if (lb_calld->IsCurrentCallOnChannel()) {
    // Because this call is the current one on the channel, the channel can't
    // have been swapped out; otherwise, the call should have been reset.
    GPR_ASSERT(lb_chand->IsCurrentChannel() || lb_chand->IsPendingChannel());
    GPR_ASSERT(!xdslb_policy->shutting_down_);
    if (lb_chand != xdslb_policy->LatestLbChannel()) {
      // This channel must be the current one and there is a pending one. Swap
      // in the pending one and we are done.
      if (grpc_lb_xds_trace.enabled()) {
        gpr_log(GPR_INFO,
                "[xdslb %p] Promoting pending LB channel %p to replace "
                "current LB channel %p",
                xdslb_policy, lb_calld->lb_chand_.get(),
                lb_calld->xdslb_policy()->lb_chand_.get());
      }
      xdslb_policy->lb_chand_ = std::move(xdslb_policy->pending_lb_chand_);
    } else {
      // This channel is the most recently created one. Try to restart the call
      // and reresolve.
      lb_chand->lb_calld_.reset();
      if (lb_calld->seen_initial_response_) {
        // If we lost connection to the LB server, reset the backoff and restart
        // the LB call immediately.
        lb_chand->lb_call_backoff_.Reset();
        lb_chand->StartCallLocked();
      } else {
        // If we failed to connect to the LB server, retry later.
        lb_chand->StartCallRetryTimerLocked();
      }
      xdslb_policy->channel_control_helper()->RequestReresolution();
      // If the fallback-at-startup checks are pending, go into fallback mode
      // immediately.  This short-circuits the timeout for the
      // fallback-at-startup case.
      if (xdslb_policy->fallback_at_startup_checks_pending_) {
        gpr_log(GPR_INFO,
                "[xdslb %p] Balancer call finished; entering fallback mode",
                xdslb_policy);
        xdslb_policy->fallback_at_startup_checks_pending_ = false;
        grpc_timer_cancel(&xdslb_policy->lb_fallback_timer_);
        lb_chand->CancelConnectivityWatchLocked();
        xdslb_policy->UpdateFallbackPolicyLocked();
      }
    }
  }
  lb_calld->Unref(DEBUG_LOCATION, "lb_call_ended");
}

//
// helper code for creating balancer channel
//

// Returns the channel args for the LB channel, used to create a bidirectional
// stream for the reception of load balancing updates.
grpc_channel_args* BuildBalancerChannelArgs(const grpc_channel_args* args) {
  static const char* args_to_remove[] = {
      // LB policy name, since we want to use the default (pick_first) in
      // the LB channel.
      GRPC_ARG_LB_POLICY_NAME,
      // The service config that contains the LB config. We don't want to
      // recursively use xds in the LB channel.
      GRPC_ARG_SERVICE_CONFIG,
      // The channel arg for the server URI, since that will be different for
      // the LB channel than for the parent channel.  The client channel
      // factory will re-add this arg with the right value.
      GRPC_ARG_SERVER_URI,
      // The LB channel should use the authority indicated by the target
      // authority table (see \a grpc_lb_policy_xds_modify_lb_channel_args),
      // as opposed to the authority from the parent channel.
      GRPC_ARG_DEFAULT_AUTHORITY,
      // Just as for \a GRPC_ARG_DEFAULT_AUTHORITY, the LB channel should be
      // treated as a stand-alone channel and not inherit this argument from the
      // args of the parent channel.
      GRPC_SSL_TARGET_NAME_OVERRIDE_ARG,
  };
  // Channel args to add.
  const grpc_arg args_to_add[] = {
      // A channel arg indicating the target is a xds load balancer.
      grpc_channel_arg_integer_create(
          const_cast<char*>(GRPC_ARG_ADDRESS_IS_XDS_LOAD_BALANCER), 1),
      // A channel arg indicating this is an internal channels, aka it is
      // owned by components in Core, not by the user application.
      grpc_channel_arg_integer_create(
          const_cast<char*>(GRPC_ARG_CHANNELZ_CHANNEL_IS_INTERNAL_CHANNEL), 1),
  };
  // Construct channel args.
  grpc_channel_args* new_args = grpc_channel_args_copy_and_add_and_remove(
      args, args_to_remove, GPR_ARRAY_SIZE(args_to_remove), args_to_add,
      GPR_ARRAY_SIZE(args_to_add));
  // Make any necessary modifications for security.
  return grpc_lb_policy_xds_modify_lb_channel_args(new_args);
}

//
// ctor and dtor
//

XdsLb::XdsLb(Args args)
    : LoadBalancingPolicy(std::move(args)),
      locality_map_(),
      locality_serverlist_() {
  // Record server name.
  const grpc_arg* arg = grpc_channel_args_find(args.args, GRPC_ARG_SERVER_URI);
  const char* server_uri = grpc_channel_arg_get_string(arg);
  GPR_ASSERT(server_uri != nullptr);
  grpc_uri* uri = grpc_uri_parse(server_uri, true);
  GPR_ASSERT(uri->path[0] != '\0');
  server_name_ = gpr_strdup(uri->path[0] == '/' ? uri->path + 1 : uri->path);
  if (grpc_lb_xds_trace.enabled()) {
    gpr_log(GPR_INFO,
            "[xdslb %p] Will use '%s' as the server name for LB request.", this,
            server_name_);
  }
  grpc_uri_destroy(uri);
  // Record LB call timeout.
  arg = grpc_channel_args_find(args.args, GRPC_ARG_GRPCLB_CALL_TIMEOUT_MS);
  lb_call_timeout_ms_ = grpc_channel_arg_get_integer(arg, {0, 0, INT_MAX});
  // Record fallback timeout.
  arg = grpc_channel_args_find(args.args, GRPC_ARG_XDS_FALLBACK_TIMEOUT_MS);
  lb_fallback_timeout_ms_ = grpc_channel_arg_get_integer(
      arg, {GRPC_XDS_DEFAULT_FALLBACK_TIMEOUT_MS, 0, INT_MAX});
}

XdsLb::~XdsLb() {
  gpr_free((void*)server_name_);
  grpc_channel_args_destroy(args_);
  locality_serverlist_.clear();
}

void XdsLb::ShutdownLocked() {
  shutting_down_ = true;
  if (fallback_at_startup_checks_pending_) {
    grpc_timer_cancel(&lb_fallback_timer_);
  }
  locality_map_.ShutdownLocked();
  if (fallback_policy_ != nullptr) {
    grpc_pollset_set_del_pollset_set(fallback_policy_->interested_parties(),
                                     interested_parties());
  }
  if (pending_fallback_policy_ != nullptr) {
    grpc_pollset_set_del_pollset_set(
        pending_fallback_policy_->interested_parties(), interested_parties());
  }
  {
    MutexLock lock(&fallback_policy_mu_);
    fallback_policy_.reset();
    pending_fallback_policy_.reset();
  }
  // We reset the LB channels here instead of in our destructor because they
  // hold refs to XdsLb.
  {
    MutexLock lock(&lb_chand_mu_);
    lb_chand_.reset();
    pending_lb_chand_.reset();
  }
}

//
// public methods
//

void XdsLb::ResetBackoffLocked() {
  if (lb_chand_ != nullptr) {
    grpc_channel_reset_connect_backoff(lb_chand_->channel());
  }
  if (pending_lb_chand_ != nullptr) {
    grpc_channel_reset_connect_backoff(pending_lb_chand_->channel());
  }
  locality_map_.ResetBackoffLocked();
  if (fallback_policy_ != nullptr) {
    fallback_policy_->ResetBackoffLocked();
  }
  if (pending_fallback_policy_ != nullptr) {
    pending_fallback_policy_->ResetBackoffLocked();
  }
}

void XdsLb::FillChildRefsForChannelz(channelz::ChildRefsList* child_subchannels,
                                     channelz::ChildRefsList* child_channels) {
  // Delegate to the locality_map_ to fill the children subchannels.
  locality_map_.FillChildRefsForChannelz(child_subchannels, child_channels);
  {
    // This must be done holding fallback_policy_mu_, since this method does not
    // run in the combiner.
    MutexLock lock(&fallback_policy_mu_);
    if (fallback_policy_ != nullptr) {
      fallback_policy_->FillChildRefsForChannelz(child_subchannels,
                                                 child_channels);
    }
    if (pending_fallback_policy_ != nullptr) {
      pending_fallback_policy_->FillChildRefsForChannelz(child_subchannels,
                                                         child_channels);
    }
  }
  MutexLock lock(&lb_chand_mu_);
  if (lb_chand_ != nullptr) {
    grpc_core::channelz::ChannelNode* channel_node =
        grpc_channel_get_channelz_node(lb_chand_->channel());
    if (channel_node != nullptr) {
      child_channels->push_back(channel_node->uuid());
    }
  }
  if (pending_lb_chand_ != nullptr) {
    grpc_core::channelz::ChannelNode* channel_node =
        grpc_channel_get_channelz_node(pending_lb_chand_->channel());
    if (channel_node != nullptr) {
      child_channels->push_back(channel_node->uuid());
    }
  }
}

void XdsLb::ProcessAddressesAndChannelArgsLocked(
    const ServerAddressList& addresses, const grpc_channel_args& args) {
  // Update fallback address list.
  fallback_backend_addresses_ = ExtractBackendAddresses(addresses);
  // Make sure that GRPC_ARG_LB_POLICY_NAME is set in channel args,
  // since we use this to trigger the client_load_reporting filter.
  static const char* args_to_remove[] = {GRPC_ARG_LB_POLICY_NAME};
  grpc_arg new_arg = grpc_channel_arg_string_create(
      (char*)GRPC_ARG_LB_POLICY_NAME, (char*)"xds");
  grpc_channel_args_destroy(args_);
  args_ = grpc_channel_args_copy_and_add_and_remove(
      &args, args_to_remove, GPR_ARRAY_SIZE(args_to_remove), &new_arg, 1);
  // Construct args for balancer channel.
  grpc_channel_args* lb_channel_args = BuildBalancerChannelArgs(&args);
  // Create an LB channel if we don't have one yet or the balancer name has
  // changed from the last received one.
  bool create_lb_channel = lb_chand_ == nullptr;
  if (lb_chand_ != nullptr) {
    UniquePtr<char> last_balancer_name(
        grpc_channel_get_target(LatestLbChannel()->channel()));
    create_lb_channel =
        strcmp(last_balancer_name.get(), balancer_name_.get()) != 0;
  }
  if (create_lb_channel) {
    OrphanablePtr<BalancerChannelState> lb_chand =
        MakeOrphanable<BalancerChannelState>(balancer_name_.get(),
                                             *lb_channel_args, Ref());
    if (lb_chand_ == nullptr || !lb_chand_->HasActiveCall()) {
      GPR_ASSERT(pending_lb_chand_ == nullptr);
      // If we do not have a working LB channel yet, use the newly created one.
      lb_chand_ = std::move(lb_chand);
    } else {
      // Otherwise, wait until the new LB channel to be ready to swap it in.
      pending_lb_chand_ = std::move(lb_chand);
    }
  }
  grpc_channel_args_destroy(lb_channel_args);
}

void XdsLb::ParseLbConfig(const ParsedXdsConfig* xds_config) {
  if (xds_config == nullptr || xds_config->balancer_name() == nullptr) return;
  // TODO(yashykt) : does this need to be a gpr_strdup
  balancer_name_ = UniquePtr<char>(gpr_strdup(xds_config->balancer_name()));
  child_policy_config_ = xds_config->child_policy();
  fallback_policy_config_ = xds_config->fallback_policy();
}

void XdsLb::UpdateLocked(UpdateArgs args) {
  const bool is_initial_update = lb_chand_ == nullptr;
<<<<<<< HEAD
  ParseLbConfig(static_cast<const ParsedXdsConfig*>(args.config.get()));
  // TODO(juanlishen): Pass fallback policy config update after fallback policy
  // is added.
=======
  ParseLbConfig(args.config.get());
>>>>>>> defcbda8
  if (balancer_name_ == nullptr) {
    gpr_log(GPR_ERROR, "[xdslb %p] LB config parsing fails.", this);
    return;
  }
  ProcessAddressesAndChannelArgsLocked(args.addresses, *args.args);
<<<<<<< HEAD
  // Update the existing child policy.
  // Note: We have disabled fallback mode in the code, so this child policy must
  // have been created from a serverlist.
  // TODO(vpowar): Handle the fallback_address changes when we add support for
  // fallback in xDS.
  locality_map_.UpdateLocked(locality_serverlist_, child_policy_config_, args_,
                             this);
  // If this is the initial update, start the fallback timer.
=======
  locality_map_.UpdateLocked(locality_serverlist_, child_policy_config_.get(),
                             args_, this);
  // Update the existing fallback policy. The fallback policy config and/or the
  // fallback addresses may be new.
  if (fallback_policy_ != nullptr) UpdateFallbackPolicyLocked();
  // If this is the initial update, start the fallback-at-startup checks.
>>>>>>> defcbda8
  if (is_initial_update) {
    grpc_millis deadline = ExecCtx::Get()->Now() + lb_fallback_timeout_ms_;
    Ref(DEBUG_LOCATION, "on_fallback_timer").release();  // Held by closure
    GRPC_CLOSURE_INIT(&lb_on_fallback_, &XdsLb::OnFallbackTimerLocked, this,
                      grpc_combiner_scheduler(combiner()));
    fallback_at_startup_checks_pending_ = true;
    grpc_timer_init(&lb_fallback_timer_, deadline, &lb_on_fallback_);
    // Start watching the channel's connectivity state.  If the channel
    // goes into state TRANSIENT_FAILURE, we go into fallback mode even if
    // the fallback timeout has not elapsed.
    lb_chand_->StartConnectivityWatchLocked();
  }
}

//
// fallback-related methods
//

void XdsLb::MaybeCancelFallbackAtStartupChecks() {
  if (!fallback_at_startup_checks_pending_) return;
  gpr_log(GPR_INFO,
          "[xdslb %p] Cancelling fallback timer and LB channel connectivity "
          "watch",
          this);
  grpc_timer_cancel(&lb_fallback_timer_);
  lb_chand_->CancelConnectivityWatchLocked();
  fallback_at_startup_checks_pending_ = false;
}

void XdsLb::OnFallbackTimerLocked(void* arg, grpc_error* error) {
  XdsLb* xdslb_policy = static_cast<XdsLb*>(arg);
  // If some fallback-at-startup check is done after the timer fires but before
  // this callback actually runs, don't fall back.
  if (xdslb_policy->fallback_at_startup_checks_pending_ &&
      !xdslb_policy->shutting_down_ && error == GRPC_ERROR_NONE) {
    if (grpc_lb_xds_trace.enabled()) {
      gpr_log(GPR_INFO,
              "[xdslb %p] Child policy not ready after fallback timeout; "
              "entering fallback mode",
              xdslb_policy);
    }
    xdslb_policy->fallback_at_startup_checks_pending_ = false;
    xdslb_policy->UpdateFallbackPolicyLocked();
    xdslb_policy->lb_chand_->CancelConnectivityWatchLocked();
  }
  xdslb_policy->Unref(DEBUG_LOCATION, "on_fallback_timer");
}

void XdsLb::UpdateFallbackPolicyLocked() {
  if (shutting_down_) return;
  // Construct update args.
  UpdateArgs update_args;
  update_args.addresses = fallback_backend_addresses_;
  update_args.config = fallback_policy_config_ == nullptr
                           ? nullptr
                           : fallback_policy_config_->Ref();
  update_args.args = grpc_channel_args_copy(args_);
  // If the child policy name changes, we need to create a new child
  // policy.  When this happens, we leave child_policy_ as-is and store
  // the new child policy in pending_child_policy_.  Once the new child
  // policy transitions into state READY, we swap it into child_policy_,
  // replacing the original child policy.  So pending_child_policy_ is
  // non-null only between when we apply an update that changes the child
  // policy name and when the new child reports state READY.
  //
  // Updates can arrive at any point during this transition.  We always
  // apply updates relative to the most recently created child policy,
  // even if the most recent one is still in pending_child_policy_.  This
  // is true both when applying the updates to an existing child policy
  // and when determining whether we need to create a new policy.
  //
  // As a result of this, there are several cases to consider here:
  //
  // 1. We have no existing child policy (i.e., we have started up but
  //    have not yet received a serverlist from the balancer or gone
  //    into fallback mode; in this case, both child_policy_ and
  //    pending_child_policy_ are null).  In this case, we create a
  //    new child policy and store it in child_policy_.
  //
  // 2. We have an existing child policy and have no pending child policy
  //    from a previous update (i.e., either there has not been a
  //    previous update that changed the policy name, or we have already
  //    finished swapping in the new policy; in this case, child_policy_
  //    is non-null but pending_child_policy_ is null).  In this case:
  //    a. If child_policy_->name() equals child_policy_name, then we
  //       update the existing child policy.
  //    b. If child_policy_->name() does not equal child_policy_name,
  //       we create a new policy.  The policy will be stored in
  //       pending_child_policy_ and will later be swapped into
  //       child_policy_ by the helper when the new child transitions
  //       into state READY.
  //
  // 3. We have an existing child policy and have a pending child policy
  //    from a previous update (i.e., a previous update set
  //    pending_child_policy_ as per case 2b above and that policy has
  //    not yet transitioned into state READY and been swapped into
  //    child_policy_; in this case, both child_policy_ and
  //    pending_child_policy_ are non-null).  In this case:
  //    a. If pending_child_policy_->name() equals child_policy_name,
  //       then we update the existing pending child policy.
  //    b. If pending_child_policy->name() does not equal
  //       child_policy_name, then we create a new policy.  The new
  //       policy is stored in pending_child_policy_ (replacing the one
  //       that was there before, which will be immediately shut down)
  //       and will later be swapped into child_policy_ by the helper
  //       when the new child transitions into state READY.
  const char* fallback_policy_name = fallback_policy_config_ == nullptr
                                         ? "round_robin"
                                         : fallback_policy_config_->name();
  const bool create_policy =
      // case 1
      fallback_policy_ == nullptr ||
      // case 2b
      (pending_fallback_policy_ == nullptr &&
       strcmp(fallback_policy_->name(), fallback_policy_name) != 0) ||
      // case 3b
      (pending_fallback_policy_ != nullptr &&
       strcmp(pending_fallback_policy_->name(), fallback_policy_name) != 0);
  LoadBalancingPolicy* policy_to_update = nullptr;
  if (create_policy) {
    // Cases 1, 2b, and 3b: create a new child policy.
    // If child_policy_ is null, we set it (case 1), else we set
    // pending_child_policy_ (cases 2b and 3b).
    if (grpc_lb_xds_trace.enabled()) {
      gpr_log(GPR_INFO, "[xdslb %p] Creating new %sfallback policy %s", this,
              fallback_policy_ == nullptr ? "" : "pending ",
              fallback_policy_name);
    }
    auto new_policy =
        CreateFallbackPolicyLocked(fallback_policy_name, update_args.args);
    auto& lb_policy = fallback_policy_ == nullptr ? fallback_policy_
                                                  : pending_fallback_policy_;
    {
      MutexLock lock(&fallback_policy_mu_);
      lb_policy = std::move(new_policy);
    }
    policy_to_update = lb_policy.get();
  } else {
    // Cases 2a and 3a: update an existing policy.
    // If we have a pending child policy, send the update to the pending
    // policy (case 3a), else send it to the current policy (case 2a).
    policy_to_update = pending_fallback_policy_ != nullptr
                           ? pending_fallback_policy_.get()
                           : fallback_policy_.get();
  }
  GPR_ASSERT(policy_to_update != nullptr);
  // Update the policy.
  if (grpc_lb_xds_trace.enabled()) {
    gpr_log(
        GPR_INFO, "[xdslb %p] Updating %sfallback policy %p", this,
        policy_to_update == pending_fallback_policy_.get() ? "pending " : "",
        policy_to_update);
  }
  policy_to_update->UpdateLocked(std::move(update_args));
}

OrphanablePtr<LoadBalancingPolicy> XdsLb::CreateFallbackPolicyLocked(
    const char* name, const grpc_channel_args* args) {
  FallbackHelper* helper = New<FallbackHelper>(Ref());
  LoadBalancingPolicy::Args lb_policy_args;
  lb_policy_args.combiner = combiner();
  lb_policy_args.args = args;
  lb_policy_args.channel_control_helper =
      UniquePtr<ChannelControlHelper>(helper);
  OrphanablePtr<LoadBalancingPolicy> lb_policy =
      LoadBalancingPolicyRegistry::CreateLoadBalancingPolicy(
          name, std::move(lb_policy_args));
  if (GPR_UNLIKELY(lb_policy == nullptr)) {
    gpr_log(GPR_ERROR, "[xdslb %p] Failure creating fallback policy %s", this,
            name);
    return nullptr;
  }
  helper->set_child(lb_policy.get());
  if (grpc_lb_xds_trace.enabled()) {
    gpr_log(GPR_INFO, "[xdslb %p] Created new fallback policy %s (%p)", this,
            name, lb_policy.get());
  }
  // Add the xDS's interested_parties pollset_set to that of the newly created
  // child policy. This will make the child policy progress upon activity on xDS
  // LB, which in turn is tied to the application's call.
  grpc_pollset_set_add_pollset_set(lb_policy->interested_parties(),
                                   interested_parties());
  return lb_policy;
}

void XdsLb::MaybeExitFallbackMode() {
  if (fallback_policy_ == nullptr) return;
  gpr_log(GPR_INFO, "[xdslb %p] Exiting fallback mode", this);
  fallback_policy_.reset();
  pending_fallback_policy_.reset();
}

//
// XdsLb::LocalityMap
//

void XdsLb::LocalityMap::PruneLocalities(const LocalityList& locality_list) {
  for (auto iter = map_.begin(); iter != map_.end();) {
    bool found = false;
    for (size_t i = 0; i < locality_list.size(); i++) {
      if (!gpr_stricmp(locality_list[i]->locality_name, iter->first.get())) {
        found = true;
      }
    }
    if (!found) {  // Remove entries not present in the locality list
      MutexLock lock(&child_refs_mu_);
      iter = map_.erase(iter);
    } else
      iter++;
  }
}

void XdsLb::LocalityMap::UpdateLocked(
    const LocalityList& locality_serverlist,
    RefCountedPtr<ParsedLoadBalancingConfig> child_policy_config,
    const grpc_channel_args* args, XdsLb* parent) {
  if (parent->shutting_down_) return;
  for (size_t i = 0; i < locality_serverlist.size(); i++) {
    UniquePtr<char> locality_name(
        gpr_strdup(locality_serverlist[i]->locality_name));
    auto iter = map_.find(locality_name);
    if (iter == map_.end()) {
      OrphanablePtr<LocalityEntry> new_entry = MakeOrphanable<LocalityEntry>(
          parent->Ref(), locality_serverlist[i]->locality_weight);
      MutexLock lock(&child_refs_mu_);
      iter = map_.emplace(std::move(locality_name), std::move(new_entry)).first;
    }
    // Don't create new child policies if not directed to
    xds_grpclb_serverlist* serverlist =
        parent->locality_serverlist_[i]->serverlist;
    iter->second->UpdateLocked(serverlist, child_policy_config, args);
  }
  PruneLocalities(locality_serverlist);
}

void XdsLb::LocalityMap::ShutdownLocked() {
  MutexLock lock(&child_refs_mu_);
  map_.clear();
}

void XdsLb::LocalityMap::ResetBackoffLocked() {
  for (auto& p : map_) {
    p.second->ResetBackoffLocked();
  }
}

void XdsLb::LocalityMap::FillChildRefsForChannelz(
    channelz::ChildRefsList* child_subchannels,
    channelz::ChildRefsList* child_channels) {
  MutexLock lock(&child_refs_mu_);
  for (auto& p : map_) {
    p.second->FillChildRefsForChannelz(child_subchannels, child_channels);
  }
}

//
// XdsLb::LocalityMap::LocalityEntry
//

grpc_channel_args*
XdsLb::LocalityMap::LocalityEntry::CreateChildPolicyArgsLocked(
    const grpc_channel_args* args_in) {
  const grpc_arg args_to_add[] = {
      // A channel arg indicating if the target is a backend inferred from a
      // grpclb load balancer.
      grpc_channel_arg_integer_create(
          const_cast<char*>(GRPC_ARG_ADDRESS_IS_BACKEND_FROM_XDS_LOAD_BALANCER),
          1),
      // Inhibit client-side health checking, since the balancer does
      // this for us.
      grpc_channel_arg_integer_create(
          const_cast<char*>(GRPC_ARG_INHIBIT_HEALTH_CHECKING), 1),
  };
  return grpc_channel_args_copy_and_add(args_in, args_to_add,
                                        GPR_ARRAY_SIZE(args_to_add));
}

OrphanablePtr<LoadBalancingPolicy>
XdsLb::LocalityMap::LocalityEntry::CreateChildPolicyLocked(
    const char* name, const grpc_channel_args* args) {
  Helper* helper = New<Helper>(this->Ref());
  LoadBalancingPolicy::Args lb_policy_args;
  lb_policy_args.combiner = parent_->combiner();
  lb_policy_args.args = args;
  lb_policy_args.channel_control_helper =
      UniquePtr<ChannelControlHelper>(helper);
  OrphanablePtr<LoadBalancingPolicy> lb_policy =
      LoadBalancingPolicyRegistry::CreateLoadBalancingPolicy(
          name, std::move(lb_policy_args));
  if (GPR_UNLIKELY(lb_policy == nullptr)) {
    gpr_log(GPR_ERROR, "[xdslb %p] Failure creating child policy %s", this,
            name);
    return nullptr;
  }
  helper->set_child(lb_policy.get());
  if (grpc_lb_xds_trace.enabled()) {
    gpr_log(GPR_INFO, "[xdslb %p] Created new child policy %s (%p)", this, name,
            lb_policy.get());
  }
  // Add the xDS's interested_parties pollset_set to that of the newly created
  // child policy. This will make the child policy progress upon activity on xDS
  // LB, which in turn is tied to the application's call.
  grpc_pollset_set_add_pollset_set(lb_policy->interested_parties(),
                                   parent_->interested_parties());
  return lb_policy;
}

void XdsLb::LocalityMap::LocalityEntry::UpdateLocked(
    xds_grpclb_serverlist* serverlist,
    RefCountedPtr<ParsedLoadBalancingConfig> child_policy_config,
    const grpc_channel_args* args_in) {
  if (parent_->shutting_down_) return;
  // Construct update args.
  UpdateArgs update_args;
  update_args.addresses = ProcessServerlist(serverlist);
  update_args.config = child_policy_config;
  update_args.args = CreateChildPolicyArgsLocked(args_in);
  // If the child policy name changes, we need to create a new child
  // policy.  When this happens, we leave child_policy_ as-is and store
  // the new child policy in pending_child_policy_.  Once the new child
  // policy transitions into state READY, we swap it into child_policy_,
  // replacing the original child policy.  So pending_child_policy_ is
  // non-null only between when we apply an update that changes the child
  // policy name and when the new child reports state READY.
  //
  // Updates can arrive at any point during this transition.  We always
  // apply updates relative to the most recently created child policy,
  // even if the most recent one is still in pending_child_policy_.  This
  // is true both when applying the updates to an existing child policy
  // and when determining whether we need to create a new policy.
  //
  // As a result of this, there are several cases to consider here:
  //
  // 1. We have no existing child policy (i.e., we have started up but
  //    have not yet received a serverlist from the balancer or gone
  //    into fallback mode; in this case, both child_policy_ and
  //    pending_child_policy_ are null).  In this case, we create a
  //    new child policy and store it in child_policy_.
  //
  // 2. We have an existing child policy and have no pending child policy
  //    from a previous update (i.e., either there has not been a
  //    previous update that changed the policy name, or we have already
  //    finished swapping in the new policy; in this case, child_policy_
  //    is non-null but pending_child_policy_ is null).  In this case:
  //    a. If child_policy_->name() equals child_policy_name, then we
  //       update the existing child policy.
  //    b. If child_policy_->name() does not equal child_policy_name,
  //       we create a new policy.  The policy will be stored in
  //       pending_child_policy_ and will later be swapped into
  //       child_policy_ by the helper when the new child transitions
  //       into state READY.
  //
  // 3. We have an existing child policy and have a pending child policy
  //    from a previous update (i.e., a previous update set
  //    pending_child_policy_ as per case 2b above and that policy has
  //    not yet transitioned into state READY and been swapped into
  //    child_policy_; in this case, both child_policy_ and
  //    pending_child_policy_ are non-null).  In this case:
  //    a. If pending_child_policy_->name() equals child_policy_name,
  //       then we update the existing pending child policy.
  //    b. If pending_child_policy->name() does not equal
  //       child_policy_name, then we create a new policy.  The new
  //       policy is stored in pending_child_policy_ (replacing the one
  //       that was there before, which will be immediately shut down)
  //       and will later be swapped into child_policy_ by the helper
  //       when the new child transitions into state READY.
  // TODO(juanlishen): If the child policy is not configured via service config,
  // use whatever algorithm is specified by the balancer.
  const char* child_policy_name = child_policy_config == nullptr
                                      ? "round_robin"
                                      : child_policy_config->name();
  const bool create_policy =
      // case 1
      child_policy_ == nullptr ||
      // case 2b
      (pending_child_policy_ == nullptr &&
       strcmp(child_policy_->name(), child_policy_name) != 0) ||
      // case 3b
      (pending_child_policy_ != nullptr &&
       strcmp(pending_child_policy_->name(), child_policy_name) != 0);
  LoadBalancingPolicy* policy_to_update = nullptr;
  if (create_policy) {
    // Cases 1, 2b, and 3b: create a new child policy.
    // If child_policy_ is null, we set it (case 1), else we set
    // pending_child_policy_ (cases 2b and 3b).
    if (grpc_lb_xds_trace.enabled()) {
      gpr_log(GPR_INFO, "[xdslb %p] Creating new %schild policy %s", this,
              child_policy_ == nullptr ? "" : "pending ", child_policy_name);
    }
    auto new_policy =
        CreateChildPolicyLocked(child_policy_name, update_args.args);
    auto& lb_policy =
        child_policy_ == nullptr ? child_policy_ : pending_child_policy_;
    {
      MutexLock lock(&child_policy_mu_);
      lb_policy = std::move(new_policy);
    }
    policy_to_update = lb_policy.get();
  } else {
    // Cases 2a and 3a: update an existing policy.
    // If we have a pending child policy, send the update to the pending
    // policy (case 3a), else send it to the current policy (case 2a).
    policy_to_update = pending_child_policy_ != nullptr
                           ? pending_child_policy_.get()
                           : child_policy_.get();
  }
  GPR_ASSERT(policy_to_update != nullptr);
  // Update the policy.
  if (grpc_lb_xds_trace.enabled()) {
    gpr_log(GPR_INFO, "[xdslb %p] Updating %schild policy %p", this,
            policy_to_update == pending_child_policy_.get() ? "pending " : "",
            policy_to_update);
  }
  policy_to_update->UpdateLocked(std::move(update_args));
}

void XdsLb::LocalityMap::LocalityEntry::ShutdownLocked() {
  // Remove the child policy's interested_parties pollset_set from the
  // xDS policy.
  grpc_pollset_set_del_pollset_set(child_policy_->interested_parties(),
                                   parent_->interested_parties());
  if (pending_child_policy_ != nullptr) {
    grpc_pollset_set_del_pollset_set(
        pending_child_policy_->interested_parties(),
        parent_->interested_parties());
  }
  {
    MutexLock lock(&child_policy_mu_);
    child_policy_.reset();
    pending_child_policy_.reset();
  }
}

void XdsLb::LocalityMap::LocalityEntry::ResetBackoffLocked() {
  child_policy_->ResetBackoffLocked();
  if (pending_child_policy_ != nullptr) {
    pending_child_policy_->ResetBackoffLocked();
  }
}

void XdsLb::LocalityMap::LocalityEntry::FillChildRefsForChannelz(
    channelz::ChildRefsList* child_subchannels,
    channelz::ChildRefsList* child_channels) {
  MutexLock lock(&child_policy_mu_);
  child_policy_->FillChildRefsForChannelz(child_subchannels, child_channels);
  if (pending_child_policy_ != nullptr) {
    pending_child_policy_->FillChildRefsForChannelz(child_subchannels,
                                                    child_channels);
  }
}

void XdsLb::LocalityMap::LocalityEntry::Orphan() {
  ShutdownLocked();
  Unref();
}

//
// XdsLb::LocalityEntry::Helper
//

bool XdsLb::LocalityMap::LocalityEntry::Helper::CalledByPendingChild() const {
  GPR_ASSERT(child_ != nullptr);
  return child_ == entry_->pending_child_policy_.get();
}

bool XdsLb::LocalityMap::LocalityEntry::Helper::CalledByCurrentChild() const {
  GPR_ASSERT(child_ != nullptr);
  return child_ == entry_->child_policy_.get();
}

Subchannel* XdsLb::LocalityMap::LocalityEntry::Helper::CreateSubchannel(
    const grpc_channel_args& args) {
  if (entry_->parent_->shutting_down_ ||
      (!CalledByPendingChild() && !CalledByCurrentChild())) {
    return nullptr;
  }
  return entry_->parent_->channel_control_helper()->CreateSubchannel(args);
}

grpc_channel* XdsLb::LocalityMap::LocalityEntry::Helper::CreateChannel(
    const char* target, const grpc_channel_args& args) {
  if (entry_->parent_->shutting_down_ ||
      (!CalledByPendingChild() && !CalledByCurrentChild())) {
    return nullptr;
  }
  return entry_->parent_->channel_control_helper()->CreateChannel(target, args);
}

void XdsLb::LocalityMap::LocalityEntry::Helper::UpdateState(
    grpc_connectivity_state state, UniquePtr<SubchannelPicker> picker) {
  if (entry_->parent_->shutting_down_) return;
  // If this request is from the pending child policy, ignore it until
  // it reports READY, at which point we swap it into place.
  if (CalledByPendingChild()) {
    if (grpc_lb_xds_trace.enabled()) {
      gpr_log(GPR_INFO,
              "[xdslb %p helper %p] pending child policy %p reports state=%s",
              entry_->parent_.get(), this, entry_->pending_child_policy_.get(),
              grpc_connectivity_state_name(state));
    }
    if (state != GRPC_CHANNEL_READY) return;
    grpc_pollset_set_del_pollset_set(
        entry_->child_policy_->interested_parties(),
        entry_->parent_->interested_parties());
    MutexLock lock(&entry_->child_policy_mu_);
    entry_->child_policy_ = std::move(entry_->pending_child_policy_);
  } else if (!CalledByCurrentChild()) {
    // This request is from an outdated child, so ignore it.
    return;
  }
  // At this point, child_ must be the current child policy.
  if (state == GRPC_CHANNEL_READY) entry_->parent_->MaybeExitFallbackMode();
  // If we are in fallback mode, ignore update request from the child policy.
  if (entry_->parent_->fallback_policy_ != nullptr) return;
  GPR_ASSERT(entry_->parent_->lb_chand_ != nullptr);
  RefCountedPtr<XdsLbClientStats> client_stats =
      entry_->parent_->lb_chand_->lb_calld() == nullptr
          ? nullptr
          : entry_->parent_->lb_chand_->lb_calld()->client_stats();
  // Cache the picker and its state in the entry
  entry_->picker_ref_ = MakeRefCounted<PickerRef>(std::move(picker));
  entry_->connectivity_state_ = state;
  // Construct a new xds picker which maintains a map of all locality pickers
  // that are ready. Each locality is represented by a portion of the range
  // proportional to its weight, such that the total range is the sum of the
  // weights of all localities
  uint32_t end = 0;
  size_t num_connecting = 0;
  size_t num_idle = 0;
  size_t num_transient_failures = 0;
  auto& locality_map = this->entry_->parent_->locality_map_.map_;
  Picker::PickerList pickers;
  for (auto& p : locality_map) {
    const LocalityEntry* entry = p.second.get();
    grpc_connectivity_state connectivity_state = entry->connectivity_state_;
    switch (connectivity_state) {
      case GRPC_CHANNEL_READY: {
        end += entry->locality_weight_;
        pickers.push_back(MakePair(end, entry->picker_ref_));
        break;
      }
      case GRPC_CHANNEL_CONNECTING: {
        num_connecting++;
        break;
      }
      case GRPC_CHANNEL_IDLE: {
        num_idle++;
        break;
      }
      case GRPC_CHANNEL_TRANSIENT_FAILURE: {
        num_transient_failures++;
        break;
      }
      default: {
        gpr_log(GPR_ERROR, "Invalid locality connectivity state - %d",
                connectivity_state);
      }
    }
  }
  // Pass on the constructed xds picker if it has any ready pickers in their map
  // otherwise pass a QueuePicker if any of the locality pickers are in a
  // connecting or idle state, finally return a transient failure picker if all
  // locality pickers are in transient failure
  if (pickers.size() > 0) {
    entry_->parent_->channel_control_helper()->UpdateState(
        GRPC_CHANNEL_READY,
        UniquePtr<LoadBalancingPolicy::SubchannelPicker>(
            New<Picker>(std::move(client_stats), std::move(pickers))));
  } else if (num_connecting > 0) {
    entry_->parent_->channel_control_helper()->UpdateState(
        GRPC_CHANNEL_CONNECTING,
        UniquePtr<SubchannelPicker>(New<QueuePicker>(this->entry_->parent_)));
  } else if (num_idle > 0) {
    entry_->parent_->channel_control_helper()->UpdateState(
        GRPC_CHANNEL_IDLE,
        UniquePtr<SubchannelPicker>(New<QueuePicker>(this->entry_->parent_)));
  } else {
    GPR_ASSERT(num_transient_failures == locality_map.size());
    grpc_error* error =
        grpc_error_set_int(GRPC_ERROR_CREATE_FROM_STATIC_STRING(
                               "connections to all localities failing"),
                           GRPC_ERROR_INT_GRPC_STATUS, GRPC_STATUS_UNAVAILABLE);
    entry_->parent_->channel_control_helper()->UpdateState(
        state, UniquePtr<SubchannelPicker>(New<TransientFailurePicker>(error)));
  }
}

void XdsLb::LocalityMap::LocalityEntry::Helper::RequestReresolution() {
  if (entry_->parent_->shutting_down_) return;
  // If there is a pending child policy, ignore re-resolution requests
  // from the current child policy (or any outdated child).
  if (entry_->pending_child_policy_ != nullptr && !CalledByPendingChild()) {
    return;
  }
  if (grpc_lb_xds_trace.enabled()) {
    gpr_log(GPR_INFO,
            "[xdslb %p] Re-resolution requested from the internal RR policy "
            "(%p).",
            entry_->parent_.get(), entry_->child_policy_.get());
  }
  GPR_ASSERT(entry_->parent_->lb_chand_ != nullptr);
  // If we are talking to a balancer, we expect to get updated addresses
  // from the balancer, so we can ignore the re-resolution request from
  // the child policy. Otherwise, pass the re-resolution request up to the
  // channel.
  if (entry_->parent_->lb_chand_->lb_calld() == nullptr ||
      !entry_->parent_->lb_chand_->lb_calld()->seen_initial_response()) {
    entry_->parent_->channel_control_helper()->RequestReresolution();
  }
}

//
// factory
//

class XdsFactory : public LoadBalancingPolicyFactory {
 public:
  OrphanablePtr<LoadBalancingPolicy> CreateLoadBalancingPolicy(
      LoadBalancingPolicy::Args args) const override {
    return OrphanablePtr<LoadBalancingPolicy>(New<XdsLb>(std::move(args)));
  }

  const char* name() const override { return kXds; }

  RefCountedPtr<ParsedLoadBalancingConfig> ParseLoadBalancingConfig(
      const grpc_json* json, grpc_error** error) const override {
    GPR_DEBUG_ASSERT(error != nullptr && *error == GRPC_ERROR_NONE);
    if (json == nullptr) {
      // xds was mentioned as a policy in the deprecated loadBalancingPolicy
      // field or in the client API.
      *error = GRPC_ERROR_CREATE_FROM_STATIC_STRING(
          "field:loadBalancingPolicy error:Xds Parser has required field - "
          "balancerName. Please use loadBalancingConfig field of service "
          "config instead.");
      return nullptr;
    }
    GPR_DEBUG_ASSERT(strcmp(json->key, name()) == 0);

    InlinedVector<grpc_error*, 3> error_list;
    const char* balancer_name = nullptr;
    RefCountedPtr<ParsedLoadBalancingConfig> child_policy = nullptr;
    RefCountedPtr<ParsedLoadBalancingConfig> fallback_policy = nullptr;
    for (const grpc_json* field = json->child; field != nullptr;
         field = field->next) {
      if (field->key == nullptr) continue;
      if (strcmp(field->key, "balancerName") == 0) {
        if (balancer_name != nullptr) {
          error_list.push_back(GRPC_ERROR_CREATE_FROM_STATIC_STRING(
              "field:balancerName error:Duplicate entry"));
          continue;
        }
        if (field->type != GRPC_JSON_STRING) {
          error_list.push_back(GRPC_ERROR_CREATE_FROM_STATIC_STRING(
              "field:balancerName error:type should be string"));
          continue;
        }
        balancer_name = field->value;
      } else if (strcmp(field->key, "childPolicy") == 0) {
        if (child_policy != nullptr) {
          error_list.push_back(GRPC_ERROR_CREATE_FROM_STATIC_STRING(
              "field:childPolicy error:Duplicate entry"));
          continue;
        }
        grpc_error* parse_error = GRPC_ERROR_NONE;
        child_policy = LoadBalancingPolicyRegistry::ParseLoadBalancingConfig(
            field, &parse_error);
        if (child_policy == nullptr) {
          GPR_DEBUG_ASSERT(parse_error != GRPC_ERROR_NONE);
          error_list.push_back(parse_error);
        }
      } else if (strcmp(field->key, "fallbackPolicy") == 0) {
        if (fallback_policy != nullptr) {
          error_list.push_back(GRPC_ERROR_CREATE_FROM_STATIC_STRING(
              "field:fallbackPolicy error:Duplicate entry"));
          continue;
        }
        grpc_error* parse_error = GRPC_ERROR_NONE;
        fallback_policy = LoadBalancingPolicyRegistry::ParseLoadBalancingConfig(
            field, &parse_error);
        if (fallback_policy == nullptr) {
          GPR_DEBUG_ASSERT(parse_error != GRPC_ERROR_NONE);
          error_list.push_back(parse_error);
        }
      }
    }
    if (balancer_name == nullptr) {
      error_list.push_back(GRPC_ERROR_CREATE_FROM_STATIC_STRING(
          "field:balancerName error:not found"));
    }
    if (error_list.empty()) {
      return RefCountedPtr<ParsedLoadBalancingConfig>(New<ParsedXdsConfig>(
          balancer_name, std::move(child_policy), std::move(fallback_policy)));
    } else {
      *error = ServiceConfig::CreateErrorFromVector("Xds Parser", &error_list);
      return nullptr;
    }
  }
};

}  // namespace

}  // namespace grpc_core

//
// Plugin registration
//

void grpc_lb_policy_xds_init() {
  grpc_core::LoadBalancingPolicyRegistry::Builder::
      RegisterLoadBalancingPolicyFactory(
          grpc_core::UniquePtr<grpc_core::LoadBalancingPolicyFactory>(
              grpc_core::New<grpc_core::XdsFactory>()));
}

void grpc_lb_policy_xds_shutdown() {}<|MERGE_RESOLUTION|>--- conflicted
+++ resolved
@@ -501,10 +501,6 @@
   bool fallback_at_startup_checks_pending_ = false;
   // Timeout in milliseconds for before using fallback backend addresses.
   // 0 means not using fallback.
-<<<<<<< HEAD
-  RefCountedPtr<ParsedLoadBalancingConfig> fallback_policy_config_;
-=======
->>>>>>> defcbda8
   int lb_fallback_timeout_ms_ = 0;
   // The backend addresses from the resolver.
   ServerAddressList fallback_backend_addresses_;
@@ -513,7 +509,7 @@
   grpc_closure lb_on_fallback_;
 
   // The policy to use for the fallback backends.
-  RefCountedPtr<Config> fallback_policy_config_;
+  RefCountedPtr<ParsedLoadBalancingConfig> fallback_policy_config_;
   // Lock held when modifying the value of fallback_policy_ or
   // pending_fallback_policy_.
   Mutex fallback_policy_mu_;
@@ -1160,74 +1156,6 @@
         gpr_free(ipport);
       }
     }
-<<<<<<< HEAD
-    /* update serverlist */
-    // TODO(juanlishen): Don't ingore empty serverlist.
-    if (serverlist->num_servers > 0) {
-      // Pending LB channel receives a serverlist; promote it.
-      // Note that this call can't be on a discarded pending channel, because
-      // such channels don't have any current call but we have checked this call
-      // is a current call.
-      if (!lb_calld->lb_chand_->IsCurrentChannel()) {
-        if (grpc_lb_xds_trace.enabled()) {
-          gpr_log(GPR_INFO,
-                  "[xdslb %p] Promoting pending LB channel %p to replace "
-                  "current LB channel %p",
-                  xdslb_policy, lb_calld->lb_chand_.get(),
-                  lb_calld->xdslb_policy()->lb_chand_.get());
-        }
-        lb_calld->xdslb_policy()->lb_chand_ =
-            std::move(lb_calld->xdslb_policy()->pending_lb_chand_);
-      }
-      // Start sending client load report only after we start using the
-      // serverlist returned from the current LB call.
-      if (lb_calld->client_stats_report_interval_ > 0 &&
-          lb_calld->client_stats_ == nullptr) {
-        lb_calld->client_stats_ = MakeRefCounted<XdsLbClientStats>();
-        // TODO(roth): We currently track this ref manually.  Once the
-        // ClosureRef API is ready, we should pass the RefCountedPtr<> along
-        // with the callback.
-        auto self = lb_calld->Ref(DEBUG_LOCATION, "client_load_report");
-        self.release();
-        lb_calld->ScheduleNextClientLoadReportLocked();
-      }
-      if (!xdslb_policy->locality_serverlist_.empty() &&
-          xds_grpclb_serverlist_equals(
-              xdslb_policy->locality_serverlist_[0]->serverlist, serverlist)) {
-        if (grpc_lb_xds_trace.enabled()) {
-          gpr_log(GPR_INFO,
-                  "[xdslb %p] Incoming server list identical to current, "
-                  "ignoring.",
-                  xdslb_policy);
-        }
-        xds_grpclb_destroy_serverlist(serverlist);
-      } else { /* new serverlist */
-        if (!xdslb_policy->locality_serverlist_.empty()) {
-          /* dispose of the old serverlist */
-          xds_grpclb_destroy_serverlist(
-              xdslb_policy->locality_serverlist_[0]->serverlist);
-        } else {
-          /* or dispose of the fallback */
-          xdslb_policy->fallback_backend_addresses_.reset();
-          if (xdslb_policy->fallback_timer_callback_pending_) {
-            grpc_timer_cancel(&xdslb_policy->lb_fallback_timer_);
-          }
-          /* Initialize locality serverlist, currently the list only handles
-           * one child */
-          xdslb_policy->locality_serverlist_.emplace_back(
-              MakeUnique<LocalityServerlistEntry>());
-          xdslb_policy->locality_serverlist_[0]->locality_name =
-              static_cast<char*>(gpr_strdup(kDefaultLocalityName));
-        }
-        // and update the copy in the XdsLb instance. This
-        // serverlist instance will be destroyed either upon the next
-        // update or when the XdsLb instance is destroyed.
-        xdslb_policy->locality_serverlist_[0]->serverlist = serverlist;
-        xdslb_policy->locality_map_.UpdateLocked(
-            xdslb_policy->locality_serverlist_,
-            xdslb_policy->child_policy_config_, xdslb_policy->args_,
-            xdslb_policy);
-=======
     // Pending LB channel receives a serverlist; promote it.
     // Note that this call can't be on a discarded pending channel, because
     // such channels don't have any current call but we have checked this call
@@ -1239,7 +1167,6 @@
                 "current LB channel %p",
                 xdslb_policy, lb_calld->lb_chand_.get(),
                 lb_calld->xdslb_policy()->lb_chand_.get());
->>>>>>> defcbda8
       }
       lb_calld->xdslb_policy()->lb_chand_ =
           std::move(lb_calld->xdslb_policy()->pending_lb_chand_);
@@ -1290,7 +1217,7 @@
       xdslb_policy->locality_serverlist_[0]->serverlist = serverlist;
       xdslb_policy->locality_map_.UpdateLocked(
           xdslb_policy->locality_serverlist_,
-          xdslb_policy->child_policy_config_.get(), xdslb_policy->args_,
+          xdslb_policy->child_policy_config_, xdslb_policy->args_,
           xdslb_policy);
     }
   } else {
@@ -1597,35 +1524,18 @@
 
 void XdsLb::UpdateLocked(UpdateArgs args) {
   const bool is_initial_update = lb_chand_ == nullptr;
-<<<<<<< HEAD
   ParseLbConfig(static_cast<const ParsedXdsConfig*>(args.config.get()));
-  // TODO(juanlishen): Pass fallback policy config update after fallback policy
-  // is added.
-=======
-  ParseLbConfig(args.config.get());
->>>>>>> defcbda8
   if (balancer_name_ == nullptr) {
     gpr_log(GPR_ERROR, "[xdslb %p] LB config parsing fails.", this);
     return;
   }
   ProcessAddressesAndChannelArgsLocked(args.addresses, *args.args);
-<<<<<<< HEAD
-  // Update the existing child policy.
-  // Note: We have disabled fallback mode in the code, so this child policy must
-  // have been created from a serverlist.
-  // TODO(vpowar): Handle the fallback_address changes when we add support for
-  // fallback in xDS.
-  locality_map_.UpdateLocked(locality_serverlist_, child_policy_config_, args_,
-                             this);
-  // If this is the initial update, start the fallback timer.
-=======
-  locality_map_.UpdateLocked(locality_serverlist_, child_policy_config_.get(),
+  locality_map_.UpdateLocked(locality_serverlist_, child_policy_config_,
                              args_, this);
   // Update the existing fallback policy. The fallback policy config and/or the
   // fallback addresses may be new.
   if (fallback_policy_ != nullptr) UpdateFallbackPolicyLocked();
   // If this is the initial update, start the fallback-at-startup checks.
->>>>>>> defcbda8
   if (is_initial_update) {
     grpc_millis deadline = ExecCtx::Get()->Now() + lb_fallback_timeout_ms_;
     Ref(DEBUG_LOCATION, "on_fallback_timer").release();  // Held by closure
