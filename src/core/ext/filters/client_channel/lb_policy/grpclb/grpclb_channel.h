/*
 *
 * Copyright 2017 gRPC authors.
 *
 * Licensed under the Apache License, Version 2.0 (the "License");
 * you may not use this file except in compliance with the License.
 * You may obtain a copy of the License at
 *
 *     http://www.apache.org/licenses/LICENSE-2.0
 *
 * Unless required by applicable law or agreed to in writing, software
 * distributed under the License is distributed on an "AS IS" BASIS,
 * WITHOUT WARRANTIES OR CONDITIONS OF ANY KIND, either express or implied.
 * See the License for the specific language governing permissions and
 * limitations under the License.
 *
 */

#ifndef GRPC_CORE_EXT_FILTERS_CLIENT_CHANNEL_LB_POLICY_GRPCLB_GRPCLB_CHANNEL_H
#define GRPC_CORE_EXT_FILTERS_CLIENT_CHANNEL_LB_POLICY_GRPCLB_GRPCLB_CHANNEL_H

#include "src/core/ext/filters/client_channel/lb_policy_factory.h"
#include "src/core/ext/filters/client_channel/resolver/fake/fake_resolver.h"
#include "src/core/lib/slice/slice_hash_table.h"

#ifdef __cplusplus
extern "C" {
#endif

/** Create the channel used for communicating with an LB service.
 * Note that an LB *service* may be comprised of several LB *servers*.
 *
 * \a lb_service_target_addresses is the target URI containing the addresses
 * from resolving the LB service's name (eg, ipv4:10.0.0.1:1234,10.2.3.4:9876).
 * \a client_channel_factory will be used for the creation of the LB channel,
 * alongside the channel args passed in \a args. */
<<<<<<< HEAD
grpc_channel *grpc_lb_policy_grpclb_create_lb_channel(
    const char *lb_service_target_addresses,
    grpc_client_channel_factory *client_channel_factory,
    grpc_channel_args *args);

grpc_channel_args *grpc_lb_policy_grpclb_build_lb_channel_args(
    grpc_slice_hash_table *targets_info,
    grpc_fake_resolver_response_generator *response_generator,
    const grpc_channel_args *args);
=======
grpc_channel* grpc_lb_policy_grpclb_create_lb_channel(
    grpc_exec_ctx* exec_ctx, const char* lb_service_target_addresses,
    grpc_client_channel_factory* client_channel_factory,
    grpc_channel_args* args);

grpc_channel_args* grpc_lb_policy_grpclb_build_lb_channel_args(
    grpc_exec_ctx* exec_ctx, grpc_slice_hash_table* targets_info,
    grpc_fake_resolver_response_generator* response_generator,
    const grpc_channel_args* args);
>>>>>>> d9da7387

#ifdef __cplusplus
}
#endif

#endif /* GRPC_CORE_EXT_FILTERS_CLIENT_CHANNEL_LB_POLICY_GRPCLB_GRPCLB_CHANNEL_H \
        */<|MERGE_RESOLUTION|>--- conflicted
+++ resolved
@@ -34,27 +34,15 @@
  * from resolving the LB service's name (eg, ipv4:10.0.0.1:1234,10.2.3.4:9876).
  * \a client_channel_factory will be used for the creation of the LB channel,
  * alongside the channel args passed in \a args. */
-<<<<<<< HEAD
-grpc_channel *grpc_lb_policy_grpclb_create_lb_channel(
-    const char *lb_service_target_addresses,
-    grpc_client_channel_factory *client_channel_factory,
-    grpc_channel_args *args);
-
-grpc_channel_args *grpc_lb_policy_grpclb_build_lb_channel_args(
-    grpc_slice_hash_table *targets_info,
-    grpc_fake_resolver_response_generator *response_generator,
-    const grpc_channel_args *args);
-=======
 grpc_channel* grpc_lb_policy_grpclb_create_lb_channel(
-    grpc_exec_ctx* exec_ctx, const char* lb_service_target_addresses,
+    const char* lb_service_target_addresses,
     grpc_client_channel_factory* client_channel_factory,
     grpc_channel_args* args);
 
 grpc_channel_args* grpc_lb_policy_grpclb_build_lb_channel_args(
-    grpc_exec_ctx* exec_ctx, grpc_slice_hash_table* targets_info,
+    grpc_slice_hash_table* targets_info,
     grpc_fake_resolver_response_generator* response_generator,
     const grpc_channel_args* args);
->>>>>>> d9da7387
 
 #ifdef __cplusplus
 }
