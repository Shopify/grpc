--- conflicted
+++ resolved
@@ -1163,39 +1163,7 @@
                            "won't work without it. Failing"));
     return 0;
   }
-<<<<<<< HEAD
-
   glb_lb_policy* glb_policy = (glb_lb_policy*)pol;
-  bool pick_done;
-
-  if (glb_policy->rr_policy != NULL) {
-    if (GRPC_TRACER_ON(grpc_lb_glb_trace)) {
-      gpr_log(GPR_INFO, "grpclb %p about to PICK from RR %p", (void*)glb_policy,
-              (void*)glb_policy->rr_policy);
-    }
-    GRPC_LB_POLICY_REF(glb_policy->rr_policy, "glb_pick");
-
-    wrapped_rr_closure_arg* wc_arg =
-        (wrapped_rr_closure_arg*)gpr_zalloc(sizeof(wrapped_rr_closure_arg));
-
-    GRPC_CLOSURE_INIT(&wc_arg->wrapper_closure, wrapped_rr_closure, wc_arg,
-                      grpc_schedule_on_exec_ctx);
-    wc_arg->rr_policy = glb_policy->rr_policy;
-    wc_arg->target = target;
-    wc_arg->context = context;
-    GPR_ASSERT(glb_policy->client_stats != NULL);
-    wc_arg->client_stats =
-        grpc_grpclb_client_stats_ref(glb_policy->client_stats);
-    wc_arg->wrapped_closure = on_complete;
-    wc_arg->lb_token_mdelem_storage = pick_args->lb_token_mdelem_storage;
-    wc_arg->initial_metadata = pick_args->initial_metadata;
-    wc_arg->free_when_done = wc_arg;
-    pick_done =
-        pick_from_internal_rr_locked(exec_ctx, glb_policy, pick_args,
-                                     false /* force_async */, target, wc_arg);
-  } else {
-=======
-  glb_lb_policy *glb_policy = (glb_lb_policy *)pol;
   bool pick_done = false;
   if (glb_policy->rr_policy != NULL) {
     const grpc_connectivity_state rr_connectivity_state =
@@ -1210,7 +1178,7 @@
       if (GRPC_TRACER_ON(grpc_lb_glb_trace)) {
         gpr_log(GPR_INFO,
                 "grpclb %p NOT picking from from RR %p: RR conn state=%s",
-                (void *)glb_policy, (void *)glb_policy->rr_policy,
+                (void*)glb_policy, (void*)glb_policy->rr_policy,
                 grpc_connectivity_state_name(rr_connectivity_state));
       }
       add_pending_pick(&glb_policy->pending_picks, pick_args, target, context,
@@ -1219,11 +1187,11 @@
     } else {  // RR not in shutdown
       if (GRPC_TRACER_ON(grpc_lb_glb_trace)) {
         gpr_log(GPR_INFO, "grpclb %p about to PICK from RR %p",
-                (void *)glb_policy, (void *)glb_policy->rr_policy);
+                (void*)glb_policy, (void*)glb_policy->rr_policy);
       }
       GRPC_LB_POLICY_REF(glb_policy->rr_policy, "glb_pick");
-      wrapped_rr_closure_arg *wc_arg =
-          (wrapped_rr_closure_arg *)gpr_zalloc(sizeof(wrapped_rr_closure_arg));
+      wrapped_rr_closure_arg* wc_arg =
+          (wrapped_rr_closure_arg*)gpr_zalloc(sizeof(wrapped_rr_closure_arg));
       GRPC_CLOSURE_INIT(&wc_arg->wrapper_closure, wrapped_rr_closure, wc_arg,
                         grpc_schedule_on_exec_ctx);
       wc_arg->rr_policy = glb_policy->rr_policy;
@@ -1241,7 +1209,6 @@
                                        false /* force_async */, target, wc_arg);
     }
   } else {  // glb_policy->rr_policy == NULL
->>>>>>> 4f22c919
     if (GRPC_TRACER_ON(grpc_lb_glb_trace)) {
       gpr_log(GPR_DEBUG,
               "No RR policy in grpclb instance %p. Adding to grpclb's pending "
