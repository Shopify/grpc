/*
 *
 * Copyright 2015, Google Inc.
 * All rights reserved.
 *
 * Redistribution and use in source and binary forms, with or without
 * modification, are permitted provided that the following conditions are
 * met:
 *
 *     * Redistributions of source code must retain the above copyright
 * notice, this list of conditions and the following disclaimer.
 *     * Redistributions in binary form must reproduce the above
 * copyright notice, this list of conditions and the following disclaimer
 * in the documentation and/or other materials provided with the
 * distribution.
 *     * Neither the name of Google Inc. nor the names of its
 * contributors may be used to endorse or promote products derived from
 * this software without specific prior written permission.
 *
 * THIS SOFTWARE IS PROVIDED BY THE COPYRIGHT HOLDERS AND CONTRIBUTORS
 * "AS IS" AND ANY EXPRESS OR IMPLIED WARRANTIES, INCLUDING, BUT NOT
 * LIMITED TO, THE IMPLIED WARRANTIES OF MERCHANTABILITY AND FITNESS FOR
 * A PARTICULAR PURPOSE ARE DISCLAIMED. IN NO EVENT SHALL THE COPYRIGHT
 * OWNER OR CONTRIBUTORS BE LIABLE FOR ANY DIRECT, INDIRECT, INCIDENTAL,
 * SPECIAL, EXEMPLARY, OR CONSEQUENTIAL DAMAGES (INCLUDING, BUT NOT
 * LIMITED TO, PROCUREMENT OF SUBSTITUTE GOODS OR SERVICES; LOSS OF USE,
 * DATA, OR PROFITS; OR BUSINESS INTERRUPTION) HOWEVER CAUSED AND ON ANY
 * THEORY OF LIABILITY, WHETHER IN CONTRACT, STRICT LIABILITY, OR TORT
 * (INCLUDING NEGLIGENCE OR OTHERWISE) ARISING IN ANY WAY OUT OF THE USE
 * OF THIS SOFTWARE, EVEN IF ADVISED OF THE POSSIBILITY OF SUCH DAMAGE.
 *
 */

#include <grpc/grpc.h>

#include <string.h>

#include <grpc/support/alloc.h>
#include <grpc/support/string_util.h>

#include "src/core/ext/client_channel/client_channel.h"
<<<<<<< HEAD
#include "src/core/ext/client_channel/http_connect_handshaker.h"
#include "src/core/ext/transport/chttp2/transport/chttp2_transport.h"
=======
#include "src/core/ext/client_channel/resolver_registry.h"
#include "src/core/ext/transport/chttp2/client/chttp2_connector.h"
>>>>>>> 8e9a492a
#include "src/core/lib/channel/channel_args.h"
#include "src/core/lib/security/credentials/credentials.h"
#include "src/core/lib/security/transport/security_connector.h"
#include "src/core/lib/surface/api_trace.h"
#include "src/core/lib/surface/channel.h"

typedef struct {
  grpc_client_channel_factory base;
  gpr_refcount refs;
  grpc_channel_security_connector *security_connector;
} client_channel_factory;

static void client_channel_factory_ref(
    grpc_client_channel_factory *cc_factory) {
  client_channel_factory *f = (client_channel_factory *)cc_factory;
  gpr_ref(&f->refs);
}

static void client_channel_factory_unref(
    grpc_exec_ctx *exec_ctx, grpc_client_channel_factory *cc_factory) {
  client_channel_factory *f = (client_channel_factory *)cc_factory;
  if (gpr_unref(&f->refs)) {
    GRPC_SECURITY_CONNECTOR_UNREF(&f->security_connector->base,
                                  "client_channel_factory");
    gpr_free(f);
  }
}

static void create_handshakers(grpc_exec_ctx *exec_ctx,
                               void *security_connector,
                               grpc_handshake_manager *handshake_mgr) {
  grpc_channel_security_connector_create_handshakers(
      exec_ctx, security_connector, handshake_mgr);
}

static grpc_subchannel *client_channel_factory_create_subchannel(
    grpc_exec_ctx *exec_ctx, grpc_client_channel_factory *cc_factory,
    const grpc_subchannel_args *args) {
  client_channel_factory *f = (client_channel_factory *)cc_factory;
  grpc_connector *connector = grpc_chttp2_connector_create(
      exec_ctx, args->server_name, create_handshakers, f->security_connector);
  grpc_subchannel *s = grpc_subchannel_create(exec_ctx, connector, args);
  grpc_connector_unref(exec_ctx, connector);
  return s;
}

static grpc_channel *client_channel_factory_create_channel(
    grpc_exec_ctx *exec_ctx, grpc_client_channel_factory *cc_factory,
    const char *target, grpc_client_channel_type type,
    const grpc_channel_args *args) {
<<<<<<< HEAD
  return grpc_channel_create(exec_ctx, target, args, GRPC_CLIENT_CHANNEL, NULL);
=======
  client_channel_factory *f = (client_channel_factory *)cc_factory;
  grpc_channel *channel =
      grpc_channel_create(exec_ctx, target, args, GRPC_CLIENT_CHANNEL, NULL);
  grpc_resolver *resolver = grpc_resolver_create(target, args);
  if (resolver == NULL) {
    GRPC_CHANNEL_INTERNAL_UNREF(exec_ctx, channel,
                                "client_channel_factory_create_channel");
    return NULL;
  }
  grpc_client_channel_finish_initialization(
      exec_ctx, grpc_channel_get_channel_stack(channel), resolver, &f->base);
  GRPC_RESOLVER_UNREF(exec_ctx, resolver, "create_channel");
  return channel;
>>>>>>> 8e9a492a
}

static const grpc_client_channel_factory_vtable client_channel_factory_vtable =
    {client_channel_factory_ref, client_channel_factory_unref,
     client_channel_factory_create_subchannel,
     client_channel_factory_create_channel};

static void *cc_factory_arg_copy(void *cc_factory) {
  client_channel_factory_ref(cc_factory);
  return cc_factory;
}

static void cc_factory_arg_destroy(void *cc_factory) {
  // TODO(roth): remove local exec_ctx when
  // https://github.com/grpc/grpc/pull/8705 is merged
  grpc_exec_ctx exec_ctx = GRPC_EXEC_CTX_INIT;
  client_channel_factory_unref(&exec_ctx, cc_factory);
  grpc_exec_ctx_finish(&exec_ctx);
}

static int cc_factory_arg_cmp(void *cc_factory1, void *cc_factory2) {
  if (cc_factory1 < cc_factory2) return -1;
  if (cc_factory1 > cc_factory2) return 1;
  return 0;
}

static const grpc_arg_pointer_vtable cc_factory_arg_vtable = {
    cc_factory_arg_copy, cc_factory_arg_destroy, cc_factory_arg_cmp};

/* Create a secure client channel:
   Asynchronously: - resolve target
                   - connect to it (trying alternatives as presented)
                   - perform handshakes */
grpc_channel *grpc_secure_channel_create(grpc_channel_credentials *creds,
                                         const char *target,
                                         const grpc_channel_args *args,
                                         void *reserved) {
  grpc_exec_ctx exec_ctx = GRPC_EXEC_CTX_INIT;
  GRPC_API_TRACE(
      "grpc_secure_channel_create(creds=%p, target=%s, args=%p, "
      "reserved=%p)",
      4, (creds, target, args, reserved));
  GPR_ASSERT(reserved == NULL);
  // Make sure security connector does not already exist in args.
  if (grpc_find_security_connector_in_args(args) != NULL) {
    gpr_log(GPR_ERROR, "Cannot set security context in channel args.");
    grpc_exec_ctx_finish(&exec_ctx);
    return grpc_lame_client_channel_create(
        target, GRPC_STATUS_INTERNAL,
        "Security connector exists in channel args.");
  }
  // Create security connector and construct new channel args.
  grpc_channel_security_connector *security_connector;
  grpc_channel_args *new_args_from_connector;
  if (grpc_channel_credentials_create_security_connector(
          creds, target, args, &security_connector, &new_args_from_connector) !=
      GRPC_SECURITY_OK) {
    grpc_exec_ctx_finish(&exec_ctx);
    return grpc_lame_client_channel_create(
        target, GRPC_STATUS_INTERNAL, "Failed to create security connector.");
  }
  // Create client channel factory.
  client_channel_factory *f = gpr_malloc(sizeof(*f));
  memset(f, 0, sizeof(*f));
  f->base.vtable = &client_channel_factory_vtable;
  gpr_ref_init(&f->refs, 1);
  GRPC_SECURITY_CONNECTOR_REF(&security_connector->base,
                              "grpc_secure_channel_create");
  f->security_connector = security_connector;
  // Add channel args containing the server name, client channel
  // factory, and security connector.
  grpc_arg new_args[3];
  new_args[0].type = GRPC_ARG_STRING;
  new_args[0].key = GRPC_ARG_SERVER_URI;
  new_args[0].value.string = (char *)target;
  new_args[1].type = GRPC_ARG_POINTER;
  new_args[1].key = GRPC_ARG_CLIENT_CHANNEL_FACTORY;
  new_args[1].value.pointer.p = f;
  new_args[1].value.pointer.vtable = &cc_factory_arg_vtable;
  new_args[2] = grpc_security_connector_to_arg(&security_connector->base);
  grpc_channel_args *args_copy = grpc_channel_args_copy_and_add(
      new_args_from_connector != NULL ? new_args_from_connector : args,
      new_args, GPR_ARRAY_SIZE(new_args));
  if (new_args_from_connector != NULL) {
    grpc_channel_args_destroy(new_args_from_connector);
  }
  // Create channel.
  grpc_channel *channel = client_channel_factory_create_channel(
      &exec_ctx, &f->base, target, GRPC_CLIENT_CHANNEL_TYPE_REGULAR, args_copy);
  // Clean up.
  GRPC_SECURITY_CONNECTOR_UNREF(&f->security_connector->base,
                                "secure_client_channel_factory_create_channel");
  grpc_channel_args_destroy(args_copy);
  grpc_client_channel_factory_unref(&exec_ctx, &f->base);
  grpc_exec_ctx_finish(&exec_ctx);
  return channel; /* may be NULL */
}<|MERGE_RESOLUTION|>--- conflicted
+++ resolved
@@ -39,13 +39,7 @@
 #include <grpc/support/string_util.h>
 
 #include "src/core/ext/client_channel/client_channel.h"
-<<<<<<< HEAD
-#include "src/core/ext/client_channel/http_connect_handshaker.h"
-#include "src/core/ext/transport/chttp2/transport/chttp2_transport.h"
-=======
-#include "src/core/ext/client_channel/resolver_registry.h"
 #include "src/core/ext/transport/chttp2/client/chttp2_connector.h"
->>>>>>> 8e9a492a
 #include "src/core/lib/channel/channel_args.h"
 #include "src/core/lib/security/credentials/credentials.h"
 #include "src/core/lib/security/transport/security_connector.h"
@@ -96,23 +90,7 @@
     grpc_exec_ctx *exec_ctx, grpc_client_channel_factory *cc_factory,
     const char *target, grpc_client_channel_type type,
     const grpc_channel_args *args) {
-<<<<<<< HEAD
   return grpc_channel_create(exec_ctx, target, args, GRPC_CLIENT_CHANNEL, NULL);
-=======
-  client_channel_factory *f = (client_channel_factory *)cc_factory;
-  grpc_channel *channel =
-      grpc_channel_create(exec_ctx, target, args, GRPC_CLIENT_CHANNEL, NULL);
-  grpc_resolver *resolver = grpc_resolver_create(target, args);
-  if (resolver == NULL) {
-    GRPC_CHANNEL_INTERNAL_UNREF(exec_ctx, channel,
-                                "client_channel_factory_create_channel");
-    return NULL;
-  }
-  grpc_client_channel_finish_initialization(
-      exec_ctx, grpc_channel_get_channel_stack(channel), resolver, &f->base);
-  GRPC_RESOLVER_UNREF(exec_ctx, resolver, "create_channel");
-  return channel;
->>>>>>> 8e9a492a
 }
 
 static const grpc_client_channel_factory_vtable client_channel_factory_vtable =
