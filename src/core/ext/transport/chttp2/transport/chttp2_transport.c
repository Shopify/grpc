--- conflicted
+++ resolved
@@ -369,23 +369,12 @@
   queue_setting_update(exec_ctx, t,
                        GRPC_CHTTP2_SETTINGS_GRPC_ALLOW_TRUE_BINARY_METADATA, 1);
 
-<<<<<<< HEAD
-  t->ping_policy.max_pings_without_data = DEFAULT_MAX_PINGS_BETWEEN_DATA;
-  t->ping_policy.min_time_between_pings =
-      gpr_time_from_millis(DEFAULT_MIN_TIME_BETWEEN_PINGS_MS, GPR_TIMESPAN);
-  t->ping_policy.max_ping_strikes = DEFAULT_MAX_PING_STRIKES;
-  t->ping_policy.min_ping_interval_without_data = gpr_time_from_millis(
-      DEFAULT_MIN_PING_INTERVAL_WITHOUT_DATA_MS, GPR_TIMESPAN);
-=======
-  t->ping_policy = (grpc_chttp2_repeated_ping_policy){
-      .max_pings_without_data = g_default_max_pings_without_data,
-      .min_sent_ping_interval_without_data = gpr_time_from_millis(
-          g_default_min_sent_ping_interval_without_data_ms, GPR_TIMESPAN),
-      .max_ping_strikes = g_default_max_ping_strikes,
-      .min_recv_ping_interval_without_data = gpr_time_from_millis(
-          g_default_min_recv_ping_interval_without_data_ms, GPR_TIMESPAN),
-  };
->>>>>>> 0aedb813
+  t->ping_policy.max_pings_without_data = g_default_max_pings_without_data;
+  t->ping_policy.min_sent_ping_interval_without_data = gpr_time_from_millis(
+      g_default_min_sent_ping_interval_without_data_ms, GPR_TIMESPAN);
+  t->ping_policy.max_ping_strikes = g_default_max_ping_strikes;
+  t->ping_policy.min_recv_ping_interval_without_data = gpr_time_from_millis(
+      g_default_min_recv_ping_interval_without_data_ms, GPR_TIMESPAN);
 
   /* Keepalive setting */
   if (t->is_client) {
