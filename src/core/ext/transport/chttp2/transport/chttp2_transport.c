--- conflicted
+++ resolved
@@ -406,12 +406,8 @@
     }
   }
 
-<<<<<<< HEAD
-  t->ping_state.pings_before_data_required = t->ping_policy.max_pings_without_data;
-=======
   t->ping_state.pings_before_data_required =
       t->ping_policy.max_pings_without_data;
->>>>>>> 4fd2bf6e
 
   grpc_chttp2_initiate_write(exec_ctx, t, false, "init");
   post_benign_reclaimer(exec_ctx, t);
@@ -1884,13 +1880,9 @@
       if (t->initial_window_update > 0) {
         grpc_chttp2_stream *s;
         while (grpc_chttp2_list_pop_stalled_by_stream(t, &s)) {
-<<<<<<< HEAD
-          grpc_chttp2_become_writable(exec_ctx, t, s, false, "unstalled");
-=======
           grpc_chttp2_become_writable(
               exec_ctx, t, s, GRPC_CHTTP2_STREAM_WRITE_INITIATE_UNCOVERED,
               "unstalled");
->>>>>>> 4fd2bf6e
         }
       }
       t->initial_window_update = 0;
@@ -2045,18 +2037,6 @@
 
   /* add some small lookahead to keep pipelines flowing */
   GPR_ASSERT(max_recv_bytes <= UINT32_MAX - initial_window_size);
-<<<<<<< HEAD
-  if (s->incoming_window_delta < max_recv_bytes) {
-    uint32_t add_max_recv_bytes =
-        (uint32_t)(max_recv_bytes - s->incoming_window_delta);
-    bool new_window_write_is_covered_by_poller =
-        s->incoming_window_delta + initial_window_size < (int64_t)have_already;
-    bool force_send = (s->incoming_window_delta - s->announce_window <=
-                       -(int64_t)initial_window_size / 2);
-    /*    gpr_log(GPR_DEBUG, "%d %d %d",
-                (int)(s->incoming_window_delta - s->announce_window),
-                (int)(-(int64_t)initial_window_size / 2), force_send); */
-=======
   if (s->incoming_window_delta < max_recv_bytes && !s->read_closed) {
     uint32_t add_max_recv_bytes =
         (uint32_t)(max_recv_bytes - s->incoming_window_delta);
@@ -2070,21 +2050,12 @@
         -(int64_t)initial_window_size / 2) {
       write_type = GRPC_CHTTP2_STREAM_WRITE_PIGGYBACK;
     }
->>>>>>> 4fd2bf6e
     GRPC_CHTTP2_FLOW_CREDIT_STREAM("op", t, s, incoming_window_delta,
                                    add_max_recv_bytes);
     GRPC_CHTTP2_FLOW_CREDIT_STREAM("op", t, s, announce_window,
                                    add_max_recv_bytes);
-<<<<<<< HEAD
-    if (force_send) {
-      grpc_chttp2_become_writable(exec_ctx, t, s,
-                                  new_window_write_is_covered_by_poller,
-                                  "read_incoming_stream");
-    }
-=======
     grpc_chttp2_become_writable(exec_ctx, t, s, write_type,
                                 "read_incoming_stream");
->>>>>>> 4fd2bf6e
   }
 }
 
