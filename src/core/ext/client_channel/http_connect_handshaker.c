--- conflicted
+++ resolved
@@ -44,11 +44,6 @@
 #include "src/core/lib/channel/channel_args.h"
 #include "src/core/lib/http/format_request.h"
 #include "src/core/lib/http/parser.h"
-<<<<<<< HEAD
-#include "src/core/lib/iomgr/timer.h"
-#include "src/core/lib/slice/slice_internal.h"
-=======
->>>>>>> 7c9076ab
 #include "src/core/lib/support/env.h"
 
 typedef struct http_connect_handshaker {
@@ -92,7 +87,7 @@
     }
     gpr_free(handshaker->proxy_server);
     gpr_free(handshaker->server_name);
-    grpc_slice_buffer_destroy_internal(exec_ctx, &handshaker->write_buffer);
+    grpc_slice_buffer_destroy(&handshaker->write_buffer);
     grpc_http_parser_destroy(&handshaker->http_parser);
     grpc_http_response_destroy(&handshaker->http_response);
     gpr_free(handshaker);
@@ -102,12 +97,12 @@
 // Set args fields to NULL, saving the endpoint and read buffer for
 // later destruction.
 static void cleanup_args_for_failure_locked(
-    http_connect_handshaker* handshaker) {
+    grpc_exec_ctx *exec_ctx, http_connect_handshaker* handshaker) {
   handshaker->endpoint_to_destroy = handshaker->args->endpoint;
   handshaker->args->endpoint = NULL;
   handshaker->read_buffer_to_destroy = handshaker->args->read_buffer;
   handshaker->args->read_buffer = NULL;
-  grpc_channel_args_destroy(handshaker->args->args);
+  grpc_channel_args_destroy(exec_ctx, handshaker->args->args);
   handshaker->args->args = NULL;
 }
 
@@ -122,9 +117,6 @@
     // own error.
     error = GRPC_ERROR_CREATE("Handshaker shutdown");
   }
-<<<<<<< HEAD
-  http_connect_handshaker_unref(exec_ctx, handshaker);
-=======
   if (!handshaker->shutdown) {
     // TODO(ctiller): It is currently necessary to shutdown endpoints
     // before destroying them, even if we know that there are no
@@ -133,14 +125,13 @@
     grpc_endpoint_shutdown(exec_ctx, handshaker->args->endpoint);
     // Not shutting down, so the handshake failed.  Clean up before
     // invoking the callback.
-    cleanup_args_for_failure_locked(handshaker);
+    cleanup_args_for_failure_locked(exec_ctx, handshaker);
     // Set shutdown to true so that subsequent calls to
     // http_connect_handshaker_shutdown() do nothing.
     handshaker->shutdown = true;
   }
   // Invoke callback.
   grpc_exec_ctx_sched(exec_ctx, handshaker->on_handshake_done, error, NULL);
->>>>>>> 7c9076ab
 }
 
 // Callback invoked when finished writing HTTP CONNECT request.
@@ -199,17 +190,10 @@
                                     body_start_offset));
         }
         grpc_slice_buffer_addn(&tmp_buffer,
-<<<<<<< HEAD
-                               &handshaker->read_buffer->slices[i + 1],
-                               handshaker->read_buffer->count - i - 1);
-        grpc_slice_buffer_swap(handshaker->read_buffer, &tmp_buffer);
-        grpc_slice_buffer_destroy_internal(exec_ctx, &tmp_buffer);
-=======
                                &handshaker->args->read_buffer->slices[i + 1],
                                handshaker->args->read_buffer->count - i - 1);
         grpc_slice_buffer_swap(handshaker->args->read_buffer, &tmp_buffer);
         grpc_slice_buffer_destroy(&tmp_buffer);
->>>>>>> 7c9076ab
         break;
       }
     }
@@ -226,15 +210,9 @@
   // complete (e.g., handling chunked transfer encoding or looking
   // at the Content-Length: header).
   if (handshaker->http_parser.state != GRPC_HTTP_BODY) {
-<<<<<<< HEAD
-    grpc_slice_buffer_reset_and_unref_internal(exec_ctx,
-                                               handshaker->read_buffer);
-    grpc_endpoint_read(exec_ctx, handshaker->endpoint, handshaker->read_buffer,
-=======
     grpc_slice_buffer_reset_and_unref(handshaker->args->read_buffer);
     grpc_endpoint_read(exec_ctx, handshaker->args->endpoint,
                        handshaker->args->read_buffer,
->>>>>>> 7c9076ab
                        &handshaker->response_read_closure);
     gpr_mu_unlock(&handshaker->mu);
     return;
@@ -277,7 +255,7 @@
   if (!handshaker->shutdown) {
     handshaker->shutdown = true;
     grpc_endpoint_shutdown(exec_ctx, handshaker->args->endpoint);
-    cleanup_args_for_failure_locked(handshaker);
+    cleanup_args_for_failure_locked(exec_ctx, handshaker);
   }
   gpr_mu_unlock(&handshaker->mu);
 }
