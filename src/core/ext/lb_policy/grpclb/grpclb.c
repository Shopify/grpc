/*
 *
 * Copyright 2016, Google Inc.
 * All rights reserved.
 *
 * Redistribution and use in source and binary forms, with or without
 * modification, are permitted provided that the following conditions are
 * met:
 *
 *     * Redistributions of source code must retain the above copyright
 * notice, this list of conditions and the following disclaimer.
 *     * Redistributions in binary form must reproduce the above
 * copyright notice, this list of conditions and the following disclaimer
 * in the documentation and/or other materials provided with the
 * distribution.
 *     * Neither the name of Google Inc. nor the names of its
 * contributors may be used to endorse or promote products derived from
 * this software without specific prior written permission.
 *
 * THIS SOFTWARE IS PROVIDED BY THE COPYRIGHT HOLDERS AND CONTRIBUTORS
 * "AS IS" AND ANY EXPRESS OR IMPLIED WARRANTIES, INCLUDING, BUT NOT
 * LIMITED TO, THE IMPLIED WARRANTIES OF MERCHANTABILITY AND FITNESS FOR
 * A PARTICULAR PURPOSE ARE DISCLAIMED. IN NO EVENT SHALL THE COPYRIGHT
 * OWNER OR CONTRIBUTORS BE LIABLE FOR ANY DIRECT, INDIRECT, INCIDENTAL,
 * SPECIAL, EXEMPLARY, OR CONSEQUENTIAL DAMAGES (INCLUDING, BUT NOT
 * LIMITED TO, PROCUREMENT OF SUBSTITUTE GOODS OR SERVICES; LOSS OF USE,
 * DATA, OR PROFITS; OR BUSINESS INTERRUPTION) HOWEVER CAUSED AND ON ANY
 * THEORY OF LIABILITY, WHETHER IN CONTRACT, STRICT LIABILITY, OR TORT
 * (INCLUDING NEGLIGENCE OR OTHERWISE) ARISING IN ANY WAY OUT OF THE USE
 * OF THIS SOFTWARE, EVEN IF ADVISED OF THE POSSIBILITY OF SUCH DAMAGE.
 *
 */

/** Implementation of the gRPC LB policy.
 *
 * This policy takes as input a set of resolved addresses {a1..an} for which the
 * LB set was set (it's the resolver's responsibility to ensure this). That is
 * to say, {a1..an} represent a collection of LB servers.
 *
 * An internal channel (\a glb_lb_policy.lb_channel) is created over {a1..an}.
 * This channel behaves just like a regular channel. In particular, the
 * constructed URI over the addresses a1..an will use the default pick first
 * policy to select from this list of LB server backends.
 *
 * The first time the policy gets a request for a pick, a ping, or to exit the
 * idle state, \a query_for_backends_locked() is called. This function sets up
 * and initiates the internal communication with the LB server. In particular,
 * it's responsible for instantiating the internal *streaming* call to the LB
 * server (whichever address from {a1..an} pick-first chose). This call is
 * serviced by two callbacks, \a lb_on_server_status_received and \a
 * lb_on_response_received. The former will be called when the call to the LB
 * server completes. This can happen if the LB server closes the connection or
 * if this policy itself cancels the call (for example because it's shutting
 * down). If the internal call times out, the usual behavior of pick-first
 * applies, continuing to pick from the list {a1..an}.
 *
 * Upon sucesss, the incoming \a LoadBalancingResponse is processed by \a
 * res_recv. An invalid one results in the termination of the streaming call. A
 * new streaming call should be created if possible, failing the original call
 * otherwise. For a valid \a LoadBalancingResponse, the server list of actual
 * backends is extracted. A Round Robin policy will be created from this list.
 * There are two possible scenarios:
 *
 * 1. This is the first server list received. There was no previous instance of
 *    the Round Robin policy. \a rr_handover_locked() will instantiate the RR
 *    policy and perform all the pending operations over it.
 * 2. There's already a RR policy instance active. We need to introduce the new
 *    one build from the new serverlist, but taking care not to disrupt the
 *    operations in progress over the old RR instance. This is done by
 *    decreasing the reference count on the old policy. The moment no more
 *    references are held on the old RR policy, it'll be destroyed and \a
 *    glb_rr_connectivity_changed notified with a \a GRPC_CHANNEL_SHUTDOWN
 *    state. At this point we can transition to a new RR instance safely, which
 *    is done once again via \a rr_handover_locked().
 *
 *
 * Once a RR policy instance is in place (and getting updated as described),
 * calls to for a pick, a ping or a cancellation will be serviced right away by
 * forwarding them to the RR instance. Any time there's no RR policy available
 * (ie, right after the creation of the gRPCLB policy, if an empty serverlist is
 * received, etc), pick/ping requests are added to a list of pending picks/pings
 * to be flushed and serviced as part of \a rr_handover_locked() the moment the
 * RR policy instance becomes available.
 *
 * \see https://github.com/grpc/grpc/blob/master/doc/load-balancing.md for the
 * high level design and details. */

/* TODO(dgq):
 * - Implement LB service forwarding (point 2c. in the doc's diagram).
 */

/* With the addition of a libuv endpoint, sockaddr.h now includes uv.h when
   using that endpoint. Because of various transitive includes in uv.h,
   including windows.h on Windows, uv.h must be included before other system
   headers. Therefore, sockaddr.h must always be included first */
#include "src/core/lib/iomgr/sockaddr.h"

#include <errno.h>

#include <string.h>

#include <grpc/byte_buffer_reader.h>
#include <grpc/grpc.h>
#include <grpc/support/alloc.h>
#include <grpc/support/host_port.h>
#include <grpc/support/string_util.h>
#include <grpc/support/time.h>

#include "src/core/ext/client_channel/client_channel_factory.h"
#include "src/core/ext/client_channel/lb_policy_factory.h"
#include "src/core/ext/client_channel/lb_policy_registry.h"
#include "src/core/ext/client_channel/parse_address.h"
#include "src/core/ext/lb_policy/grpclb/grpclb.h"
#include "src/core/ext/lb_policy/grpclb/load_balancer_api.h"
#include "src/core/lib/channel/channel_args.h"
#include "src/core/lib/iomgr/sockaddr.h"
#include "src/core/lib/iomgr/sockaddr_utils.h"
#include "src/core/lib/iomgr/timer.h"
#include "src/core/lib/slice/slice_internal.h"
#include "src/core/lib/slice/slice_string_helpers.h"
#include "src/core/lib/support/backoff.h"
#include "src/core/lib/support/string.h"
#include "src/core/lib/surface/call.h"
#include "src/core/lib/surface/channel.h"
#include "src/core/lib/transport/static_metadata.h"

#define BACKOFF_MULTIPLIER 1.6
#define BACKOFF_JITTER 0.2
#define BACKOFF_MIN_SECONDS 10
#define BACKOFF_MAX_SECONDS 60

int grpc_lb_glb_trace = 0;

/* add lb_token of selected subchannel (address) to the call's initial
 * metadata */
static grpc_error *initial_metadata_add_lb_token(
    grpc_metadata_batch *initial_metadata,
    grpc_linked_mdelem *lb_token_mdelem_storage, grpc_mdelem lb_token) {
  GPR_ASSERT(lb_token_mdelem_storage != NULL);
  GPR_ASSERT(!GRPC_MDISNULL(lb_token));
  return grpc_metadata_batch_add_tail(initial_metadata, lb_token_mdelem_storage,
                                      lb_token);
}

typedef struct wrapped_rr_closure_arg {
  /* the closure instance using this struct as argument */
  grpc_closure wrapper_closure;

  /* the original closure. Usually a on_complete/notify cb for pick() and ping()
   * calls against the internal RR instance, respectively. */
  grpc_closure *wrapped_closure;

  /* the pick's initial metadata, kept in order to append the LB token for the
   * pick */
  grpc_metadata_batch *initial_metadata;

  /* the picked target, used to determine which LB token to add to the pick's
   * initial metadata */
  grpc_connected_subchannel **target;

  /* the LB token associated with the pick */
  grpc_mdelem lb_token;

  /* storage for the lb token initial metadata mdelem */
  grpc_linked_mdelem *lb_token_mdelem_storage;

  /* The RR instance related to the closure */
  grpc_lb_policy *rr_policy;

  /* heap memory to be freed upon closure execution. */
  void *free_when_done;
} wrapped_rr_closure_arg;

/* The \a on_complete closure passed as part of the pick requires keeping a
 * reference to its associated round robin instance. We wrap this closure in
 * order to unref the round robin instance upon its invocation */
static void wrapped_rr_closure(grpc_exec_ctx *exec_ctx, void *arg,
                               grpc_error *error) {
  wrapped_rr_closure_arg *wc_arg = arg;

  GPR_ASSERT(wc_arg->wrapped_closure != NULL);
  grpc_exec_ctx_sched(exec_ctx, wc_arg->wrapped_closure, GRPC_ERROR_REF(error),
                      NULL);

  if (wc_arg->rr_policy != NULL) {
    /* if *target is NULL, no pick has been made by the RR policy (eg, all
     * addresses failed to connect). There won't be any user_data/token
     * available */
<<<<<<< HEAD
    if (wc_arg->target != NULL) {
      if (!GRPC_MDISNULL(wc_arg->lb_token)) {
        GRPC_LOG_IF_ERROR(
            "grpclb.initial_metadata_add_lb_token",
            initial_metadata_add_lb_token(wc_arg->initial_metadata,
                                          wc_arg->lb_token_mdelem_storage,
                                          GRPC_MDELEM_REF(wc_arg->lb_token)));
=======
    if (*wc_arg->target != NULL) {
      if (wc_arg->lb_token != NULL) {
        initial_metadata_add_lb_token(wc_arg->initial_metadata,
                                      wc_arg->lb_token_mdelem_storage,
                                      GRPC_MDELEM_REF(wc_arg->lb_token));
>>>>>>> 369ddc52
      } else {
        gpr_log(GPR_ERROR,
                "No LB token for connected subchannel pick %p (from RR "
                "instance %p).",
                (void *)*wc_arg->target, (void *)wc_arg->rr_policy);
        abort();
      }
    }
    if (grpc_lb_glb_trace) {
      gpr_log(GPR_INFO, "Unreffing RR %p", (void *)wc_arg->rr_policy);
    }
    GRPC_LB_POLICY_UNREF(exec_ctx, wc_arg->rr_policy, "wrapped_rr_closure");
  }
  GPR_ASSERT(wc_arg->free_when_done != NULL);
  gpr_free(wc_arg->free_when_done);
}

/* Linked list of pending pick requests. It stores all information needed to
 * eventually call (Round Robin's) pick() on them. They mainly stay pending
 * waiting for the RR policy to be created/updated.
 *
 * One particularity is the wrapping of the user-provided \a on_complete closure
 * (in \a wrapped_on_complete and \a wrapped_on_complete_arg). This is needed in
 * order to correctly unref the RR policy instance upon completion of the pick.
 * See \a wrapped_rr_closure for details. */
typedef struct pending_pick {
  struct pending_pick *next;

  /* original pick()'s arguments */
  grpc_lb_policy_pick_args pick_args;

  /* output argument where to store the pick()ed connected subchannel, or NULL
   * upon error. */
  grpc_connected_subchannel **target;

  /* args for wrapped_on_complete */
  wrapped_rr_closure_arg wrapped_on_complete_arg;
} pending_pick;

static void add_pending_pick(pending_pick **root,
                             const grpc_lb_policy_pick_args *pick_args,
                             grpc_connected_subchannel **target,
                             grpc_closure *on_complete) {
  pending_pick *pp = gpr_malloc(sizeof(*pp));
  memset(pp, 0, sizeof(pending_pick));
  memset(&pp->wrapped_on_complete_arg, 0, sizeof(wrapped_rr_closure_arg));
  pp->next = *root;
  pp->pick_args = *pick_args;
  pp->target = target;
  pp->wrapped_on_complete_arg.wrapped_closure = on_complete;
  pp->wrapped_on_complete_arg.target = target;
  pp->wrapped_on_complete_arg.initial_metadata = pick_args->initial_metadata;
  pp->wrapped_on_complete_arg.lb_token_mdelem_storage =
      pick_args->lb_token_mdelem_storage;
  pp->wrapped_on_complete_arg.free_when_done = pp;
  grpc_closure_init(&pp->wrapped_on_complete_arg.wrapper_closure,
                    wrapped_rr_closure, &pp->wrapped_on_complete_arg);
  *root = pp;
}

/* Same as the \a pending_pick struct but for ping operations */
typedef struct pending_ping {
  struct pending_ping *next;

  /* args for wrapped_notify */
  wrapped_rr_closure_arg wrapped_notify_arg;
} pending_ping;

static void add_pending_ping(pending_ping **root, grpc_closure *notify) {
  pending_ping *pping = gpr_malloc(sizeof(*pping));
  memset(pping, 0, sizeof(pending_ping));
  memset(&pping->wrapped_notify_arg, 0, sizeof(wrapped_rr_closure_arg));
  pping->wrapped_notify_arg.wrapped_closure = notify;
  pping->wrapped_notify_arg.free_when_done = pping;
  pping->next = *root;
  grpc_closure_init(&pping->wrapped_notify_arg.wrapper_closure,
                    wrapped_rr_closure, &pping->wrapped_notify_arg);
  *root = pping;
}

/*
 * glb_lb_policy
 */
typedef struct rr_connectivity_data rr_connectivity_data;
static const grpc_lb_policy_vtable glb_lb_policy_vtable;
typedef struct glb_lb_policy {
  /** base policy: must be first */
  grpc_lb_policy base;

  /** mutex protecting remaining members */
  gpr_mu mu;

  /** who the client is trying to communicate with */
  const char *server_name;
  grpc_client_channel_factory *cc_factory;
  grpc_channel_args *args;

  /** deadline for the LB's call */
  gpr_timespec deadline;

  /** for communicating with the LB server */
  grpc_channel *lb_channel;

  /** the RR policy to use of the backend servers returned by the LB server */
  grpc_lb_policy *rr_policy;

  bool started_picking;

  /** our connectivity state tracker */
  grpc_connectivity_state_tracker state_tracker;

  /** stores the deserialized response from the LB. May be NULL until one such
   * response has arrived. */
  grpc_grpclb_serverlist *serverlist;

  /** list of picks that are waiting on RR's policy connectivity */
  pending_pick *pending_picks;

  /** list of pings that are waiting on RR's policy connectivity */
  pending_ping *pending_pings;

  bool shutting_down;

  /************************************************************/
  /*  client data associated with the LB server communication */
  /************************************************************/
  /* Status from the LB server has been received. This signals the end of the LB
   * call. */
  grpc_closure lb_on_server_status_received;

  /* A response from the LB server has been received. Process it */
  grpc_closure lb_on_response_received;

  grpc_call *lb_call; /* streaming call to the LB server, */

  grpc_metadata_array lb_initial_metadata_recv; /* initial MD from LB server */
  grpc_metadata_array
      lb_trailing_metadata_recv; /* trailing MD from LB server */

  /* what's being sent to the LB server. Note that its value may vary if the LB
   * server indicates a redirect. */
  grpc_byte_buffer *lb_request_payload;

  /* response the LB server, if any. Processed in lb_on_response_received() */
  grpc_byte_buffer *lb_response_payload;

  /* call status code and details, set in lb_on_server_status_received() */
  grpc_status_code lb_call_status;
  grpc_slice lb_call_status_details;

  /** LB call retry backoff state */
  gpr_backoff lb_call_backoff_state;

  /** LB call retry timer */
  grpc_timer lb_call_retry_timer;
} glb_lb_policy;

/* Keeps track and reacts to changes in connectivity of the RR instance */
struct rr_connectivity_data {
  grpc_closure on_change;
  grpc_connectivity_state state;
  glb_lb_policy *glb_policy;
};

static bool is_server_valid(const grpc_grpclb_server *server, size_t idx,
                            bool log) {
  const grpc_grpclb_ip_address *ip = &server->ip_address;
  if (server->port >> 16 != 0) {
    if (log) {
      gpr_log(GPR_ERROR,
              "Invalid port '%d' at index %lu of serverlist. Ignoring.",
              server->port, (unsigned long)idx);
    }
    return false;
  }

  if (ip->size != 4 && ip->size != 16) {
    if (log) {
      gpr_log(GPR_ERROR,
              "Expected IP to be 4 or 16 bytes, got %d at index %lu of "
              "serverlist. Ignoring",
              ip->size, (unsigned long)idx);
    }
    return false;
  }
  return true;
}

/* vtable for LB tokens in grpc_lb_addresses. */
static void *lb_token_copy(void *token) {
  return token == NULL
             ? NULL
             : (void *)GRPC_MDELEM_REF((grpc_mdelem){(uintptr_t)token}).payload;
}
static void lb_token_destroy(grpc_exec_ctx *exec_ctx, void *token) {
<<<<<<< HEAD
  if (token != NULL) {
    GRPC_MDELEM_UNREF(exec_ctx, (grpc_mdelem){(uintptr_t)token});
  }
=======
  if (token != NULL) GRPC_MDELEM_UNREF(exec_ctx, token);
>>>>>>> 369ddc52
}
static int lb_token_cmp(void *token1, void *token2) {
  if (token1 > token2) return 1;
  if (token1 < token2) return -1;
  return 0;
}
static const grpc_lb_user_data_vtable lb_token_vtable = {
    lb_token_copy, lb_token_destroy, lb_token_cmp};

static void parse_server(const grpc_grpclb_server *server,
                         grpc_resolved_address *addr) {
  const uint16_t netorder_port = htons((uint16_t)server->port);
  /* the addresses are given in binary format (a in(6)_addr struct) in
   * server->ip_address.bytes. */
  const grpc_grpclb_ip_address *ip = &server->ip_address;
  memset(addr, 0, sizeof(*addr));
  if (ip->size == 4) {
    addr->len = sizeof(struct sockaddr_in);
    struct sockaddr_in *addr4 = (struct sockaddr_in *)&addr->addr;
    addr4->sin_family = AF_INET;
    memcpy(&addr4->sin_addr, ip->bytes, ip->size);
    addr4->sin_port = netorder_port;
  } else if (ip->size == 16) {
    addr->len = sizeof(struct sockaddr_in6);
    struct sockaddr_in6 *addr6 = (struct sockaddr_in6 *)&addr->addr;
    addr6->sin6_family = AF_INET6;
    memcpy(&addr6->sin6_addr, ip->bytes, ip->size);
    addr6->sin6_port = netorder_port;
  }
}

/* Returns addresses extracted from \a serverlist. */
static grpc_lb_addresses *process_serverlist_locked(
    grpc_exec_ctx *exec_ctx, const grpc_grpclb_serverlist *serverlist) {
  size_t num_valid = 0;
  /* first pass: count how many are valid in order to allocate the necessary
   * memory in a single block */
  for (size_t i = 0; i < serverlist->num_servers; ++i) {
    if (is_server_valid(serverlist->servers[i], i, true)) ++num_valid;
  }
  if (num_valid == 0) return NULL;

  grpc_lb_addresses *lb_addresses =
      grpc_lb_addresses_create(num_valid, &lb_token_vtable);

  /* second pass: actually populate the addresses and LB tokens (aka user data
   * to the outside world) to be read by the RR policy during its creation.
   * Given that the validity tests are very cheap, they are performed again
   * instead of marking the valid ones during the first pass, as this would
   * incurr in an allocation due to the arbitrary number of server */
  size_t addr_idx = 0;
  for (size_t sl_idx = 0; sl_idx < serverlist->num_servers; ++sl_idx) {
    GPR_ASSERT(addr_idx < num_valid);
    const grpc_grpclb_server *server = serverlist->servers[sl_idx];
    if (!is_server_valid(serverlist->servers[sl_idx], sl_idx, false)) continue;

    /* address processing */
    grpc_resolved_address addr;
    parse_server(server, &addr);

    /* lb token processing */
    void *user_data;
    if (server->has_load_balance_token) {
      const size_t lb_token_max_length =
          GPR_ARRAY_SIZE(server->load_balance_token);
      const size_t lb_token_length =
          strnlen(server->load_balance_token, lb_token_max_length);
<<<<<<< HEAD
      grpc_slice lb_token_mdstr = grpc_slice_from_copied_buffer(
          server->load_balance_token, lb_token_length);
      user_data = (void *)grpc_mdelem_from_slices(exec_ctx, GRPC_MDSTR_LB_TOKEN,
                                                  lb_token_mdstr)
                      .payload;
=======
      grpc_mdstr *lb_token_mdstr = grpc_mdstr_from_buffer(
          (uint8_t *)server->load_balance_token, lb_token_length);
      user_data = grpc_mdelem_from_metadata_strings(
          exec_ctx, GRPC_MDSTR_LB_TOKEN, lb_token_mdstr);
>>>>>>> 369ddc52
    } else {
      char *uri = grpc_sockaddr_to_uri(&addr);
      gpr_log(GPR_INFO,
              "Missing LB token for backend address '%s'. The empty token will "
              "be used instead",
              uri);
      gpr_free(uri);
      user_data = (void *)GRPC_MDELEM_LB_TOKEN_EMPTY.payload;
    }

    grpc_lb_addresses_set_address(lb_addresses, addr_idx, &addr.addr, addr.len,
                                  false /* is_balancer */,
                                  NULL /* balancer_name */, user_data);
    ++addr_idx;
  }
  GPR_ASSERT(addr_idx == num_valid);
  return lb_addresses;
}

/* returns true if the new RR policy should replace the current one, if any */
static bool update_lb_connectivity_status_locked(
    grpc_exec_ctx *exec_ctx, glb_lb_policy *glb_policy,
    grpc_connectivity_state new_rr_state, grpc_error *new_rr_state_error) {
  grpc_error *curr_state_error;
  const grpc_connectivity_state curr_glb_state = grpc_connectivity_state_check(
      &glb_policy->state_tracker, &curr_state_error);

  /* The new connectivity status is a function of the previous one and the new
   * input coming from the status of the RR policy.
   *
   *  current state (grpclb's)
   *  |
   *  v  || I  |  C  |  R  |  TF  |  SD  |  <- new state (RR's)
   *  ===++====+=====+=====+======+======+
   *   I || I  |  C  |  R  | [I]  | [I]  |
   *  ---++----+-----+-----+------+------+
   *   C || I  |  C  |  R  | [C]  | [C]  |
   *  ---++----+-----+-----+------+------+
   *   R || I  |  C  |  R  | [R]  | [R]  |
   *  ---++----+-----+-----+------+------+
   *  TF || I  |  C  |  R  | [TF] | [TF] |
   *  ---++----+-----+-----+------+------+
   *  SD || NA |  NA |  NA |  NA  |  NA  | (*)
   *  ---++----+-----+-----+------+------+
   *
   * A [STATE] indicates that the old RR policy is kept. In those cases, STATE
   * is the current state of grpclb, which is left untouched.
   *
   *  In summary, if the new state is TRANSIENT_FAILURE or SHUTDOWN, stick to
   *  the previous RR instance.
   *
   *  Note that the status is never updated to SHUTDOWN as a result of calling
   *  this function. Only glb_shutdown() has the power to set that state.
   *
   *  (*) This function mustn't be called during shutting down. */
  GPR_ASSERT(curr_glb_state != GRPC_CHANNEL_SHUTDOWN);

  switch (new_rr_state) {
    case GRPC_CHANNEL_TRANSIENT_FAILURE:
    case GRPC_CHANNEL_SHUTDOWN:
      GPR_ASSERT(new_rr_state_error != GRPC_ERROR_NONE);
      return false; /* don't replace the RR policy */
    case GRPC_CHANNEL_INIT:
    case GRPC_CHANNEL_IDLE:
    case GRPC_CHANNEL_CONNECTING:
    case GRPC_CHANNEL_READY:
      GPR_ASSERT(new_rr_state_error == GRPC_ERROR_NONE);
  }

  if (grpc_lb_glb_trace) {
    gpr_log(GPR_INFO,
            "Setting grpclb's state to %s from new RR policy %p state.",
            grpc_connectivity_state_name(new_rr_state),
            (void *)glb_policy->rr_policy);
  }
  grpc_connectivity_state_set(exec_ctx, &glb_policy->state_tracker,
                              new_rr_state, GRPC_ERROR_REF(new_rr_state_error),
                              "update_lb_connectivity_status_locked");
  return true;
}

/* perform a pick over \a rr_policy. Given that a pick can return immediately
 * (ignoring its completion callback) we need to perform the cleanups this
 * callback would be otherwise resposible for */
static bool pick_from_internal_rr_locked(
    grpc_exec_ctx *exec_ctx, grpc_lb_policy *rr_policy,
    const grpc_lb_policy_pick_args *pick_args,
    grpc_connected_subchannel **target, wrapped_rr_closure_arg *wc_arg) {
  GPR_ASSERT(rr_policy != NULL);
  const bool pick_done =
      grpc_lb_policy_pick(exec_ctx, rr_policy, pick_args, target,
                          (void **)&wc_arg->lb_token, &wc_arg->wrapper_closure);
  if (pick_done) {
    /* synchronous grpc_lb_policy_pick call. Unref the RR policy. */
    if (grpc_lb_glb_trace) {
      gpr_log(GPR_INFO, "Unreffing RR (0x%" PRIxPTR ")",
              (intptr_t)wc_arg->rr_policy);
    }
    GRPC_LB_POLICY_UNREF(exec_ctx, wc_arg->rr_policy, "glb_pick_sync");

    /* add the load reporting initial metadata */
    initial_metadata_add_lb_token(pick_args->initial_metadata,
                                  pick_args->lb_token_mdelem_storage,
                                  GRPC_MDELEM_REF(wc_arg->lb_token));

    gpr_free(wc_arg);
  }
  /* else, the pending pick will be registered and taken care of by the
   * pending pick list inside the RR policy (glb_policy->rr_policy).
   * Eventually, wrapped_on_complete will be called, which will -among other
   * things- add the LB token to the call's initial metadata */
  return pick_done;
}

static grpc_lb_policy *create_rr_locked(
    grpc_exec_ctx *exec_ctx, const grpc_grpclb_serverlist *serverlist,
    glb_lb_policy *glb_policy) {
  GPR_ASSERT(serverlist != NULL && serverlist->num_servers > 0);

  grpc_lb_policy_args args;
  memset(&args, 0, sizeof(args));
  args.client_channel_factory = glb_policy->cc_factory;
  grpc_lb_addresses *addresses =
      process_serverlist_locked(exec_ctx, serverlist);

  // Replace the LB addresses in the channel args that we pass down to
  // the subchannel.
  static const char *keys_to_remove[] = {GRPC_ARG_LB_ADDRESSES};
  const grpc_arg arg = grpc_lb_addresses_create_channel_arg(addresses);
  args.args = grpc_channel_args_copy_and_add_and_remove(
      glb_policy->args, keys_to_remove, GPR_ARRAY_SIZE(keys_to_remove), &arg,
      1);

  grpc_lb_policy *rr = grpc_lb_policy_create(exec_ctx, "round_robin", &args);
  GPR_ASSERT(rr != NULL);
  grpc_lb_addresses_destroy(exec_ctx, addresses);
  grpc_channel_args_destroy(exec_ctx, args.args);
  return rr;
}

static void glb_rr_connectivity_changed(grpc_exec_ctx *exec_ctx, void *arg,
                                        grpc_error *error);
/* glb_policy->rr_policy may be NULL (initial handover) */
static void rr_handover_locked(grpc_exec_ctx *exec_ctx,
                               glb_lb_policy *glb_policy) {
  GPR_ASSERT(glb_policy->serverlist != NULL &&
             glb_policy->serverlist->num_servers > 0);

  if (glb_policy->shutting_down) return;

  grpc_lb_policy *new_rr_policy =
      create_rr_locked(exec_ctx, glb_policy->serverlist, glb_policy);
  if (new_rr_policy == NULL) {
    gpr_log(GPR_ERROR,
            "Failure creating a RoundRobin policy for serverlist update with "
            "%lu entries. The previous RR instance (%p), if any, will continue "
            "to be used. Future updates from the LB will attempt to create new "
            "instances.",
            (unsigned long)glb_policy->serverlist->num_servers,
            (void *)glb_policy->rr_policy);
    return;
  }

  grpc_error *new_rr_state_error = NULL;
  const grpc_connectivity_state new_rr_state =
      grpc_lb_policy_check_connectivity(exec_ctx, new_rr_policy,
                                        &new_rr_state_error);
  /* Connectivity state is a function of the new RR policy just created */
  const bool replace_old_rr = update_lb_connectivity_status_locked(
      exec_ctx, glb_policy, new_rr_state, new_rr_state_error);

  if (!replace_old_rr) {
    /* dispose of the new RR policy that won't be used after all */
    GRPC_LB_POLICY_UNREF(exec_ctx, new_rr_policy, "rr_handover_no_replace");
    if (grpc_lb_glb_trace) {
      gpr_log(GPR_INFO,
              "Keeping old RR policy (%p) despite new serverlist: new RR "
              "policy was in %s connectivity state.",
              (void *)glb_policy->rr_policy,
              grpc_connectivity_state_name(new_rr_state));
    }
    return;
  }

  if (grpc_lb_glb_trace) {
    gpr_log(GPR_INFO, "Created RR policy (%p) to replace old RR (%p)",
            (void *)new_rr_policy, (void *)glb_policy->rr_policy);
  }

  if (glb_policy->rr_policy != NULL) {
    /* if we are phasing out an existing RR instance, unref it. */
    GRPC_LB_POLICY_UNREF(exec_ctx, glb_policy->rr_policy, "rr_handover");
  }

  /* Finally update the RR policy to the newly created one */
  glb_policy->rr_policy = new_rr_policy;

  /* Add the gRPC LB's interested_parties pollset_set to that of the newly
   * created RR policy. This will make the RR policy progress upon activity on
   * gRPC LB, which in turn is tied to the application's call */
  grpc_pollset_set_add_pollset_set(exec_ctx,
                                   glb_policy->rr_policy->interested_parties,
                                   glb_policy->base.interested_parties);

  /* Allocate the data for the tracking of the new RR policy's connectivity.
   * It'll be deallocated in glb_rr_connectivity_changed() */
  rr_connectivity_data *rr_connectivity =
      gpr_malloc(sizeof(rr_connectivity_data));
  memset(rr_connectivity, 0, sizeof(rr_connectivity_data));
  grpc_closure_init(&rr_connectivity->on_change, glb_rr_connectivity_changed,
                    rr_connectivity);
  rr_connectivity->glb_policy = glb_policy;
  rr_connectivity->state = new_rr_state;

  /* Subscribe to changes to the connectivity of the new RR */
  GRPC_LB_POLICY_WEAK_REF(&glb_policy->base, "rr_connectivity_cb");
  grpc_lb_policy_notify_on_state_change(exec_ctx, glb_policy->rr_policy,
                                        &rr_connectivity->state,
                                        &rr_connectivity->on_change);
  grpc_lb_policy_exit_idle(exec_ctx, glb_policy->rr_policy);

  /* Update picks and pings in wait */
  pending_pick *pp;
  while ((pp = glb_policy->pending_picks)) {
    glb_policy->pending_picks = pp->next;
    GRPC_LB_POLICY_REF(glb_policy->rr_policy, "rr_handover_pending_pick");
    pp->wrapped_on_complete_arg.rr_policy = glb_policy->rr_policy;
    if (grpc_lb_glb_trace) {
      gpr_log(GPR_INFO, "Pending pick about to PICK from 0x%" PRIxPTR "",
              (intptr_t)glb_policy->rr_policy);
    }
    pick_from_internal_rr_locked(exec_ctx, glb_policy->rr_policy,
                                 &pp->pick_args, pp->target,
                                 &pp->wrapped_on_complete_arg);
  }

  pending_ping *pping;
  while ((pping = glb_policy->pending_pings)) {
    glb_policy->pending_pings = pping->next;
    GRPC_LB_POLICY_REF(glb_policy->rr_policy, "rr_handover_pending_ping");
    pping->wrapped_notify_arg.rr_policy = glb_policy->rr_policy;
    if (grpc_lb_glb_trace) {
      gpr_log(GPR_INFO, "Pending ping about to PING from 0x%" PRIxPTR "",
              (intptr_t)glb_policy->rr_policy);
    }
    grpc_lb_policy_ping_one(exec_ctx, glb_policy->rr_policy,
                            &pping->wrapped_notify_arg.wrapper_closure);
  }
}

static void glb_rr_connectivity_changed(grpc_exec_ctx *exec_ctx, void *arg,
                                        grpc_error *error) {
  rr_connectivity_data *rr_connectivity = arg;
  glb_lb_policy *glb_policy = rr_connectivity->glb_policy;

  gpr_mu_lock(&glb_policy->mu);
  const bool shutting_down = glb_policy->shutting_down;
  bool unref_needed = false;
  GRPC_ERROR_REF(error);

  if (rr_connectivity->state == GRPC_CHANNEL_SHUTDOWN || shutting_down) {
    /* RR policy shutting down. Don't renew subscription and free the arg of
     * this callback. In addition  we need to stash away the current policy to
     * be UNREF'd after releasing the lock. Otherwise, if the UNREF is the last
     * one, the policy would be destroyed, alongside the lock, which would
     * result in a use-after-free */
    unref_needed = true;
    gpr_free(rr_connectivity);
  } else { /* rr state != SHUTDOWN && !shutting down: biz as usual */
    update_lb_connectivity_status_locked(exec_ctx, glb_policy,
                                         rr_connectivity->state, error);
    /* Resubscribe. Reuse the "rr_connectivity_cb" weak ref. */
    grpc_lb_policy_notify_on_state_change(exec_ctx, glb_policy->rr_policy,
                                          &rr_connectivity->state,
                                          &rr_connectivity->on_change);
  }
  gpr_mu_unlock(&glb_policy->mu);
  if (unref_needed) {
    GRPC_LB_POLICY_WEAK_UNREF(exec_ctx, &glb_policy->base,
                              "rr_connectivity_cb");
  }
  GRPC_ERROR_UNREF(error);
}

static grpc_lb_policy *glb_create(grpc_exec_ctx *exec_ctx,
                                  grpc_lb_policy_factory *factory,
                                  grpc_lb_policy_args *args) {
  /* Get server name. */
  const grpc_arg *arg =
      grpc_channel_args_find(args->args, GRPC_ARG_SERVER_NAME);
  const char *server_name =
      arg != NULL && arg->type == GRPC_ARG_STRING ? arg->value.string : NULL;

  /* Count the number of gRPC-LB addresses. There must be at least one.
   * TODO(roth): For now, we ignore non-balancer addresses, but in the
   * future, we may change the behavior such that we fall back to using
   * the non-balancer addresses if we cannot reach any balancers. At that
   * time, this should be changed to allow a list with no balancer addresses,
   * since the resolver might fail to return a balancer address even when
   * this is the right LB policy to use. */
  arg = grpc_channel_args_find(args->args, GRPC_ARG_LB_ADDRESSES);
  GPR_ASSERT(arg != NULL && arg->type == GRPC_ARG_POINTER);
  grpc_lb_addresses *addresses = arg->value.pointer.p;
  size_t num_grpclb_addrs = 0;
  for (size_t i = 0; i < addresses->num_addresses; ++i) {
    if (addresses->addresses[i].is_balancer) ++num_grpclb_addrs;
  }
  if (num_grpclb_addrs == 0) return NULL;

  glb_lb_policy *glb_policy = gpr_malloc(sizeof(*glb_policy));
  memset(glb_policy, 0, sizeof(*glb_policy));

  /* All input addresses in addresses come from a resolver that claims
   * they are LB services. It's the resolver's responsibility to make sure
   * this
   * policy is only instantiated and used in that case.
   *
   * Create a client channel over them to communicate with a LB service */
  glb_policy->server_name = gpr_strdup(server_name);
  glb_policy->cc_factory = args->client_channel_factory;
  glb_policy->args = grpc_channel_args_copy(args->args);
  GPR_ASSERT(glb_policy->cc_factory != NULL);

  /* construct a target from the addresses in args, given in the form
   * ipvX://ip1:port1,ip2:port2,...
   * TODO(dgq): support mixed ip version */
  char **addr_strs = gpr_malloc(sizeof(char *) * num_grpclb_addrs);
  size_t addr_index = 0;
  for (size_t i = 0; i < addresses->num_addresses; i++) {
    if (addresses->addresses[i].user_data != NULL) {
      gpr_log(GPR_ERROR,
              "This LB policy doesn't support user data. It will be ignored");
    }
    if (addresses->addresses[i].is_balancer) {
      if (addr_index == 0) {
        addr_strs[addr_index++] =
            grpc_sockaddr_to_uri(&addresses->addresses[i].address);
      } else {
        GPR_ASSERT(grpc_sockaddr_to_string(&addr_strs[addr_index++],
                                           &addresses->addresses[i].address,
                                           true) > 0);
      }
    }
  }
  size_t uri_path_len;
  char *target_uri_str = gpr_strjoin_sep((const char **)addr_strs,
                                         num_grpclb_addrs, ",", &uri_path_len);

  /* Create a channel to talk to the LBs.
   *
   * We strip out the channel arg for the LB policy name, since we want
   * to use the default (pick_first) in this case.
   *
   * We also strip out the channel arg for the resolved addresses, since
   * that will be generated by the name resolver used in the LB channel.
   * Note that the LB channel will use the sockaddr resolver, so this
   * won't actually generate a query to DNS (or some other name service).
   * However, the addresses returned by the sockaddr resolver will have
   * is_balancer=false, whereas our own addresses have is_balancer=true.
   * We need the LB channel to return addresses with is_balancer=false
   * so that it does not wind up recursively using the grpclb LB policy,
   * as per the special case logic in client_channel.c.
   */
  static const char *keys_to_remove[] = {GRPC_ARG_LB_POLICY_NAME,
                                         GRPC_ARG_LB_ADDRESSES};
  grpc_channel_args *new_args = grpc_channel_args_copy_and_remove(
      args->args, keys_to_remove, GPR_ARRAY_SIZE(keys_to_remove));
  glb_policy->lb_channel = grpc_client_channel_factory_create_channel(
      exec_ctx, glb_policy->cc_factory, target_uri_str,
      GRPC_CLIENT_CHANNEL_TYPE_LOAD_BALANCING, new_args);
  grpc_channel_args_destroy(exec_ctx, new_args);

  gpr_free(target_uri_str);
  for (size_t i = 0; i < num_grpclb_addrs; i++) {
    gpr_free(addr_strs[i]);
  }
  gpr_free(addr_strs);

  if (glb_policy->lb_channel == NULL) {
    gpr_free(glb_policy);
    return NULL;
  }

  grpc_lb_policy_init(&glb_policy->base, &glb_lb_policy_vtable);
  gpr_mu_init(&glb_policy->mu);
  grpc_connectivity_state_init(&glb_policy->state_tracker, GRPC_CHANNEL_IDLE,
                               "grpclb");

  return &glb_policy->base;
}

static void glb_destroy(grpc_exec_ctx *exec_ctx, grpc_lb_policy *pol) {
  glb_lb_policy *glb_policy = (glb_lb_policy *)pol;
  GPR_ASSERT(glb_policy->pending_picks == NULL);
  GPR_ASSERT(glb_policy->pending_pings == NULL);
  gpr_free((void *)glb_policy->server_name);
  grpc_channel_args_destroy(exec_ctx, glb_policy->args);
  grpc_channel_destroy(glb_policy->lb_channel);
  glb_policy->lb_channel = NULL;
  grpc_connectivity_state_destroy(exec_ctx, &glb_policy->state_tracker);
  if (glb_policy->serverlist != NULL) {
    grpc_grpclb_destroy_serverlist(glb_policy->serverlist);
  }
  gpr_mu_destroy(&glb_policy->mu);
  gpr_free(glb_policy);
}

static void glb_shutdown(grpc_exec_ctx *exec_ctx, grpc_lb_policy *pol) {
  glb_lb_policy *glb_policy = (glb_lb_policy *)pol;
  gpr_mu_lock(&glb_policy->mu);
  glb_policy->shutting_down = true;

  pending_pick *pp = glb_policy->pending_picks;
  glb_policy->pending_picks = NULL;
  pending_ping *pping = glb_policy->pending_pings;
  glb_policy->pending_pings = NULL;
  if (glb_policy->rr_policy) {
    GRPC_LB_POLICY_UNREF(exec_ctx, glb_policy->rr_policy, "glb_shutdown");
  }
  grpc_connectivity_state_set(
      exec_ctx, &glb_policy->state_tracker, GRPC_CHANNEL_SHUTDOWN,
      GRPC_ERROR_CREATE("Channel Shutdown"), "glb_shutdown");
  /* We need a copy of the lb_call pointer because we can't cancell the call
   * while holding glb_policy->mu: lb_on_server_status_received, invoked due to
   * the cancel, needs to acquire that same lock */
  grpc_call *lb_call = glb_policy->lb_call;
  gpr_mu_unlock(&glb_policy->mu);

  /* glb_policy->lb_call and this local lb_call must be consistent at this point
   * because glb_policy->lb_call is only assigned in lb_call_init_locked as part
   * of query_for_backends_locked, which can only be invoked while
   * glb_policy->shutting_down is false. */
  if (lb_call != NULL) {
    grpc_call_cancel(lb_call, NULL);
    /* lb_on_server_status_received will pick up the cancel and clean up */
  }
  while (pp != NULL) {
    pending_pick *next = pp->next;
    *pp->target = NULL;
    grpc_exec_ctx_sched(exec_ctx, &pp->wrapped_on_complete_arg.wrapper_closure,
                        GRPC_ERROR_NONE, NULL);
    pp = next;
  }

  while (pping != NULL) {
    pending_ping *next = pping->next;
    grpc_exec_ctx_sched(exec_ctx, &pping->wrapped_notify_arg.wrapper_closure,
                        GRPC_ERROR_NONE, NULL);
    pping = next;
  }
}

static void glb_cancel_pick(grpc_exec_ctx *exec_ctx, grpc_lb_policy *pol,
                            grpc_connected_subchannel **target,
                            grpc_error *error) {
  glb_lb_policy *glb_policy = (glb_lb_policy *)pol;
  gpr_mu_lock(&glb_policy->mu);
  pending_pick *pp = glb_policy->pending_picks;
  glb_policy->pending_picks = NULL;
  while (pp != NULL) {
    pending_pick *next = pp->next;
    if (pp->target == target) {
      *target = NULL;
      grpc_exec_ctx_sched(
          exec_ctx, &pp->wrapped_on_complete_arg.wrapper_closure,
          GRPC_ERROR_CREATE_REFERENCING("Pick Cancelled", &error, 1), NULL);
    } else {
      pp->next = glb_policy->pending_picks;
      glb_policy->pending_picks = pp;
    }
    pp = next;
  }
  gpr_mu_unlock(&glb_policy->mu);
  GRPC_ERROR_UNREF(error);
}

static void glb_cancel_picks(grpc_exec_ctx *exec_ctx, grpc_lb_policy *pol,
                             uint32_t initial_metadata_flags_mask,
                             uint32_t initial_metadata_flags_eq,
                             grpc_error *error) {
  glb_lb_policy *glb_policy = (glb_lb_policy *)pol;
  gpr_mu_lock(&glb_policy->mu);
  pending_pick *pp = glb_policy->pending_picks;
  glb_policy->pending_picks = NULL;
  while (pp != NULL) {
    pending_pick *next = pp->next;
    if ((pp->pick_args.initial_metadata_flags & initial_metadata_flags_mask) ==
        initial_metadata_flags_eq) {
      grpc_exec_ctx_sched(
          exec_ctx, &pp->wrapped_on_complete_arg.wrapper_closure,
          GRPC_ERROR_CREATE_REFERENCING("Pick Cancelled", &error, 1), NULL);
    } else {
      pp->next = glb_policy->pending_picks;
      glb_policy->pending_picks = pp;
    }
    pp = next;
  }
  gpr_mu_unlock(&glb_policy->mu);
  GRPC_ERROR_UNREF(error);
}

static void query_for_backends_locked(grpc_exec_ctx *exec_ctx,
                                      glb_lb_policy *glb_policy);
static void start_picking_locked(grpc_exec_ctx *exec_ctx,
                                 glb_lb_policy *glb_policy) {
  glb_policy->started_picking = true;
  gpr_backoff_reset(&glb_policy->lb_call_backoff_state);
  query_for_backends_locked(exec_ctx, glb_policy);
}

static void glb_exit_idle(grpc_exec_ctx *exec_ctx, grpc_lb_policy *pol) {
  glb_lb_policy *glb_policy = (glb_lb_policy *)pol;
  gpr_mu_lock(&glb_policy->mu);
  if (!glb_policy->started_picking) {
    start_picking_locked(exec_ctx, glb_policy);
  }
  gpr_mu_unlock(&glb_policy->mu);
}

static int glb_pick(grpc_exec_ctx *exec_ctx, grpc_lb_policy *pol,
                    const grpc_lb_policy_pick_args *pick_args,
                    grpc_connected_subchannel **target, void **user_data,
                    grpc_closure *on_complete) {
  if (pick_args->lb_token_mdelem_storage == NULL) {
    *target = NULL;
    grpc_exec_ctx_sched(
        exec_ctx, on_complete,
        GRPC_ERROR_CREATE("No mdelem storage for the LB token. Load reporting "
                          "won't work without it. Failing"),
        NULL);
    return 0;
  }

  glb_lb_policy *glb_policy = (glb_lb_policy *)pol;
  gpr_mu_lock(&glb_policy->mu);
  glb_policy->deadline = pick_args->deadline;
  bool pick_done;

  if (glb_policy->rr_policy != NULL) {
    if (grpc_lb_glb_trace) {
      gpr_log(GPR_INFO, "grpclb %p about to PICK from RR %p",
              (void *)glb_policy, (void *)glb_policy->rr_policy);
    }
    GRPC_LB_POLICY_REF(glb_policy->rr_policy, "glb_pick");

    wrapped_rr_closure_arg *wc_arg = gpr_malloc(sizeof(wrapped_rr_closure_arg));
    memset(wc_arg, 0, sizeof(wrapped_rr_closure_arg));

    grpc_closure_init(&wc_arg->wrapper_closure, wrapped_rr_closure, wc_arg);
    wc_arg->rr_policy = glb_policy->rr_policy;
    wc_arg->target = target;
    wc_arg->wrapped_closure = on_complete;
    wc_arg->lb_token_mdelem_storage = pick_args->lb_token_mdelem_storage;
    wc_arg->initial_metadata = pick_args->initial_metadata;
    wc_arg->free_when_done = wc_arg;
    pick_done = pick_from_internal_rr_locked(exec_ctx, glb_policy->rr_policy,
                                             pick_args, target, wc_arg);
  } else {
    if (grpc_lb_glb_trace) {
      gpr_log(GPR_DEBUG,
              "No RR policy in grpclb instance %p. Adding to grpclb's pending "
              "picks",
              (void *)(glb_policy));
    }
    add_pending_pick(&glb_policy->pending_picks, pick_args, target,
                     on_complete);

    if (!glb_policy->started_picking) {
      start_picking_locked(exec_ctx, glb_policy);
    }
    pick_done = false;
  }
  gpr_mu_unlock(&glb_policy->mu);
  return pick_done;
}

static grpc_connectivity_state glb_check_connectivity(
    grpc_exec_ctx *exec_ctx, grpc_lb_policy *pol,
    grpc_error **connectivity_error) {
  glb_lb_policy *glb_policy = (glb_lb_policy *)pol;
  grpc_connectivity_state st;
  gpr_mu_lock(&glb_policy->mu);
  st = grpc_connectivity_state_check(&glb_policy->state_tracker,
                                     connectivity_error);
  gpr_mu_unlock(&glb_policy->mu);
  return st;
}

static void glb_ping_one(grpc_exec_ctx *exec_ctx, grpc_lb_policy *pol,
                         grpc_closure *closure) {
  glb_lb_policy *glb_policy = (glb_lb_policy *)pol;
  gpr_mu_lock(&glb_policy->mu);
  if (glb_policy->rr_policy) {
    grpc_lb_policy_ping_one(exec_ctx, glb_policy->rr_policy, closure);
  } else {
    add_pending_ping(&glb_policy->pending_pings, closure);
    if (!glb_policy->started_picking) {
      start_picking_locked(exec_ctx, glb_policy);
    }
  }
  gpr_mu_unlock(&glb_policy->mu);
}

static void glb_notify_on_state_change(grpc_exec_ctx *exec_ctx,
                                       grpc_lb_policy *pol,
                                       grpc_connectivity_state *current,
                                       grpc_closure *notify) {
  glb_lb_policy *glb_policy = (glb_lb_policy *)pol;
  gpr_mu_lock(&glb_policy->mu);
  grpc_connectivity_state_notify_on_state_change(
      exec_ctx, &glb_policy->state_tracker, current, notify);

  gpr_mu_unlock(&glb_policy->mu);
}

static void lb_on_server_status_received(grpc_exec_ctx *exec_ctx, void *arg,
                                         grpc_error *error);
static void lb_on_response_received(grpc_exec_ctx *exec_ctx, void *arg,
                                    grpc_error *error);
static void lb_call_init_locked(grpc_exec_ctx *exec_ctx,
                                glb_lb_policy *glb_policy) {
  GPR_ASSERT(glb_policy->server_name != NULL);
  GPR_ASSERT(glb_policy->server_name[0] != '\0');
  GPR_ASSERT(!glb_policy->shutting_down);

  /* Note the following LB call progresses every time there's activity in \a
   * glb_policy->base.interested_parties, which is comprised of the polling
   * entities from \a client_channel. */
  grpc_slice host = grpc_slice_from_copied_string(glb_policy->server_name);
  glb_policy->lb_call = grpc_channel_create_pollset_set_call(
      exec_ctx, glb_policy->lb_channel, NULL, GRPC_PROPAGATE_DEFAULTS,
      glb_policy->base.interested_parties,
      GRPC_MDSTR_SLASH_GRPC_DOT_LB_DOT_V1_DOT_LOADBALANCER_SLASH_BALANCELOAD,
      &host, glb_policy->deadline, NULL);

  grpc_metadata_array_init(&glb_policy->lb_initial_metadata_recv);
  grpc_metadata_array_init(&glb_policy->lb_trailing_metadata_recv);

  grpc_grpclb_request *request =
      grpc_grpclb_request_create(glb_policy->server_name);
  grpc_slice request_payload_slice = grpc_grpclb_request_encode(request);
  glb_policy->lb_request_payload =
      grpc_raw_byte_buffer_create(&request_payload_slice, 1);
  grpc_slice_unref_internal(exec_ctx, request_payload_slice);
  grpc_grpclb_request_destroy(request);

  grpc_closure_init(&glb_policy->lb_on_server_status_received,
                    lb_on_server_status_received, glb_policy);
  grpc_closure_init(&glb_policy->lb_on_response_received,
                    lb_on_response_received, glb_policy);

  gpr_backoff_init(&glb_policy->lb_call_backoff_state, BACKOFF_MULTIPLIER,
                   BACKOFF_JITTER, BACKOFF_MIN_SECONDS * 1000,
                   BACKOFF_MAX_SECONDS * 1000);
}

static void lb_call_destroy_locked(grpc_exec_ctx *exec_ctx,
                                   glb_lb_policy *glb_policy) {
  GPR_ASSERT(glb_policy->lb_call != NULL);
  grpc_call_destroy(glb_policy->lb_call);
  glb_policy->lb_call = NULL;

  grpc_metadata_array_destroy(&glb_policy->lb_initial_metadata_recv);
  grpc_metadata_array_destroy(&glb_policy->lb_trailing_metadata_recv);

  grpc_byte_buffer_destroy(glb_policy->lb_request_payload);
  grpc_slice_unref_internal(exec_ctx, glb_policy->lb_call_status_details);
}

/*
 * Auxiliary functions and LB client callbacks.
 */
static void query_for_backends_locked(grpc_exec_ctx *exec_ctx,
                                      glb_lb_policy *glb_policy) {
  GPR_ASSERT(glb_policy->lb_channel != NULL);
  if (glb_policy->shutting_down) return;

  lb_call_init_locked(exec_ctx, glb_policy);

  if (grpc_lb_glb_trace) {
    gpr_log(GPR_INFO, "Query for backends (grpclb: %p, lb_call: %p)",
            (void *)glb_policy, (void *)glb_policy->lb_call);
  }
  GPR_ASSERT(glb_policy->lb_call != NULL);

  grpc_call_error call_error;
  grpc_op ops[4];
  memset(ops, 0, sizeof(ops));

  grpc_op *op = ops;
  op->op = GRPC_OP_SEND_INITIAL_METADATA;
  op->data.send_initial_metadata.count = 0;
  op->flags = 0;
  op->reserved = NULL;
  op++;

  op->op = GRPC_OP_RECV_INITIAL_METADATA;
  op->data.recv_initial_metadata = &glb_policy->lb_initial_metadata_recv;
  op->flags = 0;
  op->reserved = NULL;
  op++;

  GPR_ASSERT(glb_policy->lb_request_payload != NULL);
  op->op = GRPC_OP_SEND_MESSAGE;
  op->data.send_message = glb_policy->lb_request_payload;
  op->flags = 0;
  op->reserved = NULL;
  op++;

  op->op = GRPC_OP_RECV_STATUS_ON_CLIENT;
  op->data.recv_status_on_client.trailing_metadata =
      &glb_policy->lb_trailing_metadata_recv;
  op->data.recv_status_on_client.status = &glb_policy->lb_call_status;
  op->data.recv_status_on_client.status_details =
      &glb_policy->lb_call_status_details;
  op->flags = 0;
  op->reserved = NULL;
  op++;
  /* take a weak ref (won't prevent calling of \a glb_shutdown if the strong ref
   * count goes to zero) to be unref'd in lb_on_server_status_received */
  GRPC_LB_POLICY_WEAK_REF(&glb_policy->base, "lb_on_server_status_received");
  call_error = grpc_call_start_batch_and_execute(
      exec_ctx, glb_policy->lb_call, ops, (size_t)(op - ops),
      &glb_policy->lb_on_server_status_received);
  GPR_ASSERT(GRPC_CALL_OK == call_error);

  op = ops;
  op->op = GRPC_OP_RECV_MESSAGE;
  op->data.recv_message = &glb_policy->lb_response_payload;
  op->flags = 0;
  op->reserved = NULL;
  op++;
  /* take another weak ref to be unref'd in lb_on_response_received */
  GRPC_LB_POLICY_WEAK_REF(&glb_policy->base, "lb_on_response_received");
  call_error = grpc_call_start_batch_and_execute(
      exec_ctx, glb_policy->lb_call, ops, (size_t)(op - ops),
      &glb_policy->lb_on_response_received);
  GPR_ASSERT(GRPC_CALL_OK == call_error);
}

static void lb_on_response_received(grpc_exec_ctx *exec_ctx, void *arg,
                                    grpc_error *error) {
  glb_lb_policy *glb_policy = arg;

  grpc_op ops[2];
  memset(ops, 0, sizeof(ops));
  grpc_op *op = ops;
  gpr_mu_lock(&glb_policy->mu);
  if (glb_policy->lb_response_payload != NULL) {
    gpr_backoff_reset(&glb_policy->lb_call_backoff_state);
    /* Received data from the LB server. Look inside
     * glb_policy->lb_response_payload, for a serverlist. */
    grpc_byte_buffer_reader bbr;
    grpc_byte_buffer_reader_init(&bbr, glb_policy->lb_response_payload);
    grpc_slice response_slice = grpc_byte_buffer_reader_readall(&bbr);
    grpc_byte_buffer_destroy(glb_policy->lb_response_payload);
    grpc_grpclb_serverlist *serverlist =
        grpc_grpclb_response_parse_serverlist(response_slice);
    if (serverlist != NULL) {
      GPR_ASSERT(glb_policy->lb_call != NULL);
      grpc_slice_unref_internal(exec_ctx, response_slice);
      if (grpc_lb_glb_trace) {
        gpr_log(GPR_INFO, "Serverlist with %lu servers received",
                (unsigned long)serverlist->num_servers);
        for (size_t i = 0; i < serverlist->num_servers; ++i) {
          grpc_resolved_address addr;
          parse_server(serverlist->servers[i], &addr);
          char *ipport;
          grpc_sockaddr_to_string(&ipport, &addr, false);
          gpr_log(GPR_INFO, "Serverlist[%lu]: %s", (unsigned long)i, ipport);
          gpr_free(ipport);
        }
      }

      /* update serverlist */
      if (serverlist->num_servers > 0) {
        if (grpc_grpclb_serverlist_equals(glb_policy->serverlist, serverlist)) {
          if (grpc_lb_glb_trace) {
            gpr_log(GPR_INFO,
                    "Incoming server list identical to current, ignoring.");
          }
          grpc_grpclb_destroy_serverlist(serverlist);
        } else { /* new serverlist */
          if (glb_policy->serverlist != NULL) {
            /* dispose of the old serverlist */
            grpc_grpclb_destroy_serverlist(glb_policy->serverlist);
          }
          /* and update the copy in the glb_lb_policy instance. This serverlist
           * instance will be destroyed either upon the next update or in
           * glb_destroy() */
          glb_policy->serverlist = serverlist;

          rr_handover_locked(exec_ctx, glb_policy);
        }
      } else {
        if (grpc_lb_glb_trace) {
          gpr_log(GPR_INFO,
                  "Received empty server list. Picks will stay pending until a "
                  "response with > 0 servers is received");
        }
      }
    } else { /* serverlist == NULL */
      gpr_log(GPR_ERROR, "Invalid LB response received: '%s'. Ignoring.",
              grpc_dump_slice(response_slice, GPR_DUMP_ASCII | GPR_DUMP_HEX));
      grpc_slice_unref_internal(exec_ctx, response_slice);
    }

    if (!glb_policy->shutting_down) {
      /* keep listening for serverlist updates */
      op->op = GRPC_OP_RECV_MESSAGE;
      op->data.recv_message = &glb_policy->lb_response_payload;
      op->flags = 0;
      op->reserved = NULL;
      op++;
      /* reuse the "lb_on_response_received" weak ref taken in
       * query_for_backends_locked() */
      const grpc_call_error call_error = grpc_call_start_batch_and_execute(
          exec_ctx, glb_policy->lb_call, ops, (size_t)(op - ops),
          &glb_policy->lb_on_response_received); /* loop */
      GPR_ASSERT(GRPC_CALL_OK == call_error);
    }
    gpr_mu_unlock(&glb_policy->mu);
  } else { /* empty payload: call cancelled. */
           /* dispose of the "lb_on_response_received" weak ref taken in
            * query_for_backends_locked() and reused in every reception loop */
    gpr_mu_unlock(&glb_policy->mu);
    GRPC_LB_POLICY_WEAK_UNREF(exec_ctx, &glb_policy->base,
                              "lb_on_response_received_empty_payload");
  }
}

static void lb_call_on_retry_timer(grpc_exec_ctx *exec_ctx, void *arg,
                                   grpc_error *error) {
  glb_lb_policy *glb_policy = arg;
  gpr_mu_lock(&glb_policy->mu);

  if (!glb_policy->shutting_down) {
    if (grpc_lb_glb_trace) {
      gpr_log(GPR_INFO, "Restaring call to LB server (grpclb %p)",
              (void *)glb_policy);
    }
    GPR_ASSERT(glb_policy->lb_call == NULL);
    query_for_backends_locked(exec_ctx, glb_policy);
  }
  gpr_mu_unlock(&glb_policy->mu);
  GRPC_LB_POLICY_WEAK_UNREF(exec_ctx, &glb_policy->base,
                            "grpclb_on_retry_timer");
}

static void lb_on_server_status_received(grpc_exec_ctx *exec_ctx, void *arg,
                                         grpc_error *error) {
  glb_lb_policy *glb_policy = arg;
  gpr_mu_lock(&glb_policy->mu);

  GPR_ASSERT(glb_policy->lb_call != NULL);

  if (grpc_lb_glb_trace) {
    char *status_details =
        grpc_dump_slice(glb_policy->lb_call_status_details, GPR_DUMP_ASCII);
    gpr_log(GPR_DEBUG,
            "Status from LB server received. Status = %d, Details = '%s', "
            "(call: %p)",
            glb_policy->lb_call_status, status_details,
            (void *)glb_policy->lb_call);
    gpr_free(status_details);
  }

  /* We need to perform cleanups no matter what. */
  lb_call_destroy_locked(exec_ctx, glb_policy);

  if (!glb_policy->shutting_down) {
    /* if we aren't shutting down, restart the LB client call after some time */
    gpr_timespec now = gpr_now(GPR_CLOCK_MONOTONIC);
    gpr_timespec next_try =
        gpr_backoff_step(&glb_policy->lb_call_backoff_state, now);
    if (grpc_lb_glb_trace) {
      gpr_log(GPR_DEBUG, "Connection to LB server lost (grpclb: %p)...",
              (void *)glb_policy);
      gpr_timespec timeout = gpr_time_sub(next_try, now);
      if (gpr_time_cmp(timeout, gpr_time_0(timeout.clock_type)) > 0) {
        gpr_log(GPR_DEBUG, "... retrying in %" PRId64 ".%09d seconds.",
                timeout.tv_sec, timeout.tv_nsec);
      } else {
        gpr_log(GPR_DEBUG, "... retrying immediately.");
      }
    }
    GRPC_LB_POLICY_WEAK_REF(&glb_policy->base, "grpclb_retry_timer");
    grpc_timer_init(exec_ctx, &glb_policy->lb_call_retry_timer, next_try,
                    lb_call_on_retry_timer, glb_policy, now);
  }
  gpr_mu_unlock(&glb_policy->mu);
  GRPC_LB_POLICY_WEAK_UNREF(exec_ctx, &glb_policy->base,
                            "lb_on_server_status_received");
}

/* Code wiring the policy with the rest of the core */
static const grpc_lb_policy_vtable glb_lb_policy_vtable = {
    glb_destroy,     glb_shutdown,           glb_pick,
    glb_cancel_pick, glb_cancel_picks,       glb_ping_one,
    glb_exit_idle,   glb_check_connectivity, glb_notify_on_state_change};

static void glb_factory_ref(grpc_lb_policy_factory *factory) {}

static void glb_factory_unref(grpc_lb_policy_factory *factory) {}

static const grpc_lb_policy_factory_vtable glb_factory_vtable = {
    glb_factory_ref, glb_factory_unref, glb_create, "grpclb"};

static grpc_lb_policy_factory glb_lb_policy_factory = {&glb_factory_vtable};

grpc_lb_policy_factory *grpc_glb_lb_factory_create() {
  return &glb_lb_policy_factory;
}

/* Plugin registration */
void grpc_lb_policy_grpclb_init() {
  grpc_register_lb_policy(grpc_glb_lb_factory_create());
  grpc_register_tracer("glb", &grpc_lb_glb_trace);
}

void grpc_lb_policy_grpclb_shutdown() {}<|MERGE_RESOLUTION|>--- conflicted
+++ resolved
@@ -186,21 +186,11 @@
     /* if *target is NULL, no pick has been made by the RR policy (eg, all
      * addresses failed to connect). There won't be any user_data/token
      * available */
-<<<<<<< HEAD
-    if (wc_arg->target != NULL) {
+    if (*wc_arg->target != NULL) {
       if (!GRPC_MDISNULL(wc_arg->lb_token)) {
-        GRPC_LOG_IF_ERROR(
-            "grpclb.initial_metadata_add_lb_token",
-            initial_metadata_add_lb_token(wc_arg->initial_metadata,
-                                          wc_arg->lb_token_mdelem_storage,
-                                          GRPC_MDELEM_REF(wc_arg->lb_token)));
-=======
-    if (*wc_arg->target != NULL) {
-      if (wc_arg->lb_token != NULL) {
         initial_metadata_add_lb_token(wc_arg->initial_metadata,
                                       wc_arg->lb_token_mdelem_storage,
                                       GRPC_MDELEM_REF(wc_arg->lb_token));
->>>>>>> 369ddc52
       } else {
         gpr_log(GPR_ERROR,
                 "No LB token for connected subchannel pick %p (from RR "
@@ -396,13 +386,9 @@
              : (void *)GRPC_MDELEM_REF((grpc_mdelem){(uintptr_t)token}).payload;
 }
 static void lb_token_destroy(grpc_exec_ctx *exec_ctx, void *token) {
-<<<<<<< HEAD
   if (token != NULL) {
     GRPC_MDELEM_UNREF(exec_ctx, (grpc_mdelem){(uintptr_t)token});
   }
-=======
-  if (token != NULL) GRPC_MDELEM_UNREF(exec_ctx, token);
->>>>>>> 369ddc52
 }
 static int lb_token_cmp(void *token1, void *token2) {
   if (token1 > token2) return 1;
@@ -470,18 +456,11 @@
           GPR_ARRAY_SIZE(server->load_balance_token);
       const size_t lb_token_length =
           strnlen(server->load_balance_token, lb_token_max_length);
-<<<<<<< HEAD
       grpc_slice lb_token_mdstr = grpc_slice_from_copied_buffer(
           server->load_balance_token, lb_token_length);
       user_data = (void *)grpc_mdelem_from_slices(exec_ctx, GRPC_MDSTR_LB_TOKEN,
                                                   lb_token_mdstr)
                       .payload;
-=======
-      grpc_mdstr *lb_token_mdstr = grpc_mdstr_from_buffer(
-          (uint8_t *)server->load_balance_token, lb_token_length);
-      user_data = grpc_mdelem_from_metadata_strings(
-          exec_ctx, GRPC_MDSTR_LB_TOKEN, lb_token_mdstr);
->>>>>>> 369ddc52
     } else {
       char *uri = grpc_sockaddr_to_uri(&addr);
       gpr_log(GPR_INFO,
