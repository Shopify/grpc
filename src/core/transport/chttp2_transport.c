/*
 *
 * Copyright 2015-2016, Google Inc.
 * All rights reserved.
 *
 * Redistribution and use in source and binary forms, with or without
 * modification, are permitted provided that the following conditions are
 * met:
 *
 *     * Redistributions of source code must retain the above copyright
 * notice, this list of conditions and the following disclaimer.
 *     * Redistributions in binary form must reproduce the above
 * copyright notice, this list of conditions and the following disclaimer
 * in the documentation and/or other materials provided with the
 * distribution.
 *     * Neither the name of Google Inc. nor the names of its
 * contributors may be used to endorse or promote products derived from
 * this software without specific prior written permission.
 *
 * THIS SOFTWARE IS PROVIDED BY THE COPYRIGHT HOLDERS AND CONTRIBUTORS
 * "AS IS" AND ANY EXPRESS OR IMPLIED WARRANTIES, INCLUDING, BUT NOT
 * LIMITED TO, THE IMPLIED WARRANTIES OF MERCHANTABILITY AND FITNESS FOR
 * A PARTICULAR PURPOSE ARE DISCLAIMED. IN NO EVENT SHALL THE COPYRIGHT
 * OWNER OR CONTRIBUTORS BE LIABLE FOR ANY DIRECT, INDIRECT, INCIDENTAL,
 * SPECIAL, EXEMPLARY, OR CONSEQUENTIAL DAMAGES (INCLUDING, BUT NOT
 * LIMITED TO, PROCUREMENT OF SUBSTITUTE GOODS OR SERVICES; LOSS OF USE,
 * DATA, OR PROFITS; OR BUSINESS INTERRUPTION) HOWEVER CAUSED AND ON ANY
 * THEORY OF LIABILITY, WHETHER IN CONTRACT, STRICT LIABILITY, OR TORT
 * (INCLUDING NEGLIGENCE OR OTHERWISE) ARISING IN ANY WAY OUT OF THE USE
 * OF THIS SOFTWARE, EVEN IF ADVISED OF THE POSSIBILITY OF SUCH DAMAGE.
 *
 */

#include "src/core/transport/chttp2_transport.h"

#include <math.h>
#include <stdio.h>
#include <string.h>

#include <grpc/support/alloc.h>
#include <grpc/support/log.h>
#include <grpc/support/slice_buffer.h>
#include <grpc/support/string_util.h>
#include <grpc/support/useful.h>

#include "src/core/profiling/timers.h"
#include "src/core/support/string.h"
#include "src/core/transport/chttp2/http2_errors.h"
#include "src/core/transport/chttp2/internal.h"
#include "src/core/transport/chttp2/status_conversion.h"
#include "src/core/transport/chttp2/timeout_encoding.h"
#include "src/core/transport/static_metadata.h"
#include "src/core/transport/transport_impl.h"

#define DEFAULT_WINDOW 65535
#define DEFAULT_CONNECTION_WINDOW_TARGET (1024 * 1024)
#define MAX_WINDOW 0x7fffffffu

#define MAX_CLIENT_STREAM_ID 0x7fffffffu

int grpc_http_trace = 0;
int grpc_flowctl_trace = 0;

#define TRANSPORT_FROM_WRITING(tw)                                        \
  ((grpc_chttp2_transport *)((char *)(tw)-offsetof(grpc_chttp2_transport, \
                                                   writing)))

#define TRANSPORT_FROM_PARSING(tw)                                        \
  ((grpc_chttp2_transport *)((char *)(tw)-offsetof(grpc_chttp2_transport, \
                                                   parsing)))

#define TRANSPORT_FROM_GLOBAL(tg)                                         \
  ((grpc_chttp2_transport *)((char *)(tg)-offsetof(grpc_chttp2_transport, \
                                                   global)))

#define STREAM_FROM_GLOBAL(sg) \
  ((grpc_chttp2_stream *)((char *)(sg)-offsetof(grpc_chttp2_stream, global)))

#define STREAM_FROM_PARSING(sg) \
  ((grpc_chttp2_stream *)((char *)(sg)-offsetof(grpc_chttp2_stream, parsing)))

static const grpc_transport_vtable vtable;

#if 0
static void lock(grpc_chttp2_transport *t);
<<<<<<< HEAD
static void unlock(grpc_chttp2_transport *t);
#endif

static void unlock_check_channel_callbacks(grpc_chttp2_transport *t);
static void unlock_check_read_write_state(grpc_chttp2_transport *t);

/* forward declarations of various callbacks that we'll build closures around */
static void writing_action(void *t, int iomgr_success_ignored);
static void reading_action(void *t, int iomgr_success_ignored);
static void parsing_action(void *t, int iomgr_success_ignored);
static void notify_closed(void *t, int iomgr_success_ignored);
=======
static void unlock(grpc_exec_ctx *exec_ctx, grpc_chttp2_transport *t);

/* forward declarations of various callbacks that we'll build closures around */
static void writing_action(grpc_exec_ctx *exec_ctx, void *t,
                           bool iomgr_success_ignored);
>>>>>>> fb6e13b1

/** Set a transport level setting, and push it to our peer */
static void push_setting(grpc_chttp2_transport *t, grpc_chttp2_setting_id id,
                         uint32_t value);

/** Endpoint callback to process incoming data */
static void recv_data(grpc_exec_ctx *exec_ctx, void *tp, bool success);

/** Start disconnection chain */
static void drop_connection(grpc_exec_ctx *exec_ctx, grpc_chttp2_transport *t);

/** Perform a transport_op */
<<<<<<< HEAD
static void perform_op_locked(grpc_chttp2_transport *t,
                              grpc_chttp2_stream *s,
                              void *transport_op);
=======
static void perform_stream_op_locked(
    grpc_exec_ctx *exec_ctx, grpc_chttp2_transport_global *transport_global,
    grpc_chttp2_stream_global *stream_global, grpc_transport_stream_op *op);
>>>>>>> fb6e13b1

/** Cancel a stream: coming from the transport API */
static void cancel_from_api(grpc_exec_ctx *exec_ctx,
                            grpc_chttp2_transport_global *transport_global,
                            grpc_chttp2_stream_global *stream_global,
                            grpc_status_code status);

static void close_from_api(grpc_exec_ctx *exec_ctx,
                           grpc_chttp2_transport_global *transport_global,
                           grpc_chttp2_stream_global *stream_global,
                           grpc_status_code status,
                           gpr_slice *optional_message);

/** Add endpoint from this transport to pollset */
<<<<<<< HEAD
static void add_to_pollset_locked(grpc_chttp2_transport *t,
  grpc_chttp2_stream *s_ignored,
                                  void *pollset);
=======
static void add_to_pollset_locked(grpc_exec_ctx *exec_ctx,
                                  grpc_chttp2_transport *t,
                                  grpc_pollset *pollset);
static void add_to_pollset_set_locked(grpc_exec_ctx *exec_ctx,
                                      grpc_chttp2_transport *t,
                                      grpc_pollset_set *pollset_set);
>>>>>>> fb6e13b1

/** Start new streams that have been created if we can */
static void maybe_start_some_streams(
    grpc_exec_ctx *exec_ctx, grpc_chttp2_transport_global *transport_global);

<<<<<<< HEAD
static void finish_global_actions(grpc_chttp2_transport *t);

/*
=======
static void connectivity_state_set(
    grpc_exec_ctx *exec_ctx, grpc_chttp2_transport_global *transport_global,
    grpc_connectivity_state state, const char *reason);

static void check_read_ops(grpc_exec_ctx *exec_ctx,
                           grpc_chttp2_transport_global *transport_global);

static void incoming_byte_stream_update_flow_control(
    grpc_chttp2_transport_global *transport_global,
    grpc_chttp2_stream_global *stream_global, size_t max_size_hint,
    size_t have_already);

static void fail_pending_writes(grpc_exec_ctx *exec_ctx,
                                grpc_chttp2_stream_global *stream_global);

/*******************************************************************************
>>>>>>> fb6e13b1
 * CONSTRUCTION/DESTRUCTION/REFCOUNTING
 */

static void destruct_transport(grpc_exec_ctx *exec_ctx,
                               grpc_chttp2_transport *t) {
  size_t i;

  gpr_mu_lock(&t->executor.mu);

  GPR_ASSERT(t->ep == NULL);

  gpr_slice_buffer_destroy(&t->global.qbuf);

  gpr_slice_buffer_destroy(&t->writing.outbuf);
  grpc_chttp2_hpack_compressor_destroy(&t->writing.hpack_compressor);

  gpr_slice_buffer_destroy(&t->parsing.qbuf);
  gpr_slice_buffer_destroy(&t->read_buffer);
  grpc_chttp2_hpack_parser_destroy(&t->parsing.hpack_parser);
  grpc_chttp2_goaway_parser_destroy(&t->parsing.goaway_parser);

  for (i = 0; i < STREAM_LIST_COUNT; i++) {
    GPR_ASSERT(t->lists[i].head == NULL);
    GPR_ASSERT(t->lists[i].tail == NULL);
  }

  GPR_ASSERT(grpc_chttp2_stream_map_size(&t->parsing_stream_map) == 0);
  GPR_ASSERT(grpc_chttp2_stream_map_size(&t->new_stream_map) == 0);

  grpc_chttp2_stream_map_destroy(&t->parsing_stream_map);
  grpc_chttp2_stream_map_destroy(&t->new_stream_map);
  grpc_connectivity_state_destroy(exec_ctx, &t->channel_callback.state_tracker);

  gpr_mu_unlock(&t->executor.mu);
  gpr_mu_destroy(&t->executor.mu);

  /* callback remaining pings: they're not allowed to call into the transpot,
     and maybe they hold resources that need to be freed */
  while (t->global.pings.next != &t->global.pings) {
    grpc_chttp2_outstanding_ping *ping = t->global.pings.next;
    grpc_exec_ctx_enqueue(exec_ctx, ping->on_recv, false, NULL);
    ping->next->prev = ping->prev;
    ping->prev->next = ping->next;
    gpr_free(ping);
  }

  gpr_free(t->peer_string);
  gpr_free(t);
}

#ifdef REFCOUNTING_DEBUG
#define REF_TRANSPORT(t, r) ref_transport(t, r, __FILE__, __LINE__)
#define UNREF_TRANSPORT(cl, t, r) unref_transport(cl, t, r, __FILE__, __LINE__)
static void unref_transport(grpc_exec_ctx *exec_ctx, grpc_chttp2_transport *t,
                            const char *reason, const char *file, int line) {
  gpr_log(GPR_DEBUG, "chttp2:unref:%p %d->%d %s [%s:%d]", t, t->refs.count,
          t->refs.count - 1, reason, file, line);
  if (!gpr_unref(&t->refs)) return;
  destruct_transport(exec_ctx, t);
}

static void ref_transport(grpc_chttp2_transport *t, const char *reason,
                          const char *file, int line) {
  gpr_log(GPR_DEBUG, "chttp2:  ref:%p %d->%d %s [%s:%d]", t, t->refs.count,
          t->refs.count + 1, reason, file, line);
  gpr_ref(&t->refs);
}
#else
#define REF_TRANSPORT(t, r) ref_transport(t)
#define UNREF_TRANSPORT(cl, t, r) unref_transport(cl, t)
static void unref_transport(grpc_exec_ctx *exec_ctx, grpc_chttp2_transport *t) {
  if (!gpr_unref(&t->refs)) return;
  destruct_transport(exec_ctx, t);
}

static void ref_transport(grpc_chttp2_transport *t) { gpr_ref(&t->refs); }
#endif

static void init_transport(grpc_exec_ctx *exec_ctx, grpc_chttp2_transport *t,
                           const grpc_channel_args *channel_args,
                           grpc_endpoint *ep, uint8_t is_client) {
  size_t i;
  int j;

  GPR_ASSERT(strlen(GRPC_CHTTP2_CLIENT_CONNECT_STRING) ==
             GRPC_CHTTP2_CLIENT_CONNECT_STRLEN);

  memset(t, 0, sizeof(*t));

  t->base.vtable = &vtable;
  t->ep = ep;
  /* one ref is for destroy, the other for when ep becomes NULL */
  gpr_ref_init(&t->refs, 2);
<<<<<<< HEAD
  gpr_mu_init(&t->executor.mu);
  grpc_mdctx_ref(mdctx);
  t->metadata_context = mdctx;
=======
  /* ref is dropped at transport close() */
  gpr_ref_init(&t->shutdown_ep_refs, 1);
  gpr_mu_init(&t->mu);
  t->peer_string = grpc_endpoint_get_peer(ep);
>>>>>>> fb6e13b1
  t->endpoint_reading = 1;
  t->global.next_stream_id = is_client ? 1 : 2;
  t->global.is_client = is_client;
  t->writing.outgoing_window = DEFAULT_WINDOW;
  t->parsing.incoming_window = DEFAULT_WINDOW;
  t->global.stream_lookahead = DEFAULT_WINDOW;
  t->global.connection_window_target = DEFAULT_CONNECTION_WINDOW_TARGET;
  t->global.ping_counter = 1;
  t->global.pings.next = t->global.pings.prev = &t->global.pings;
  t->parsing.is_client = is_client;
  t->parsing.deframe_state =
      is_client ? GRPC_DTS_FH_0 : GRPC_DTS_CLIENT_PREFIX_0;
  t->writing.is_client = is_client;
  grpc_connectivity_state_init(
      &t->channel_callback.state_tracker, GRPC_CHANNEL_READY,
      is_client ? "client_transport" : "server_transport");

  gpr_slice_buffer_init(&t->global.qbuf);

  gpr_slice_buffer_init(&t->writing.outbuf);
<<<<<<< HEAD
  grpc_chttp2_hpack_compressor_init(&t->writing.hpack_compressor, mdctx);
  grpc_iomgr_closure_init(&t->writing_action, writing_action, t);
  grpc_iomgr_closure_init(&t->reading_action, reading_action, t);
  grpc_iomgr_closure_init(&t->parsing_action, parsing_action, t);
=======
  grpc_chttp2_hpack_compressor_init(&t->writing.hpack_compressor);
  grpc_closure_init(&t->writing_action, writing_action, t);
>>>>>>> fb6e13b1

  gpr_slice_buffer_init(&t->parsing.qbuf);
  grpc_chttp2_goaway_parser_init(&t->parsing.goaway_parser);
  grpc_chttp2_hpack_parser_init(&t->parsing.hpack_parser);

  grpc_closure_init(&t->writing.done_cb, grpc_chttp2_terminate_writing,
                    &t->writing);
  grpc_closure_init(&t->recv_data, recv_data, t);
  gpr_slice_buffer_init(&t->read_buffer);

  if (is_client) {
    gpr_slice_buffer_add(
        &t->global.qbuf,
        gpr_slice_from_copied_string(GRPC_CHTTP2_CLIENT_CONNECT_STRING));
  }
  /* 8 is a random stab in the dark as to a good initial size: it's small enough
     that it shouldn't waste memory for infrequently used connections, yet
     large enough that the exponential growth should happen nicely when it's
     needed.
     TODO(ctiller): tune this */
  grpc_chttp2_stream_map_init(&t->parsing_stream_map, 8);
  grpc_chttp2_stream_map_init(&t->new_stream_map, 8);

  /* copy in initial settings to all setting sets */
  for (i = 0; i < GRPC_CHTTP2_NUM_SETTINGS; i++) {
    t->parsing.settings[i] = grpc_chttp2_settings_parameters[i].default_value;
    for (j = 0; j < GRPC_NUM_SETTING_SETS; j++) {
      t->global.settings[j][i] =
          grpc_chttp2_settings_parameters[i].default_value;
    }
  }
  t->global.dirtied_local_settings = 1;
  /* Hack: it's common for implementations to assume 65536 bytes initial send
     window -- this should by rights be 0 */
  t->global.force_send_settings = 1 << GRPC_CHTTP2_SETTINGS_INITIAL_WINDOW_SIZE;
  t->global.sent_local_settings = 0;

  /* configure http2 the way we like it */
  if (is_client) {
    push_setting(t, GRPC_CHTTP2_SETTINGS_ENABLE_PUSH, 0);
    push_setting(t, GRPC_CHTTP2_SETTINGS_MAX_CONCURRENT_STREAMS, 0);
  }
  push_setting(t, GRPC_CHTTP2_SETTINGS_INITIAL_WINDOW_SIZE, DEFAULT_WINDOW);

  if (channel_args) {
    for (i = 0; i < channel_args->num_args; i++) {
      if (0 ==
          strcmp(channel_args->args[i].key, GRPC_ARG_MAX_CONCURRENT_STREAMS)) {
        if (is_client) {
          gpr_log(GPR_ERROR, "%s: is ignored on the client",
                  GRPC_ARG_MAX_CONCURRENT_STREAMS);
        } else if (channel_args->args[i].type != GRPC_ARG_INTEGER) {
          gpr_log(GPR_ERROR, "%s: must be an integer",
                  GRPC_ARG_MAX_CONCURRENT_STREAMS);
        } else {
          push_setting(t, GRPC_CHTTP2_SETTINGS_MAX_CONCURRENT_STREAMS,
                       (uint32_t)channel_args->args[i].value.integer);
        }
      } else if (0 == strcmp(channel_args->args[i].key,
                             GRPC_ARG_HTTP2_INITIAL_SEQUENCE_NUMBER)) {
        if (channel_args->args[i].type != GRPC_ARG_INTEGER) {
          gpr_log(GPR_ERROR, "%s: must be an integer",
                  GRPC_ARG_HTTP2_INITIAL_SEQUENCE_NUMBER);
        } else if ((t->global.next_stream_id & 1) !=
                   (channel_args->args[i].value.integer & 1)) {
          gpr_log(GPR_ERROR, "%s: low bit must be %d on %s",
                  GRPC_ARG_HTTP2_INITIAL_SEQUENCE_NUMBER,
                  t->global.next_stream_id & 1,
                  is_client ? "client" : "server");
        } else {
          t->global.next_stream_id =
              (uint32_t)channel_args->args[i].value.integer;
        }
      } else if (0 == strcmp(channel_args->args[i].key,
                             GRPC_ARG_HTTP2_STREAM_LOOKAHEAD_BYTES)) {
        if (channel_args->args[i].type != GRPC_ARG_INTEGER) {
          gpr_log(GPR_ERROR, "%s: must be an integer",
                  GRPC_ARG_HTTP2_STREAM_LOOKAHEAD_BYTES);
        } else if (channel_args->args[i].value.integer <= 5) {
          gpr_log(GPR_ERROR, "%s: must be at least 5",
                  GRPC_ARG_HTTP2_STREAM_LOOKAHEAD_BYTES);
        } else {
          t->global.stream_lookahead =
              (uint32_t)channel_args->args[i].value.integer;
        }
      } else if (0 == strcmp(channel_args->args[i].key,
                             GRPC_ARG_HTTP2_HPACK_TABLE_SIZE_DECODER)) {
        if (channel_args->args[i].type != GRPC_ARG_INTEGER) {
          gpr_log(GPR_ERROR, "%s: must be an integer",
                  GRPC_ARG_HTTP2_HPACK_TABLE_SIZE_DECODER);
        } else if (channel_args->args[i].value.integer < 0) {
          gpr_log(GPR_ERROR, "%s: must be non-negative",
                  GRPC_ARG_HTTP2_HPACK_TABLE_SIZE_DECODER);
        } else {
          push_setting(t, GRPC_CHTTP2_SETTINGS_HEADER_TABLE_SIZE,
                       (uint32_t)channel_args->args[i].value.integer);
        }
      } else if (0 == strcmp(channel_args->args[i].key,
                             GRPC_ARG_HTTP2_HPACK_TABLE_SIZE_ENCODER)) {
        if (channel_args->args[i].type != GRPC_ARG_INTEGER) {
          gpr_log(GPR_ERROR, "%s: must be an integer",
                  GRPC_ARG_HTTP2_HPACK_TABLE_SIZE_ENCODER);
        } else if (channel_args->args[i].value.integer < 0) {
          gpr_log(GPR_ERROR, "%s: must be non-negative",
                  GRPC_ARG_HTTP2_HPACK_TABLE_SIZE_ENCODER);
        } else {
          grpc_chttp2_hpack_compressor_set_max_usable_size(
              &t->writing.hpack_compressor,
              (uint32_t)channel_args->args[i].value.integer);
        }
      }
    }
  }
}

<<<<<<< HEAD
  gpr_mu_lock(&t->executor.mu);
  t->executor.channel_callback_active = 1;
  t->executor.global_active = 1;
  REF_TRANSPORT(t, "init"); /* matches unref at end of this function */
  gpr_mu_unlock(&t->executor.mu);

  sr = setup(arg, &t->base, t->metadata_context);

  t->channel_callback.cb = sr.callbacks;
  t->channel_callback.cb_user_data = sr.user_data;
  t->executor.channel_callback_active = 0;

  finish_global_actions(t);
=======
static void destroy_transport(grpc_exec_ctx *exec_ctx, grpc_transport *gt) {
  grpc_chttp2_transport *t = (grpc_chttp2_transport *)gt;

  lock(t);
  t->destroying = 1;
  drop_connection(exec_ctx, t);
  unlock(exec_ctx, t);
>>>>>>> fb6e13b1

  UNREF_TRANSPORT(exec_ctx, t, "destroy");
}

/** block grpc_endpoint_shutdown being called until a paired
    allow_endpoint_shutdown is made */
static void prevent_endpoint_shutdown(grpc_chttp2_transport *t) {
  GPR_ASSERT(t->ep);
  gpr_ref(&t->shutdown_ep_refs);
}

<<<<<<< HEAD
static void destroy_transport_locked(grpc_chttp2_transport *t, grpc_chttp2_stream *s_ignored, void *arg_ignored) {
  t->destroying = 1;
  drop_connection(t);
}

static void destroy_transport(grpc_transport *gt) {
  grpc_chttp2_transport *t = (grpc_chttp2_transport *)gt;
  grpc_chttp2_run_with_global_lock(t, NULL, destroy_transport_locked, NULL, 0);
  UNREF_TRANSPORT(t, "destroy");
}

static void close_transport_locked(grpc_chttp2_transport *t, grpc_chttp2_stream *s_ignored, void *arg_ignored) {
=======
static void allow_endpoint_shutdown_locked(grpc_exec_ctx *exec_ctx,
                                           grpc_chttp2_transport *t) {
  if (gpr_unref(&t->shutdown_ep_refs)) {
    if (t->ep) {
      grpc_endpoint_shutdown(exec_ctx, t->ep);
    }
  }
}

static void allow_endpoint_shutdown_unlocked(grpc_exec_ctx *exec_ctx,
                                             grpc_chttp2_transport *t) {
  if (gpr_unref(&t->shutdown_ep_refs)) {
    gpr_mu_lock(&t->mu);
    if (t->ep) {
      grpc_endpoint_shutdown(exec_ctx, t->ep);
    }
    gpr_mu_unlock(&t->mu);
  }
}

static void destroy_endpoint(grpc_exec_ctx *exec_ctx,
                             grpc_chttp2_transport *t) {
  grpc_endpoint_destroy(exec_ctx, t->ep);
  t->ep = NULL;
  /* safe because we'll still have the ref for write */
  UNREF_TRANSPORT(exec_ctx, t, "disconnect");
}

static void close_transport_locked(grpc_exec_ctx *exec_ctx,
                                   grpc_chttp2_transport *t) {
>>>>>>> fb6e13b1
  if (!t->closed) {
    t->closed = 1;
    connectivity_state_set(exec_ctx, &t->global, GRPC_CHANNEL_FATAL_FAILURE,
                           "close_transport");
    if (t->ep) {
      allow_endpoint_shutdown_locked(exec_ctx, t);
    }

    /* flush writable stream list to avoid dangling references */
    grpc_chttp2_stream_global *stream_global;
    grpc_chttp2_stream_writing *stream_writing;
    while (grpc_chttp2_list_pop_writable_stream(
        &t->global, &t->writing, &stream_global, &stream_writing)) {
      GRPC_CHTTP2_STREAM_UNREF(exec_ctx, stream_global, "chttp2_writing");
    }
  }
}

<<<<<<< HEAD
static void close_transport(grpc_transport *gt) {
  grpc_chttp2_transport *t = (grpc_chttp2_transport *)gt;
  grpc_chttp2_run_with_global_lock(t, NULL, close_transport_locked, NULL, 0);
}

typedef struct {
  grpc_status_code status;
  gpr_slice debug_data;
} goaway_arg;

static void goaway_locked(grpc_chttp2_transport *t, grpc_chttp2_stream *s_ignored, void *a) {
  goaway_arg *arg = a;
  grpc_chttp2_goaway_append(t->global.last_incoming_stream_id,
                            grpc_chttp2_grpc_status_to_http2_error(arg->status),
                            arg->debug_data, &t->global.qbuf);
}

static void goaway(grpc_transport *gt, grpc_status_code status,
                   gpr_slice debug_data) {
  grpc_chttp2_transport *t = (grpc_chttp2_transport *)gt;
  goaway_arg arg;
  arg.status = status;
  arg.debug_data = debug_data;
  grpc_chttp2_run_with_global_lock(t, NULL, goaway_locked, &arg, sizeof(arg));
}

static void finish_init_stream_locked(grpc_chttp2_transport *t, grpc_chttp2_stream *s, void *arg_ignored) {
  grpc_chttp2_register_stream(t, s);
=======
#ifdef GRPC_STREAM_REFCOUNT_DEBUG
void grpc_chttp2_stream_ref(grpc_chttp2_stream_global *stream_global,
                            const char *reason) {
  grpc_stream_ref(STREAM_FROM_GLOBAL(stream_global)->refcount, reason);
}
void grpc_chttp2_stream_unref(grpc_exec_ctx *exec_ctx,
                              grpc_chttp2_stream_global *stream_global,
                              const char *reason) {
  grpc_stream_unref(exec_ctx, STREAM_FROM_GLOBAL(stream_global)->refcount,
                    reason);
>>>>>>> fb6e13b1
}
#else
void grpc_chttp2_stream_ref(grpc_chttp2_stream_global *stream_global) {
  grpc_stream_ref(STREAM_FROM_GLOBAL(stream_global)->refcount);
}
void grpc_chttp2_stream_unref(grpc_exec_ctx *exec_ctx,
                              grpc_chttp2_stream_global *stream_global) {
  grpc_stream_unref(exec_ctx, STREAM_FROM_GLOBAL(stream_global)->refcount);
}
#endif

static int init_stream(grpc_exec_ctx *exec_ctx, grpc_transport *gt,
                       grpc_stream *gs, grpc_stream_refcount *refcount,
                       const void *server_data) {
  grpc_chttp2_transport *t = (grpc_chttp2_transport *)gt;
  grpc_chttp2_stream *s = (grpc_chttp2_stream *)gs;

  memset(s, 0, sizeof(*s));

  s->refcount = refcount;
  GRPC_CHTTP2_STREAM_REF(&s->global, "chttp2");

  grpc_chttp2_incoming_metadata_buffer_init(&s->parsing.metadata_buffer[0]);
  grpc_chttp2_incoming_metadata_buffer_init(&s->parsing.metadata_buffer[1]);
  grpc_chttp2_incoming_metadata_buffer_init(
      &s->global.received_initial_metadata);
  grpc_chttp2_incoming_metadata_buffer_init(
      &s->global.received_trailing_metadata);
  grpc_chttp2_data_parser_init(&s->parsing.data_parser);
  gpr_slice_buffer_init(&s->writing.flow_controlled_buffer);

  REF_TRANSPORT(t, "stream");

  if (server_data) {
<<<<<<< HEAD
    GPR_ASSERT(t->executor.parsing_active);
    s->global.id = (gpr_uint32)(gpr_uintptr)server_data;
=======
    GPR_ASSERT(t->parsing_active);
    s->global.id = (uint32_t)(uintptr_t)server_data;
    s->parsing.id = s->global.id;
>>>>>>> fb6e13b1
    s->global.outgoing_window =
        t->global.settings[GRPC_PEER_SETTINGS]
                          [GRPC_CHTTP2_SETTINGS_INITIAL_WINDOW_SIZE];
    s->parsing.incoming_window = s->global.max_recv_bytes =
        t->global.settings[GRPC_SENT_SETTINGS]
                          [GRPC_CHTTP2_SETTINGS_INITIAL_WINDOW_SIZE];
    *t->accepting_stream = s;
    grpc_chttp2_stream_map_add(&t->parsing_stream_map, s->global.id, s);
    s->global.in_stream_map = 1;
  }
<<<<<<< HEAD

  grpc_chttp2_run_with_global_lock(t, s, finish_init_stream_locked, NULL, 0);
  if (initial_op) grpc_chttp2_run_with_global_lock(t, s, perform_op_locked, initial_op, sizeof(*initial_op));
=======
  unlock(exec_ctx, t);
>>>>>>> fb6e13b1

  return 0;
}

static void destroy_stream(grpc_exec_ctx *exec_ctx, grpc_transport *gt,
                           grpc_stream *gs) {
  grpc_chttp2_transport *t = (grpc_chttp2_transport *)gt;
  grpc_chttp2_stream *s = (grpc_chttp2_stream *)gs;
<<<<<<< HEAD
=======
  int i;
  grpc_byte_stream *bs;

  GPR_TIMER_BEGIN("destroy_stream", 0);

  gpr_mu_lock(&t->mu);

  GPR_ASSERT((s->global.write_closed && s->global.read_closed) ||
             s->global.id == 0);
  GPR_ASSERT(!s->global.in_stream_map);
  if (grpc_chttp2_unregister_stream(t, s) && t->global.sent_goaway) {
    close_transport_locked(exec_ctx, t);
  }
  if (!t->parsing_active && s->global.id) {
    GPR_ASSERT(grpc_chttp2_stream_map_find(&t->parsing_stream_map,
                                           s->global.id) == NULL);
  }

  grpc_chttp2_list_remove_unannounced_incoming_window_available(&t->global,
                                                                &s->global);
  grpc_chttp2_list_remove_stalled_by_transport(&t->global, &s->global);
>>>>>>> fb6e13b1

  int i;

  for (i = 0; i < STREAM_LIST_COUNT; i++) {
    if (s->included[i]) {
      gpr_log(GPR_ERROR, "%s stream %d still included in list %d",
              t->global.is_client ? "client" : "server", s->global.id, i);
      abort();
    }
  }

  while (
      (bs = grpc_chttp2_incoming_frame_queue_pop(&s->global.incoming_frames))) {
    grpc_byte_stream_destroy(exec_ctx, bs);
  }

  GPR_ASSERT(s->global.send_initial_metadata_finished == NULL);
  GPR_ASSERT(s->global.send_message_finished == NULL);
  GPR_ASSERT(s->global.send_trailing_metadata_finished == NULL);
  GPR_ASSERT(s->global.recv_initial_metadata_ready == NULL);
  GPR_ASSERT(s->global.recv_message_ready == NULL);
  GPR_ASSERT(s->global.recv_trailing_metadata_finished == NULL);
  grpc_chttp2_data_parser_destroy(exec_ctx, &s->parsing.data_parser);
  grpc_chttp2_incoming_metadata_buffer_destroy(&s->parsing.metadata_buffer[0]);
  grpc_chttp2_incoming_metadata_buffer_destroy(&s->parsing.metadata_buffer[1]);
  grpc_chttp2_incoming_metadata_buffer_destroy(
      &s->global.received_initial_metadata);
  grpc_chttp2_incoming_metadata_buffer_destroy(
      &s->global.received_trailing_metadata);
  gpr_slice_buffer_destroy(&s->writing.flow_controlled_buffer);

  UNREF_TRANSPORT(exec_ctx, t, "stream");

  GPR_TIMER_END("destroy_stream", 0);
}

grpc_chttp2_stream_parsing *grpc_chttp2_parsing_lookup_stream(
    grpc_chttp2_transport_parsing *transport_parsing, uint32_t id) {
  grpc_chttp2_transport *t = TRANSPORT_FROM_PARSING(transport_parsing);
  grpc_chttp2_stream *s =
      grpc_chttp2_stream_map_find(&t->parsing_stream_map, id);
  return s ? &s->parsing : NULL;
}

grpc_chttp2_stream_parsing *grpc_chttp2_parsing_accept_stream(
    grpc_exec_ctx *exec_ctx, grpc_chttp2_transport_parsing *transport_parsing,
    uint32_t id) {
  grpc_chttp2_stream *accepting;
  grpc_chttp2_transport *t = TRANSPORT_FROM_PARSING(transport_parsing);
  GPR_ASSERT(t->accepting_stream == NULL);
  t->accepting_stream = &accepting;
  t->channel_callback.accept_stream(exec_ctx,
                                    t->channel_callback.accept_stream_user_data,
                                    &t->base, (void *)(uintptr_t)id);
  t->accepting_stream = NULL;
  return &accepting->parsing;
}

/*******************************************************************************
 * LOCK MANAGEMENT
 */

static void finish_global_actions(grpc_chttp2_transport *t) {
  grpc_chttp2_executor_action_header *hdr;
  grpc_chttp2_executor_action_header *next;
  grpc_iomgr_closure *run_closures;

  for (;;) {
    unlock_check_read_write_state(t);
    if (!t->executor.writing_active && t->global.error_state == GRPC_CHTTP2_ERROR_STATE_NONE &&
        grpc_chttp2_unlocking_check_writes(&t->global, &t->writing)) {
      t->executor.writing_active = 1;
      REF_TRANSPORT(t, "writing");
      grpc_chttp2_schedule_closure(&t->global, &t->writing_action, 1);
    }
    unlock_check_channel_callbacks(t);

<<<<<<< HEAD
    run_closures = t->global.pending_closures;
    t->global.pending_closures = NULL;

    gpr_mu_lock(&t->executor.mu);
    t->executor.global_active = 0;
    gpr_mu_unlock(&t->executor.mu);

    while (run_closures) {
      grpc_iomgr_closure *next = run_closures->next;
      run_closures->cb(run_closures->cb_arg, run_closures->success);
      run_closures = next;
    }

    gpr_mu_lock(&t->executor.mu);
    if (!t->executor.global_active && t->executor.pending_actions) {
      t->executor.global_active = 1;
      hdr = t->executor.pending_actions;
      t->executor.pending_actions = NULL;
      gpr_mu_unlock(&t->executor.mu);
      while (hdr != NULL) {
        hdr->action(t, hdr->stream, hdr->arg);
        next = hdr->next;
        gpr_free(hdr);
        UNREF_TRANSPORT(t, "pending_action");
        hdr = next;
      }
      continue;
    }
    gpr_mu_unlock(&t->executor.mu);
    break;
  }
}

void grpc_chttp2_run_with_global_lock(grpc_chttp2_transport *t, grpc_chttp2_stream *optional_stream,
  void (*action)(grpc_chttp2_transport *t, grpc_chttp2_stream *s, void *arg),
  void *arg, size_t sizeof_arg) {
  grpc_chttp2_executor_action_header *hdr;

  REF_TRANSPORT(t, "run_global");
  gpr_mu_lock(&t->executor.mu);

  for (;;) {
    if (!t->executor.global_active) {
      t->executor.global_active = 1;
      gpr_mu_unlock(&t->executor.mu);

      action(t, optional_stream, arg);

      finish_global_actions(t);
    } else {
      gpr_mu_unlock(&t->executor.mu);

      hdr = gpr_malloc(sizeof(*hdr) + sizeof_arg);
      hdr->stream = optional_stream;
      hdr->action = action;
      if (sizeof_arg == 0) {
        hdr->arg = arg;
      } else {
        hdr->arg = hdr + 1;
        memcpy(hdr->arg, arg, sizeof_arg);
      }

      gpr_mu_lock(&t->executor.mu);
      if (!t->executor.global_active) {
        gpr_free(hdr);
        continue;
      }
      hdr->next = t->executor.pending_actions;
      t->executor.pending_actions = hdr;
      REF_TRANSPORT(t, "pending_action");
      gpr_mu_unlock(&t->executor.mu);
    }
    break;
  }

  UNREF_TRANSPORT(t, "run_global");
=======
static void unlock(grpc_exec_ctx *exec_ctx, grpc_chttp2_transport *t) {
  GPR_TIMER_BEGIN("unlock", 0);
  if (!t->writing_active && !t->closed &&
      grpc_chttp2_unlocking_check_writes(exec_ctx, &t->global, &t->writing,
                                         t->parsing_active)) {
    t->writing_active = 1;
    REF_TRANSPORT(t, "writing");
    grpc_exec_ctx_enqueue(exec_ctx, &t->writing_action, true, NULL);
    prevent_endpoint_shutdown(t);
  }
  check_read_ops(exec_ctx, &t->global);

  gpr_mu_unlock(&t->mu);
  GPR_TIMER_END("unlock", 0);
>>>>>>> fb6e13b1
}

/*******************************************************************************
 * OUTPUT PROCESSING
 */

void grpc_chttp2_become_writable(grpc_chttp2_transport_global *transport_global,
                                 grpc_chttp2_stream_global *stream_global) {
  if (!TRANSPORT_FROM_GLOBAL(transport_global)->closed &&
      grpc_chttp2_list_add_writable_stream(transport_global, stream_global)) {
    GRPC_CHTTP2_STREAM_REF(stream_global, "chttp2_writing");
  }
}

static void push_setting(grpc_chttp2_transport *t, grpc_chttp2_setting_id id,
                         uint32_t value) {
  const grpc_chttp2_setting_parameters *sp =
      &grpc_chttp2_settings_parameters[id];
  uint32_t use_value = GPR_CLAMP(value, sp->min_value, sp->max_value);
  if (use_value != value) {
    gpr_log(GPR_INFO, "Requested parameter %s clamped from %d to %d", sp->name,
            value, use_value);
  }
  if (use_value != t->global.settings[GRPC_LOCAL_SETTINGS][id]) {
    t->global.settings[GRPC_LOCAL_SETTINGS][id] = use_value;
    t->global.dirtied_local_settings = 1;
  }
}

<<<<<<< HEAD
static void terminate_writing_with_lock(grpc_chttp2_transport *t, grpc_chttp2_stream *s_ignored, void *a) {
  int success = *(int*)a;
=======
void grpc_chttp2_terminate_writing(grpc_exec_ctx *exec_ctx,
                                   void *transport_writing_ptr, bool success) {
  grpc_chttp2_transport_writing *transport_writing = transport_writing_ptr;
  grpc_chttp2_transport *t = TRANSPORT_FROM_WRITING(transport_writing);
  grpc_chttp2_stream_global *stream_global;

  GPR_TIMER_BEGIN("grpc_chttp2_terminate_writing", 0);

  lock(t);
>>>>>>> fb6e13b1

  allow_endpoint_shutdown_locked(exec_ctx, t);

  if (!success) {
    drop_connection(exec_ctx, t);
  }

  grpc_chttp2_cleanup_writing(exec_ctx, &t->global, &t->writing);

  while (grpc_chttp2_list_pop_closed_waiting_for_writing(&t->global,
                                                         &stream_global)) {
    fail_pending_writes(exec_ctx, stream_global);
    GRPC_CHTTP2_STREAM_UNREF(exec_ctx, stream_global, "finish_writes");
  }

  /* leave the writing flag up on shutdown to prevent further writes in unlock()
     from starting */
  t->executor.writing_active = 0;
  if (t->ep && !t->endpoint_reading) {
    destroy_endpoint(exec_ctx, t);
  }

<<<<<<< HEAD
  UNREF_TRANSPORT(t, "writing");
}

void grpc_chttp2_terminate_writing(
    grpc_chttp2_transport_writing *transport_writing, int success) {
  grpc_chttp2_transport *t = TRANSPORT_FROM_WRITING(transport_writing);
  grpc_chttp2_run_with_global_lock(t, NULL, terminate_writing_with_lock, &success, sizeof(success));
}

static void writing_action(void *gt, int iomgr_success_ignored) {
=======
  unlock(exec_ctx, t);

  UNREF_TRANSPORT(exec_ctx, t, "writing");

  GPR_TIMER_END("grpc_chttp2_terminate_writing", 0);
}

static void writing_action(grpc_exec_ctx *exec_ctx, void *gt,
                           bool iomgr_success_ignored) {
>>>>>>> fb6e13b1
  grpc_chttp2_transport *t = gt;
  GPR_TIMER_BEGIN("writing_action", 0);
  grpc_chttp2_perform_writes(exec_ctx, &t->writing, t->ep);
  GPR_TIMER_END("writing_action", 0);
}

void grpc_chttp2_add_incoming_goaway(
    grpc_exec_ctx *exec_ctx, grpc_chttp2_transport_global *transport_global,
    uint32_t goaway_error, gpr_slice goaway_text) {
  char *msg = gpr_dump_slice(goaway_text, GPR_DUMP_HEX | GPR_DUMP_ASCII);
  gpr_log(GPR_DEBUG, "got goaway [%d]: %s", goaway_error, msg);
  gpr_free(msg);
  gpr_slice_unref(goaway_text);
  transport_global->seen_goaway = 1;
  connectivity_state_set(exec_ctx, transport_global, GRPC_CHANNEL_FATAL_FAILURE,
                         "got_goaway");
}

static void maybe_start_some_streams(
    grpc_exec_ctx *exec_ctx, grpc_chttp2_transport_global *transport_global) {
  grpc_chttp2_stream_global *stream_global;
  uint32_t stream_incoming_window;
  /* start streams where we have free grpc_chttp2_stream ids and free
   * concurrency */
  while (transport_global->next_stream_id <= MAX_CLIENT_STREAM_ID &&
         transport_global->concurrent_stream_count <
             transport_global
                 ->settings[GRPC_PEER_SETTINGS]
                           [GRPC_CHTTP2_SETTINGS_MAX_CONCURRENT_STREAMS] &&
         grpc_chttp2_list_pop_waiting_for_concurrency(transport_global,
                                                      &stream_global)) {
    /* safe since we can't (legally) be parsing this stream yet */
    grpc_chttp2_stream_parsing *stream_parsing =
        &STREAM_FROM_GLOBAL(stream_global)->parsing;
    GRPC_CHTTP2_IF_TRACING(gpr_log(
        GPR_DEBUG, "HTTP:%s: Allocating new grpc_chttp2_stream %p to id %d",
        transport_global->is_client ? "CLI" : "SVR", stream_global,
        transport_global->next_stream_id));

    GPR_ASSERT(stream_global->id == 0);
    stream_global->id = stream_parsing->id = transport_global->next_stream_id;
    transport_global->next_stream_id += 2;

    if (transport_global->next_stream_id >= MAX_CLIENT_STREAM_ID) {
      connectivity_state_set(exec_ctx, transport_global,
                             GRPC_CHANNEL_TRANSIENT_FAILURE,
                             "no_more_stream_ids");
    }

    stream_global->outgoing_window =
        transport_global->settings[GRPC_PEER_SETTINGS]
                                  [GRPC_CHTTP2_SETTINGS_INITIAL_WINDOW_SIZE];
    stream_parsing->incoming_window = stream_incoming_window =
        transport_global->settings[GRPC_SENT_SETTINGS]
                                  [GRPC_CHTTP2_SETTINGS_INITIAL_WINDOW_SIZE];
    stream_global->max_recv_bytes =
        GPR_MAX(stream_incoming_window, stream_global->max_recv_bytes);
    grpc_chttp2_stream_map_add(
        &TRANSPORT_FROM_GLOBAL(transport_global)->new_stream_map,
        stream_global->id, STREAM_FROM_GLOBAL(stream_global));
    stream_global->in_stream_map = 1;
    transport_global->concurrent_stream_count++;
    grpc_chttp2_become_writable(transport_global, stream_global);
  }
  /* cancel out streams that will never be started */
  while (transport_global->next_stream_id >= MAX_CLIENT_STREAM_ID &&
         grpc_chttp2_list_pop_waiting_for_concurrency(transport_global,
                                                      &stream_global)) {
    cancel_from_api(exec_ctx, transport_global, stream_global,
                    GRPC_STATUS_UNAVAILABLE);
  }
}

<<<<<<< HEAD
static void perform_op_locked(grpc_chttp2_transport *t,
                              grpc_chttp2_stream *s,
                              void *transport_op) {
  grpc_chttp2_transport_global *transport_global = &t->global;
  grpc_chttp2_stream_global *stream_global = &s->global;
  grpc_transport_op *op = transport_op;
=======
static grpc_closure *add_closure_barrier(grpc_closure *closure) {
  closure->final_data += 2;
  return closure;
}

void grpc_chttp2_complete_closure_step(grpc_exec_ctx *exec_ctx,
                                       grpc_closure **pclosure, int success) {
  grpc_closure *closure = *pclosure;
  if (closure == NULL) {
    return;
  }
  closure->final_data -= 2;
  if (!success) {
    closure->final_data |= 1;
  }
  if (closure->final_data < 2) {
    grpc_exec_ctx_enqueue(exec_ctx, closure, closure->final_data == 0, NULL);
  }
  *pclosure = NULL;
}

static int contains_non_ok_status(
    grpc_chttp2_transport_global *transport_global,
    grpc_metadata_batch *batch) {
  grpc_linked_mdelem *l;
  for (l = batch->list.head; l; l = l->next) {
    if (l->md->key == GRPC_MDSTR_GRPC_STATUS &&
        l->md != GRPC_MDELEM_GRPC_STATUS_0) {
      return 1;
    }
  }
  return 0;
}

static void do_nothing(grpc_exec_ctx *exec_ctx, void *arg, bool success) {}

static void perform_stream_op_locked(
    grpc_exec_ctx *exec_ctx, grpc_chttp2_transport_global *transport_global,
    grpc_chttp2_stream_global *stream_global, grpc_transport_stream_op *op) {
  grpc_closure *on_complete;

  GPR_TIMER_BEGIN("perform_stream_op_locked", 0);

  on_complete = op->on_complete;
  if (on_complete == NULL) {
    on_complete = grpc_closure_create(do_nothing, NULL);
  }
  /* use final_data as a barrier until enqueue time; the inital counter is
     dropped at the end of this function */
  on_complete->final_data = 2;
>>>>>>> fb6e13b1

  if (op->cancel_with_status != GRPC_STATUS_OK) {
    cancel_from_api(exec_ctx, transport_global, stream_global,
                    op->cancel_with_status);
  }

  if (op->close_with_status != GRPC_STATUS_OK) {
    close_from_api(exec_ctx, transport_global, stream_global,
                   op->close_with_status, op->optional_close_message);
  }

  if (op->send_initial_metadata != NULL) {
    GPR_ASSERT(stream_global->send_initial_metadata_finished == NULL);
    stream_global->send_initial_metadata_finished =
        add_closure_barrier(on_complete);
    stream_global->send_initial_metadata = op->send_initial_metadata;
    if (contains_non_ok_status(transport_global, op->send_initial_metadata)) {
      stream_global->seen_error = 1;
      grpc_chttp2_list_add_check_read_ops(transport_global, stream_global);
    }
    if (!stream_global->write_closed) {
      if (transport_global->is_client) {
        GPR_ASSERT(stream_global->id == 0);
        grpc_chttp2_list_add_waiting_for_concurrency(transport_global,
                                                     stream_global);
        maybe_start_some_streams(exec_ctx, transport_global);
      } else {
        GPR_ASSERT(stream_global->id != 0);
        grpc_chttp2_become_writable(transport_global, stream_global);
      }
    } else {
      grpc_chttp2_complete_closure_step(
          exec_ctx, &stream_global->send_initial_metadata_finished, 0);
    }
  }

  if (op->send_message != NULL) {
    GPR_ASSERT(stream_global->send_message_finished == NULL);
    GPR_ASSERT(stream_global->send_message == NULL);
    stream_global->send_message_finished = add_closure_barrier(on_complete);
    if (stream_global->write_closed) {
      grpc_chttp2_complete_closure_step(
          exec_ctx, &stream_global->send_message_finished, 0);
    } else {
      stream_global->send_message = op->send_message;
      if (stream_global->id != 0) {
        grpc_chttp2_become_writable(transport_global, stream_global);
      }
    }
  }

<<<<<<< HEAD
  if (op->bind_pollset) {
    add_to_pollset_locked(TRANSPORT_FROM_GLOBAL(transport_global), NULL,
                          op->bind_pollset);
=======
  if (op->send_trailing_metadata != NULL) {
    GPR_ASSERT(stream_global->send_trailing_metadata_finished == NULL);
    stream_global->send_trailing_metadata_finished =
        add_closure_barrier(on_complete);
    stream_global->send_trailing_metadata = op->send_trailing_metadata;
    if (contains_non_ok_status(transport_global, op->send_trailing_metadata)) {
      stream_global->seen_error = 1;
      grpc_chttp2_list_add_check_read_ops(transport_global, stream_global);
    }
    if (stream_global->write_closed) {
      grpc_chttp2_complete_closure_step(
          exec_ctx, &stream_global->send_trailing_metadata_finished,
          grpc_metadata_batch_is_empty(op->send_trailing_metadata));
    } else if (stream_global->id != 0) {
      /* TODO(ctiller): check if there's flow control for any outstanding
         bytes before going writable */
      grpc_chttp2_become_writable(transport_global, stream_global);
    }
  }

  if (op->recv_initial_metadata != NULL) {
    GPR_ASSERT(stream_global->recv_initial_metadata_ready == NULL);
    stream_global->recv_initial_metadata_ready =
        op->recv_initial_metadata_ready;
    stream_global->recv_initial_metadata = op->recv_initial_metadata;
    grpc_chttp2_list_add_check_read_ops(transport_global, stream_global);
  }

  if (op->recv_message != NULL) {
    GPR_ASSERT(stream_global->recv_message_ready == NULL);
    stream_global->recv_message_ready = op->recv_message_ready;
    stream_global->recv_message = op->recv_message;
    if (stream_global->id != 0 &&
        (stream_global->incoming_frames.head == NULL ||
         stream_global->incoming_frames.head->is_tail)) {
      incoming_byte_stream_update_flow_control(
          transport_global, stream_global, transport_global->stream_lookahead,
          0);
    }
    grpc_chttp2_list_add_check_read_ops(transport_global, stream_global);
>>>>>>> fb6e13b1
  }

  if (op->recv_trailing_metadata != NULL) {
    GPR_ASSERT(stream_global->recv_trailing_metadata_finished == NULL);
    stream_global->recv_trailing_metadata_finished =
        add_closure_barrier(on_complete);
    stream_global->recv_trailing_metadata = op->recv_trailing_metadata;
    grpc_chttp2_list_add_check_read_ops(transport_global, stream_global);
  }

  grpc_chttp2_complete_closure_step(exec_ctx, &on_complete, 1);

  GPR_TIMER_END("perform_stream_op_locked", 0);
}

static void perform_stream_op(grpc_exec_ctx *exec_ctx, grpc_transport *gt,
                              grpc_stream *gs, grpc_transport_stream_op *op) {
  grpc_chttp2_transport *t = (grpc_chttp2_transport *)gt;
  grpc_chttp2_stream *s = (grpc_chttp2_stream *)gs;
<<<<<<< HEAD
  grpc_chttp2_run_with_global_lock(t, s, perform_op_locked, op, sizeof(*op));
}

static void send_ping_locked(grpc_chttp2_transport *t, grpc_chttp2_stream *s_ignored, void *a) {
=======

  lock(t);
  perform_stream_op_locked(exec_ctx, &t->global, &s->global, op);
  unlock(exec_ctx, t);
}

static void send_ping_locked(grpc_chttp2_transport *t, grpc_closure *on_recv) {
>>>>>>> fb6e13b1
  grpc_chttp2_outstanding_ping *p = gpr_malloc(sizeof(*p));
  p->next = &t->global.pings;
  p->prev = p->next->prev;
  p->prev->next = p->next->prev = p;
<<<<<<< HEAD
  p->id[0] = (t->global.ping_counter >> 56) & 0xff;
  p->id[1] = (t->global.ping_counter >> 48) & 0xff;
  p->id[2] = (t->global.ping_counter >> 40) & 0xff;
  p->id[3] = (t->global.ping_counter >> 32) & 0xff;
  p->id[4] = (t->global.ping_counter >> 24) & 0xff;
  p->id[5] = (t->global.ping_counter >> 16) & 0xff;
  p->id[6] = (t->global.ping_counter >> 8) & 0xff;
  p->id[7] = t->global.ping_counter & 0xff;
  p->on_recv = *(grpc_iomgr_closure**)a;
  gpr_slice_buffer_add(&t->global.qbuf, grpc_chttp2_ping_create(0, p->id));
}

static void send_ping(grpc_transport *gt, grpc_iomgr_closure *on_recv) {
  grpc_chttp2_transport *t = (grpc_chttp2_transport *)gt;
  grpc_chttp2_run_with_global_lock(t, NULL, send_ping_locked, &on_recv, sizeof(on_recv));
=======
  p->id[0] = (uint8_t)((t->global.ping_counter >> 56) & 0xff);
  p->id[1] = (uint8_t)((t->global.ping_counter >> 48) & 0xff);
  p->id[2] = (uint8_t)((t->global.ping_counter >> 40) & 0xff);
  p->id[3] = (uint8_t)((t->global.ping_counter >> 32) & 0xff);
  p->id[4] = (uint8_t)((t->global.ping_counter >> 24) & 0xff);
  p->id[5] = (uint8_t)((t->global.ping_counter >> 16) & 0xff);
  p->id[6] = (uint8_t)((t->global.ping_counter >> 8) & 0xff);
  p->id[7] = (uint8_t)(t->global.ping_counter & 0xff);
  p->on_recv = on_recv;
  gpr_slice_buffer_add(&t->global.qbuf, grpc_chttp2_ping_create(0, p->id));
>>>>>>> fb6e13b1
}

void grpc_chttp2_ack_ping(grpc_exec_ctx *exec_ctx,
                          grpc_chttp2_transport_parsing *transport_parsing,
                          const uint8_t *opaque_8bytes) {
  grpc_chttp2_outstanding_ping *ping;
  grpc_chttp2_transport *t = TRANSPORT_FROM_PARSING(transport_parsing);
  grpc_chttp2_transport_global *transport_global = &t->global;
  lock(t);
  for (ping = transport_global->pings.next; ping != &transport_global->pings;
       ping = ping->next) {
    if (0 == memcmp(opaque_8bytes, ping->id, 8)) {
      grpc_exec_ctx_enqueue(exec_ctx, ping->on_recv, true, NULL);
      ping->next->prev = ping->prev;
      ping->prev->next = ping->next;
      gpr_free(ping);
      break;
    }
  }
  unlock(exec_ctx, t);
}

static void perform_transport_op_locked(grpc_exec_ctx *exec_ctx,
                                        grpc_chttp2_transport *t,
                                        grpc_transport_op *op) {
  bool close_transport = false;

  grpc_exec_ctx_enqueue(exec_ctx, op->on_consumed, true, NULL);

  if (op->on_connectivity_state_change != NULL) {
    grpc_connectivity_state_notify_on_state_change(
        exec_ctx, &t->channel_callback.state_tracker, op->connectivity_state,
        op->on_connectivity_state_change);
  }

  if (op->send_goaway) {
    t->global.sent_goaway = 1;
    grpc_chttp2_goaway_append(
        t->global.last_incoming_stream_id,
        (uint32_t)grpc_chttp2_grpc_status_to_http2_error(op->goaway_status),
        gpr_slice_ref(*op->goaway_message), &t->global.qbuf);
    close_transport = !grpc_chttp2_has_streams(t);
  }

  if (op->set_accept_stream) {
    t->channel_callback.accept_stream = op->set_accept_stream_fn;
    t->channel_callback.accept_stream_user_data =
        op->set_accept_stream_user_data;
  }

  if (op->bind_pollset) {
    add_to_pollset_locked(exec_ctx, t, op->bind_pollset);
  }

  if (op->bind_pollset_set) {
    add_to_pollset_set_locked(exec_ctx, t, op->bind_pollset_set);
  }

  if (op->send_ping) {
    send_ping_locked(t, op->send_ping);
  }

  if (op->disconnect) {
    close_transport_locked(exec_ctx, t);
  }

  if (close_transport) {
    close_transport_locked(exec_ctx, t);
  }
}

static void perform_transport_op(grpc_exec_ctx *exec_ctx, grpc_transport *gt,
                                 grpc_transport_op *op) {
  grpc_chttp2_transport *t = (grpc_chttp2_transport *)gt;

  lock(t);

  /* If there's a set_accept_stream ensure that we're not parsing
     to avoid changing things out from underneath */
  if (t->parsing_active && op->set_accept_stream) {
    GPR_ASSERT(t->post_parsing_op == NULL);
    t->post_parsing_op = gpr_malloc(sizeof(*op));
    memcpy(t->post_parsing_op, op, sizeof(*op));
  } else {
    perform_transport_op_locked(exec_ctx, t, op);
  }

  unlock(exec_ctx, t);
}

/*******************************************************************************
 * INPUT PROCESSING
 */

static void check_read_ops(grpc_exec_ctx *exec_ctx,
                           grpc_chttp2_transport_global *transport_global) {
  grpc_chttp2_stream_global *stream_global;
  grpc_byte_stream *bs;
  while (
      grpc_chttp2_list_pop_check_read_ops(transport_global, &stream_global)) {
    if (stream_global->recv_initial_metadata_ready != NULL &&
        stream_global->published_initial_metadata) {
      grpc_chttp2_incoming_metadata_buffer_publish(
          &stream_global->received_initial_metadata,
          stream_global->recv_initial_metadata);
      grpc_exec_ctx_enqueue(
          exec_ctx, stream_global->recv_initial_metadata_ready, true, NULL);
      stream_global->recv_initial_metadata_ready = NULL;
    }
    if (stream_global->recv_message_ready != NULL) {
      while (stream_global->seen_error &&
             (bs = grpc_chttp2_incoming_frame_queue_pop(
                  &stream_global->incoming_frames)) != NULL) {
        grpc_byte_stream_destroy(exec_ctx, bs);
      }
      if (stream_global->incoming_frames.head != NULL) {
        *stream_global->recv_message = grpc_chttp2_incoming_frame_queue_pop(
            &stream_global->incoming_frames);
        GPR_ASSERT(*stream_global->recv_message != NULL);
        grpc_exec_ctx_enqueue(exec_ctx, stream_global->recv_message_ready, true,
                              NULL);
        stream_global->recv_message_ready = NULL;
      } else if (stream_global->published_trailing_metadata) {
        *stream_global->recv_message = NULL;
        grpc_exec_ctx_enqueue(exec_ctx, stream_global->recv_message_ready, true,
                              NULL);
        stream_global->recv_message_ready = NULL;
      }
    }
    if (stream_global->recv_trailing_metadata_finished != NULL &&
        stream_global->read_closed && stream_global->write_closed) {
      while (stream_global->seen_error &&
             (bs = grpc_chttp2_incoming_frame_queue_pop(
                  &stream_global->incoming_frames)) != NULL) {
        grpc_byte_stream_destroy(exec_ctx, bs);
      }
      if (stream_global->incoming_frames.head == NULL) {
        grpc_chttp2_incoming_metadata_buffer_publish(
            &stream_global->received_trailing_metadata,
            stream_global->recv_trailing_metadata);
        grpc_chttp2_complete_closure_step(
            exec_ctx, &stream_global->recv_trailing_metadata_finished, 1);
      }
    }
  }
}

static void remove_stream(grpc_exec_ctx *exec_ctx, grpc_chttp2_transport *t,
                          uint32_t id) {
  size_t new_stream_count;
  grpc_chttp2_stream *s =
      grpc_chttp2_stream_map_delete(&t->parsing_stream_map, id);
  if (!s) {
    s = grpc_chttp2_stream_map_delete(&t->new_stream_map, id);
  }
  GPR_ASSERT(s);
  s->global.in_stream_map = 0;
  if (t->parsing.incoming_stream == &s->parsing) {
    t->parsing.incoming_stream = NULL;
    grpc_chttp2_parsing_become_skip_parser(exec_ctx, &t->parsing);
  }
  if (s->parsing.data_parser.parsing_frame != NULL) {
    grpc_chttp2_incoming_byte_stream_finished(
        exec_ctx, s->parsing.data_parser.parsing_frame, 0, 0);
    s->parsing.data_parser.parsing_frame = NULL;
  }

  if (grpc_chttp2_unregister_stream(t, s) && t->global.sent_goaway) {
    close_transport_locked(exec_ctx, t);
  }
  if (grpc_chttp2_list_remove_writable_stream(&t->global, &s->global)) {
    GRPC_CHTTP2_STREAM_UNREF(exec_ctx, &s->global, "chttp2_writing");
  }

  new_stream_count = grpc_chttp2_stream_map_size(&t->parsing_stream_map) +
                     grpc_chttp2_stream_map_size(&t->new_stream_map);
  GPR_ASSERT(new_stream_count <= UINT32_MAX);
  if (new_stream_count != t->global.concurrent_stream_count) {
    t->global.concurrent_stream_count = (uint32_t)new_stream_count;
    maybe_start_some_streams(exec_ctx, &t->global);
  }
}

static void cancel_from_api(grpc_exec_ctx *exec_ctx,
                            grpc_chttp2_transport_global *transport_global,
                            grpc_chttp2_stream_global *stream_global,
                            grpc_status_code status) {
  if (stream_global->id != 0) {
    gpr_slice_buffer_add(
        &transport_global->qbuf,
        grpc_chttp2_rst_stream_create(
            stream_global->id,
            (uint32_t)grpc_chttp2_grpc_status_to_http2_error(status)));
  }
  grpc_chttp2_fake_status(exec_ctx, transport_global, stream_global, status,
                          NULL);
  grpc_chttp2_mark_stream_closed(exec_ctx, transport_global, stream_global, 1,
                                 1);
}

<<<<<<< HEAD
  if (!t->executor.parsing_active) {
    /* if a stream is in the stream map, and gets cancelled, we need to ensure
       we are not parsing before continuing the cancellation to keep things in
       a sane state */
    while (grpc_chttp2_list_pop_closed_waiting_for_parsing(transport_global,
                                                           &stream_global)) {
      GPR_ASSERT(stream_global->in_stream_map);
      GPR_ASSERT(stream_global->write_state != GRPC_WRITE_STATE_OPEN);
      GPR_ASSERT(stream_global->read_closed);
      remove_stream(t, stream_global->id);
      grpc_chttp2_list_add_read_write_state_changed(transport_global,
                                                    stream_global);
=======
void grpc_chttp2_fake_status(grpc_exec_ctx *exec_ctx,
                             grpc_chttp2_transport_global *transport_global,
                             grpc_chttp2_stream_global *stream_global,
                             grpc_status_code status, gpr_slice *slice) {
  if (status != GRPC_STATUS_OK) {
    stream_global->seen_error = 1;
    grpc_chttp2_list_add_check_read_ops(transport_global, stream_global);
  }
  /* stream_global->recv_trailing_metadata_finished gives us a
     last chance replacement: we've received trailing metadata,
     but something more important has become available to signal
     to the upper layers - drop what we've got, and then publish
     what we want - which is safe because we haven't told anyone
     about the metadata yet */
  if (!stream_global->published_trailing_metadata ||
      stream_global->recv_trailing_metadata_finished != NULL) {
    char status_string[GPR_LTOA_MIN_BUFSIZE];
    gpr_ltoa(status, status_string);
    grpc_chttp2_incoming_metadata_buffer_add(
        &stream_global->received_trailing_metadata,
        grpc_mdelem_from_metadata_strings(
            GRPC_MDSTR_GRPC_STATUS, grpc_mdstr_from_string(status_string)));
    if (slice) {
      grpc_chttp2_incoming_metadata_buffer_add(
          &stream_global->received_trailing_metadata,
          grpc_mdelem_from_metadata_strings(
              GRPC_MDSTR_GRPC_MESSAGE,
              grpc_mdstr_from_slice(gpr_slice_ref(*slice))));
>>>>>>> fb6e13b1
    }
    stream_global->published_trailing_metadata = 1;
    grpc_chttp2_list_add_check_read_ops(transport_global, stream_global);
  }
  if (slice) {
    gpr_slice_unref(*slice);
  }
}

static void fail_pending_writes(grpc_exec_ctx *exec_ctx,
                                grpc_chttp2_stream_global *stream_global) {
  grpc_chttp2_complete_closure_step(
      exec_ctx, &stream_global->send_initial_metadata_finished, 0);
  grpc_chttp2_complete_closure_step(
      exec_ctx, &stream_global->send_trailing_metadata_finished, 0);
  grpc_chttp2_complete_closure_step(exec_ctx,
                                    &stream_global->send_message_finished, 0);
}

void grpc_chttp2_mark_stream_closed(
    grpc_exec_ctx *exec_ctx, grpc_chttp2_transport_global *transport_global,
    grpc_chttp2_stream_global *stream_global, int close_reads,
    int close_writes) {
  if (stream_global->read_closed && stream_global->write_closed) {
    /* already closed */
    return;
  }
  grpc_chttp2_list_add_check_read_ops(transport_global, stream_global);
  if (close_reads && !stream_global->read_closed) {
    stream_global->read_closed = 1;
    stream_global->published_initial_metadata = 1;
    stream_global->published_trailing_metadata = 1;
  }
  if (close_writes && !stream_global->write_closed) {
    stream_global->write_closed = 1;
    if (TRANSPORT_FROM_GLOBAL(transport_global)->writing_active) {
      GRPC_CHTTP2_STREAM_REF(stream_global, "finish_writes");
      grpc_chttp2_list_add_closed_waiting_for_writing(transport_global,
                                                      stream_global);
    } else {
      fail_pending_writes(exec_ctx, stream_global);
    }
<<<<<<< HEAD
    if (stream_global->write_state == GRPC_WRITE_STATE_SENT_CLOSE &&
        stream_global->read_closed && stream_global->in_stream_map) {
      if (t->executor.parsing_active) {
        grpc_chttp2_list_add_closed_waiting_for_parsing(transport_global,
                                                        stream_global);
      } else {
        remove_stream(t, stream_global->id);
=======
  }
  if (stream_global->read_closed && stream_global->write_closed) {
    if (stream_global->id != 0 &&
        TRANSPORT_FROM_GLOBAL(transport_global)->parsing_active) {
      grpc_chttp2_list_add_closed_waiting_for_parsing(transport_global,
                                                      stream_global);
    } else {
      if (stream_global->id != 0) {
        remove_stream(exec_ctx, TRANSPORT_FROM_GLOBAL(transport_global),
                      stream_global->id);
>>>>>>> fb6e13b1
      }
      GRPC_CHTTP2_STREAM_UNREF(exec_ctx, stream_global, "chttp2");
    }
<<<<<<< HEAD
    if (!stream_global->publish_sopb) {
      continue;
    }
    /* FIXME(ctiller): we include in_stream_map in our computation of
       whether the stream is write-closed. This is completely bogus,
       but has the effect of delaying stream-closed until the stream
       is indeed evicted from the stream map, making it safe to delete.
       To fix this will require having an edge after stream-closed
       indicating that the stream is closed AND safe to delete. */
    state = compute_state(
        stream_global->write_state == GRPC_WRITE_STATE_SENT_CLOSE &&
            !stream_global->in_stream_map,
        stream_global->read_closed);
    if (stream_global->incoming_sopb.nops == 0 &&
        state == stream_global->published_state) {
      continue;
    }
    grpc_chttp2_incoming_metadata_buffer_postprocess_sopb_and_begin_live_op(
        &stream_global->incoming_metadata, &stream_global->incoming_sopb,
        &stream_global->outstanding_metadata);
    if (state == GRPC_STREAM_CLOSED) {
      GPR_ASSERT(!stream_global->in_stream_map);
      grpc_chttp2_unregister_stream(TRANSPORT_FROM_GLOBAL(transport_global), STREAM_FROM_GLOBAL(stream_global));
      grpc_chttp2_list_remove_incoming_window_updated(transport_global, stream_global);
      grpc_chttp2_list_remove_writable_window_update_stream(transport_global, stream_global);
    }
    grpc_sopb_swap(stream_global->publish_sopb, &stream_global->incoming_sopb);
    stream_global->published_state = *stream_global->publish_state = state;
    grpc_chttp2_schedule_closure(transport_global,
                                 stream_global->recv_done_closure, 1);
    stream_global->recv_done_closure = NULL;
    stream_global->publish_sopb = NULL;
    stream_global->publish_state = NULL;
=======
>>>>>>> fb6e13b1
  }
}

static void close_from_api(grpc_exec_ctx *exec_ctx,
                           grpc_chttp2_transport_global *transport_global,
                           grpc_chttp2_stream_global *stream_global,
                           grpc_status_code status,
                           gpr_slice *optional_message) {
  gpr_slice hdr;
  gpr_slice status_hdr;
  gpr_slice message_pfx;
  uint8_t *p;
  uint32_t len = 0;

  GPR_ASSERT(status >= 0 && (int)status < 100);

  GPR_ASSERT(stream_global->id != 0);

  /* Hand roll a header block.
     This is unnecessarily ugly - at some point we should find a more elegant
     solution.
     It's complicated by the fact that our send machinery would be dead by the
     time we got around to sending this, so instead we ignore HPACK compression
     and just write the uncompressed bytes onto the wire. */
  status_hdr = gpr_slice_malloc(15 + (status >= 10));
  p = GPR_SLICE_START_PTR(status_hdr);
  *p++ = 0x40; /* literal header */
  *p++ = 11;   /* len(grpc-status) */
  *p++ = 'g';
  *p++ = 'r';
  *p++ = 'p';
  *p++ = 'c';
  *p++ = '-';
  *p++ = 's';
  *p++ = 't';
  *p++ = 'a';
  *p++ = 't';
  *p++ = 'u';
  *p++ = 's';
  if (status < 10) {
    *p++ = 1;
    *p++ = (uint8_t)('0' + status);
  } else {
    *p++ = 2;
    *p++ = (uint8_t)('0' + (status / 10));
    *p++ = (uint8_t)('0' + (status % 10));
  }
  GPR_ASSERT(p == GPR_SLICE_END_PTR(status_hdr));
  len += (uint32_t)GPR_SLICE_LENGTH(status_hdr);

  if (optional_message) {
    GPR_ASSERT(GPR_SLICE_LENGTH(*optional_message) < 127);
    message_pfx = gpr_slice_malloc(15);
    p = GPR_SLICE_START_PTR(message_pfx);
    *p++ = 0x40;
    *p++ = 12; /* len(grpc-message) */
    *p++ = 'g';
    *p++ = 'r';
    *p++ = 'p';
    *p++ = 'c';
    *p++ = '-';
    *p++ = 'm';
    *p++ = 'e';
    *p++ = 's';
    *p++ = 's';
    *p++ = 'a';
    *p++ = 'g';
    *p++ = 'e';
    *p++ = (uint8_t)GPR_SLICE_LENGTH(*optional_message);
    GPR_ASSERT(p == GPR_SLICE_END_PTR(message_pfx));
    len += (uint32_t)GPR_SLICE_LENGTH(message_pfx);
    len += (uint32_t)GPR_SLICE_LENGTH(*optional_message);
  }

  hdr = gpr_slice_malloc(9);
  p = GPR_SLICE_START_PTR(hdr);
  *p++ = (uint8_t)(len >> 16);
  *p++ = (uint8_t)(len >> 8);
  *p++ = (uint8_t)(len);
  *p++ = GRPC_CHTTP2_FRAME_HEADER;
  *p++ = GRPC_CHTTP2_DATA_FLAG_END_STREAM | GRPC_CHTTP2_DATA_FLAG_END_HEADERS;
  *p++ = (uint8_t)(stream_global->id >> 24);
  *p++ = (uint8_t)(stream_global->id >> 16);
  *p++ = (uint8_t)(stream_global->id >> 8);
  *p++ = (uint8_t)(stream_global->id);
  GPR_ASSERT(p == GPR_SLICE_END_PTR(hdr));

  gpr_slice_buffer_add(&transport_global->qbuf, hdr);
  gpr_slice_buffer_add(&transport_global->qbuf, status_hdr);
  if (optional_message) {
    gpr_slice_buffer_add(&transport_global->qbuf, message_pfx);
    gpr_slice_buffer_add(&transport_global->qbuf,
                         gpr_slice_ref(*optional_message));
  }

  gpr_slice_buffer_add(
      &transport_global->qbuf,
      grpc_chttp2_rst_stream_create(stream_global->id, GRPC_CHTTP2_NO_ERROR));

  if (optional_message) {
    gpr_slice_ref(*optional_message);
  }
  grpc_chttp2_fake_status(exec_ctx, transport_global, stream_global, status,
                          optional_message);
  grpc_chttp2_mark_stream_closed(exec_ctx, transport_global, stream_global, 1,
                                 1);
}

static void cancel_stream_cb(grpc_chttp2_transport_global *transport_global,
                             void *user_data,
                             grpc_chttp2_stream_global *stream_global) {
  cancel_from_api(user_data, transport_global, stream_global,
                  GRPC_STATUS_UNAVAILABLE);
}

static void end_all_the_calls(grpc_exec_ctx *exec_ctx,
                              grpc_chttp2_transport *t) {
  grpc_chttp2_for_all_streams(&t->global, exec_ctx, cancel_stream_cb);
}

<<<<<<< HEAD
static void drop_connection(grpc_chttp2_transport *t) {
  if (t->global.error_state == GRPC_CHTTP2_ERROR_STATE_NONE) {
    t->global.error_state = GRPC_CHTTP2_ERROR_STATE_SEEN;
  }
  close_transport_locked(t, NULL, NULL);
  end_all_the_calls(t);
=======
static void drop_connection(grpc_exec_ctx *exec_ctx, grpc_chttp2_transport *t) {
  close_transport_locked(exec_ctx, t);
  end_all_the_calls(exec_ctx, t);
>>>>>>> fb6e13b1
}

static void read_error_locked(grpc_chttp2_transport *t) {
  t->endpoint_reading = 0;
  if (!t->executor.writing_active && t->ep) {
    grpc_endpoint_destroy(t->ep);
    t->ep = NULL;
    /* safe as we still have a ref for read */
    UNREF_TRANSPORT(t, "disconnect");
  }
}

static void recv_data_error_locked(grpc_chttp2_transport *t, grpc_chttp2_stream *s, void *a) {
  size_t i;

  drop_connection(t);
  read_error_locked(t);
  for (i = 0; i < t->executor_parsing.nslices; i++) gpr_slice_unref(t->executor_parsing.slices[i]);
  memset(&t->executor_parsing, 0, sizeof(t->executor_parsing));
  UNREF_TRANSPORT(t, "recv_data");
}

/** update window from a settings change */
static void update_global_window(void *args, uint32_t id, void *stream) {
  grpc_chttp2_transport *t = args;
  grpc_chttp2_stream *s = stream;
  grpc_chttp2_transport_global *transport_global = &t->global;
  grpc_chttp2_stream_global *stream_global = &s->global;
  int was_zero;
  int is_zero;
  int64_t initial_window_update = t->parsing.initial_window_update;

  was_zero = stream_global->outgoing_window <= 0;
  GRPC_CHTTP2_FLOW_CREDIT_STREAM("settings", transport_global, stream_global,
                                 outgoing_window, initial_window_update);
  is_zero = stream_global->outgoing_window <= 0;

  if (was_zero && !is_zero) {
    grpc_chttp2_become_writable(transport_global, stream_global);
  }
}

<<<<<<< HEAD
static void finish_parsing_locked(grpc_chttp2_transport *t, grpc_chttp2_stream *s_ignored, void *a) {
  size_t i = *(size_t *)a;

  if (i != t->executor_parsing.nslices) {
    drop_connection(t);
  }
  /* merge stream lists */
  grpc_chttp2_stream_map_move_into(&t->new_stream_map,
                                   &t->parsing_stream_map);
  t->global.concurrent_stream_count = grpc_chttp2_stream_map_size(&t->parsing_stream_map);
  if (t->parsing.initial_window_update != 0) {
    grpc_chttp2_stream_map_for_each(&t->parsing_stream_map,
                                    update_global_window, t);
    t->parsing.initial_window_update = 0;
  }
  /* handle higher level things */
  grpc_chttp2_publish_reads(&t->global, &t->parsing);
  t->executor.parsing_active = 0;

  for (; i < t->executor_parsing.nslices; i++) gpr_slice_unref(t->executor_parsing.slices[i]);

  if (i == t->executor_parsing.nslices) {
    grpc_chttp2_schedule_closure(&t->global, &t->reading_action, 1);
  } else {
    read_error_locked(t);
    UNREF_TRANSPORT(t, "recv_data");
  }

  memset(&t->executor_parsing, 0, sizeof(t->executor_parsing));
}

static void parsing_action(void *pt, int iomgr_success_ignored) {
  size_t i;
  grpc_chttp2_transport *t = pt;
  for (i = 0; i < t->executor_parsing.nslices && grpc_chttp2_perform_read(&t->parsing, t->executor_parsing.slices[i]);
       i++) {
    gpr_slice_unref(t->executor_parsing.slices[i]);
  }
  grpc_chttp2_run_with_global_lock(t, NULL, finish_parsing_locked, &i, sizeof(i));
}

static void recv_data_ok_locked(grpc_chttp2_transport *t, grpc_chttp2_stream *s, void *a) {
  size_t i;
  GPR_ASSERT(!t->executor.parsing_active);
  if (t->global.error_state == GRPC_CHTTP2_ERROR_STATE_NONE) {
    t->executor.parsing_active = 1;
    /* merge stream lists */
    grpc_chttp2_stream_map_move_into(&t->new_stream_map,
                                     &t->parsing_stream_map);
    grpc_chttp2_prepare_to_read(&t->global, &t->parsing);
    /* schedule more work to do unlocked */
    grpc_chttp2_schedule_closure(&t->global, &t->parsing_action, 1);
  } else {
    for (i = 0; i < t->executor_parsing.nslices; i++) gpr_slice_unref(t->executor_parsing.slices[i]);
    memset(&t->executor_parsing, 0, sizeof(t->executor_parsing));
=======
static void read_error_locked(grpc_exec_ctx *exec_ctx,
                              grpc_chttp2_transport *t) {
  t->endpoint_reading = 0;
  if (!t->writing_active && t->ep) {
    destroy_endpoint(exec_ctx, t);
>>>>>>> fb6e13b1
  }
}

/* tcp read callback */
<<<<<<< HEAD
static void recv_data(void *tp, gpr_slice *slices, size_t nslices,
                      grpc_endpoint_cb_status error) {
  grpc_chttp2_transport *t = tp;

  t->executor_parsing.slices = slices;
  t->executor_parsing.nslices = nslices;

  switch (error) {
    case GRPC_ENDPOINT_CB_SHUTDOWN:
    case GRPC_ENDPOINT_CB_EOF:
    case GRPC_ENDPOINT_CB_ERROR:
      grpc_chttp2_run_with_global_lock(t, NULL, recv_data_error_locked, NULL, 0);
      break;
    case GRPC_ENDPOINT_CB_OK:
      grpc_chttp2_run_with_global_lock(t, NULL, recv_data_ok_locked, NULL, 0);
      break;
  }
}
=======
static void recv_data(grpc_exec_ctx *exec_ctx, void *tp, bool success) {
  size_t i;
  int keep_reading = 0;
  grpc_chttp2_transport *t = tp;
  grpc_chttp2_transport_global *transport_global = &t->global;
  grpc_chttp2_transport_parsing *transport_parsing = &t->parsing;
  grpc_chttp2_stream_global *stream_global;

  GPR_TIMER_BEGIN("recv_data", 0);

  lock(t);
  i = 0;
  GPR_ASSERT(!t->parsing_active);
  if (!t->closed) {
    t->parsing_active = 1;
    /* merge stream lists */
    grpc_chttp2_stream_map_move_into(&t->new_stream_map,
                                     &t->parsing_stream_map);
    grpc_chttp2_prepare_to_read(transport_global, transport_parsing);
    gpr_mu_unlock(&t->mu);
    GPR_TIMER_BEGIN("recv_data.parse", 0);
    for (; i < t->read_buffer.count &&
               grpc_chttp2_perform_read(exec_ctx, transport_parsing,
                                        t->read_buffer.slices[i]);
         i++)
      ;
    GPR_TIMER_END("recv_data.parse", 0);
    gpr_mu_lock(&t->mu);
    /* copy parsing qbuf to global qbuf */
    gpr_slice_buffer_move_into(&t->parsing.qbuf, &t->global.qbuf);
    if (i != t->read_buffer.count) {
      unlock(exec_ctx, t);
      lock(t);
      drop_connection(exec_ctx, t);
    }
    /* merge stream lists */
    grpc_chttp2_stream_map_move_into(&t->new_stream_map,
                                     &t->parsing_stream_map);
    transport_global->concurrent_stream_count =
        (uint32_t)grpc_chttp2_stream_map_size(&t->parsing_stream_map);
    if (transport_parsing->initial_window_update != 0) {
      grpc_chttp2_stream_map_for_each(&t->parsing_stream_map,
                                      update_global_window, t);
      transport_parsing->initial_window_update = 0;
    }
    /* handle higher level things */
    grpc_chttp2_publish_reads(exec_ctx, transport_global, transport_parsing);
    t->parsing_active = 0;
    /* handle delayed transport ops (if there is one) */
    if (t->post_parsing_op) {
      grpc_transport_op *op = t->post_parsing_op;
      t->post_parsing_op = NULL;
      perform_transport_op_locked(exec_ctx, t, op);
      gpr_free(op);
    }
    /* if a stream is in the stream map, and gets cancelled, we need to ensure
     * we are not parsing before continuing the cancellation to keep things in
     * a sane state */
    while (grpc_chttp2_list_pop_closed_waiting_for_parsing(transport_global,
                                                           &stream_global)) {
      GPR_ASSERT(stream_global->in_stream_map);
      GPR_ASSERT(stream_global->write_closed);
      GPR_ASSERT(stream_global->read_closed);
      remove_stream(exec_ctx, t, stream_global->id);
      GRPC_CHTTP2_STREAM_UNREF(exec_ctx, stream_global, "chttp2");
    }
  }
  if (!success || i != t->read_buffer.count || t->closed) {
    drop_connection(exec_ctx, t);
    read_error_locked(exec_ctx, t);
  } else if (!t->closed) {
    keep_reading = 1;
    REF_TRANSPORT(t, "keep_reading");
    prevent_endpoint_shutdown(t);
  }
  gpr_slice_buffer_reset_and_unref(&t->read_buffer);
  unlock(exec_ctx, t);
>>>>>>> fb6e13b1

  if (keep_reading) {
    grpc_endpoint_read(exec_ctx, t->ep, &t->read_buffer, &t->recv_data);
    allow_endpoint_shutdown_unlocked(exec_ctx, t);
    UNREF_TRANSPORT(exec_ctx, t, "keep_reading");
  } else {
    UNREF_TRANSPORT(exec_ctx, t, "recv_data");
  }

  GPR_TIMER_END("recv_data", 0);
}

/*******************************************************************************
 * CALLBACK LOOP
 */

static void connectivity_state_set(
    grpc_exec_ctx *exec_ctx, grpc_chttp2_transport_global *transport_global,
    grpc_connectivity_state state, const char *reason) {
  GRPC_CHTTP2_IF_TRACING(
      gpr_log(GPR_DEBUG, "set connectivity_state=%d", state));
  grpc_connectivity_state_set(exec_ctx, &TRANSPORT_FROM_GLOBAL(transport_global)
                                             ->channel_callback.state_tracker,
                              state, reason);
}

<<<<<<< HEAD
static void finished_channel_callbacks_locked(grpc_chttp2_transport *t, grpc_chttp2_stream *s_ignored, void *arg_ignored) {
  t->executor.channel_callback_active = 0;
}

static void notify_goaways(void *p, int iomgr_success_ignored) {
  notify_goaways_args *a = p;
  grpc_chttp2_transport *t = a->t;
=======
/*******************************************************************************
 * POLLSET STUFF
 */
>>>>>>> fb6e13b1

static void add_to_pollset_locked(grpc_exec_ctx *exec_ctx,
                                  grpc_chttp2_transport *t,
                                  grpc_pollset *pollset) {
  if (t->ep) {
    grpc_endpoint_add_to_pollset(exec_ctx, t->ep, pollset);
  }
}

static void add_to_pollset_set_locked(grpc_exec_ctx *exec_ctx,
                                      grpc_chttp2_transport *t,
                                      grpc_pollset_set *pollset_set) {
  if (t->ep) {
    grpc_endpoint_add_to_pollset_set(exec_ctx, t->ep, pollset_set);
  }
}

<<<<<<< HEAD
  grpc_chttp2_run_with_global_lock(t, NULL, finished_channel_callbacks_locked, NULL, 0);
  UNREF_TRANSPORT(t, "notify_goaways");
=======
static void set_pollset(grpc_exec_ctx *exec_ctx, grpc_transport *gt,
                        grpc_stream *gs, grpc_pollset *pollset) {
  grpc_chttp2_transport *t = (grpc_chttp2_transport *)gt;
  lock(t);
  add_to_pollset_locked(exec_ctx, t, pollset);
  unlock(exec_ctx, t);
>>>>>>> fb6e13b1
}

/*******************************************************************************
 * BYTE STREAM
 */

<<<<<<< HEAD
  grpc_chttp2_run_with_global_lock(t, NULL, finished_channel_callbacks_locked, NULL, 0);
  UNREF_TRANSPORT(t, "notify_closed");
}

static void unlock_check_channel_callbacks(grpc_chttp2_transport *t) {
  if (t->executor.channel_callback_active) {
    return;
  }
  if (t->global.goaway_state != GRPC_CHTTP2_ERROR_STATE_NONE) {
    if (t->global.goaway_state == GRPC_CHTTP2_ERROR_STATE_SEEN &&
        t->global.error_state != GRPC_CHTTP2_ERROR_STATE_NOTIFIED) {
      notify_goaways_args *a = gpr_malloc(sizeof(*a));
      a->t = t;
      a->error = t->global.goaway_error;
      a->text = t->global.goaway_text;
      t->global.goaway_state = GRPC_CHTTP2_ERROR_STATE_NOTIFIED;
      t->executor.channel_callback_active = 1;
      grpc_iomgr_closure_init(&a->closure, notify_goaways, a);
      REF_TRANSPORT(t, "notify_goaways");
      grpc_chttp2_schedule_closure(&t->global, &a->closure, 1);
      return;
    } else if (t->global.goaway_state != GRPC_CHTTP2_ERROR_STATE_NOTIFIED) {
      return;
    }
  }
  if (t->global.error_state == GRPC_CHTTP2_ERROR_STATE_SEEN) {
    t->global.error_state = GRPC_CHTTP2_ERROR_STATE_NOTIFIED;
    t->executor.channel_callback_active = 1;
    REF_TRANSPORT(t, "notify_closed");
    grpc_chttp2_schedule_closure(&t->global, &t->channel_callback.notify_closed,
                                 1);
=======
static void incoming_byte_stream_update_flow_control(
    grpc_chttp2_transport_global *transport_global,
    grpc_chttp2_stream_global *stream_global, size_t max_size_hint,
    size_t have_already) {
  uint32_t max_recv_bytes;

  /* clamp max recv hint to an allowable size */
  if (max_size_hint >= UINT32_MAX - transport_global->stream_lookahead) {
    max_recv_bytes = UINT32_MAX - transport_global->stream_lookahead;
  } else {
    max_recv_bytes = (uint32_t)max_size_hint;
  }

  /* account for bytes already received but unknown to higher layers */
  if (max_recv_bytes >= have_already) {
    max_recv_bytes -= (uint32_t)have_already;
  } else {
    max_recv_bytes = 0;
  }

  /* add some small lookahead to keep pipelines flowing */
  GPR_ASSERT(max_recv_bytes <= UINT32_MAX - transport_global->stream_lookahead);
  max_recv_bytes += transport_global->stream_lookahead;
  if (stream_global->max_recv_bytes < max_recv_bytes) {
    uint32_t add_max_recv_bytes =
        max_recv_bytes - stream_global->max_recv_bytes;
    GRPC_CHTTP2_FLOW_CREDIT_STREAM("op", transport_global, stream_global,
                                   max_recv_bytes, add_max_recv_bytes);
    GRPC_CHTTP2_FLOW_CREDIT_STREAM("op", transport_global, stream_global,
                                   unannounced_incoming_window_for_parse,
                                   add_max_recv_bytes);
    GRPC_CHTTP2_FLOW_CREDIT_STREAM("op", transport_global, stream_global,
                                   unannounced_incoming_window_for_writing,
                                   add_max_recv_bytes);
    grpc_chttp2_list_add_unannounced_incoming_window_available(transport_global,
                                                               stream_global);
    grpc_chttp2_become_writable(transport_global, stream_global);
  }
}

static int incoming_byte_stream_next(grpc_exec_ctx *exec_ctx,
                                     grpc_byte_stream *byte_stream,
                                     gpr_slice *slice, size_t max_size_hint,
                                     grpc_closure *on_complete) {
  grpc_chttp2_incoming_byte_stream *bs =
      (grpc_chttp2_incoming_byte_stream *)byte_stream;
  grpc_chttp2_transport_global *transport_global = &bs->transport->global;
  grpc_chttp2_stream_global *stream_global = &bs->stream->global;

  lock(bs->transport);
  if (bs->is_tail) {
    incoming_byte_stream_update_flow_control(transport_global, stream_global,
                                             max_size_hint, bs->slices.length);
  }
  if (bs->slices.count > 0) {
    *slice = gpr_slice_buffer_take_first(&bs->slices);
    unlock(exec_ctx, bs->transport);
    return 1;
  } else if (bs->failed) {
    grpc_exec_ctx_enqueue(exec_ctx, on_complete, false, NULL);
    unlock(exec_ctx, bs->transport);
    return 0;
  } else {
    bs->on_next = on_complete;
    bs->next = slice;
    unlock(exec_ctx, bs->transport);
    return 0;
  }
}

static void incoming_byte_stream_unref(grpc_chttp2_incoming_byte_stream *bs) {
  if (gpr_unref(&bs->refs)) {
    gpr_slice_buffer_destroy(&bs->slices);
    gpr_free(bs);
>>>>>>> fb6e13b1
  }
}

static void incoming_byte_stream_destroy(grpc_exec_ctx *exec_ctx,
                                         grpc_byte_stream *byte_stream) {
  incoming_byte_stream_unref((grpc_chttp2_incoming_byte_stream *)byte_stream);
}

void grpc_chttp2_incoming_byte_stream_push(grpc_exec_ctx *exec_ctx,
                                           grpc_chttp2_incoming_byte_stream *bs,
                                           gpr_slice slice) {
  gpr_mu_lock(&bs->transport->mu);
  if (bs->on_next != NULL) {
    *bs->next = slice;
    grpc_exec_ctx_enqueue(exec_ctx, bs->on_next, true, NULL);
    bs->on_next = NULL;
  } else {
    gpr_slice_buffer_add(&bs->slices, slice);
  }
  gpr_mu_unlock(&bs->transport->mu);
}

<<<<<<< HEAD
static void add_to_pollset_locked(grpc_chttp2_transport *t,
                                  grpc_chttp2_stream *s,
                                  void *pollset) {
  if (t->ep) {
    grpc_endpoint_add_to_pollset(t->ep, pollset);
=======
void grpc_chttp2_incoming_byte_stream_finished(
    grpc_exec_ctx *exec_ctx, grpc_chttp2_incoming_byte_stream *bs, int success,
    int from_parsing_thread) {
  if (!success) {
    if (from_parsing_thread) {
      gpr_mu_lock(&bs->transport->mu);
    }
    grpc_exec_ctx_enqueue(exec_ctx, bs->on_next, false, NULL);
    bs->on_next = NULL;
    bs->failed = 1;
    if (from_parsing_thread) {
      gpr_mu_unlock(&bs->transport->mu);
    }
  } else {
#ifndef NDEBUG
    if (from_parsing_thread) {
      gpr_mu_lock(&bs->transport->mu);
    }
    GPR_ASSERT(bs->on_next == NULL);
    if (from_parsing_thread) {
      gpr_mu_unlock(&bs->transport->mu);
    }
#endif
>>>>>>> fb6e13b1
  }
  incoming_byte_stream_unref(bs);
}

<<<<<<< HEAD
static void add_to_pollset(grpc_transport *gt, grpc_pollset *pollset) {
  grpc_chttp2_transport *t = (grpc_chttp2_transport *)gt;
  grpc_chttp2_run_with_global_lock(t, NULL, add_to_pollset_locked, pollset, 0);
=======
grpc_chttp2_incoming_byte_stream *grpc_chttp2_incoming_byte_stream_create(
    grpc_exec_ctx *exec_ctx, grpc_chttp2_transport_parsing *transport_parsing,
    grpc_chttp2_stream_parsing *stream_parsing, uint32_t frame_size,
    uint32_t flags, grpc_chttp2_incoming_frame_queue *add_to_queue) {
  grpc_chttp2_incoming_byte_stream *incoming_byte_stream =
      gpr_malloc(sizeof(*incoming_byte_stream));
  incoming_byte_stream->base.length = frame_size;
  incoming_byte_stream->base.flags = flags;
  incoming_byte_stream->base.next = incoming_byte_stream_next;
  incoming_byte_stream->base.destroy = incoming_byte_stream_destroy;
  gpr_ref_init(&incoming_byte_stream->refs, 2);
  incoming_byte_stream->next_message = NULL;
  incoming_byte_stream->transport = TRANSPORT_FROM_PARSING(transport_parsing);
  incoming_byte_stream->stream = STREAM_FROM_PARSING(stream_parsing);
  gpr_slice_buffer_init(&incoming_byte_stream->slices);
  incoming_byte_stream->on_next = NULL;
  incoming_byte_stream->is_tail = 1;
  incoming_byte_stream->failed = 0;
  if (add_to_queue->head == NULL) {
    add_to_queue->head = incoming_byte_stream;
  } else {
    add_to_queue->tail->is_tail = 0;
    add_to_queue->tail->next_message = incoming_byte_stream;
  }
  add_to_queue->tail = incoming_byte_stream;
  return incoming_byte_stream;
>>>>>>> fb6e13b1
}

/*******************************************************************************
 * TRACING
 */

static char *format_flowctl_context_var(const char *context, const char *var,
                                        int64_t val, uint32_t id,
                                        char **scope) {
  char *underscore_pos;
  char *result;
  if (context == NULL) {
    *scope = NULL;
    gpr_asprintf(&result, "%s(%lld)", var, val);
    return result;
  }
  underscore_pos = strchr(context, '_');
  *scope = gpr_strdup(context);
  (*scope)[underscore_pos - context] = 0;
  if (id != 0) {
    char *tmp = *scope;
    gpr_asprintf(scope, "%s[%d]", tmp, id);
    gpr_free(tmp);
  }
  gpr_asprintf(&result, "%s.%s(%lld)", underscore_pos + 1, var, val);
  return result;
}

static int samestr(char *a, char *b) {
  if (a == NULL) {
    return b == NULL;
  }
  if (b == NULL) {
    return 0;
  }
  return 0 == strcmp(a, b);
}

void grpc_chttp2_flowctl_trace(const char *file, int line, const char *phase,
                               grpc_chttp2_flowctl_op op, const char *context1,
                               const char *var1, const char *context2,
                               const char *var2, int is_client,
                               uint32_t stream_id, int64_t val1, int64_t val2) {
  char *scope1;
  char *scope2;
  char *label1 =
      format_flowctl_context_var(context1, var1, val1, stream_id, &scope1);
  char *label2 =
      format_flowctl_context_var(context2, var2, val2, stream_id, &scope2);
  char *clisvr = is_client ? "client" : "server";
  char *prefix;

  gpr_asprintf(&prefix, "FLOW % 8s: %s % 11s ", phase, clisvr, scope1);

  switch (op) {
    case GRPC_CHTTP2_FLOWCTL_MOVE:
      GPR_ASSERT(samestr(scope1, scope2));
      if (val2 != 0) {
        gpr_log(file, line, GPR_LOG_SEVERITY_DEBUG,
                "%sMOVE   % 40s <- % 40s giving %d", prefix, label1, label2,
                val1 + val2);
      }
      break;
    case GRPC_CHTTP2_FLOWCTL_CREDIT:
      GPR_ASSERT(val2 >= 0);
      if (val2 != 0) {
        gpr_log(file, line, GPR_LOG_SEVERITY_DEBUG,
                "%sCREDIT % 40s by % 40s giving %d", prefix, label1, label2,
                val1 + val2);
      }
      break;
    case GRPC_CHTTP2_FLOWCTL_DEBIT:
      GPR_ASSERT(val2 >= 0);
      if (val2 != 0) {
        gpr_log(file, line, GPR_LOG_SEVERITY_DEBUG,
                "%sDEBIT  % 40s by % 40s giving %d", prefix, label1, label2,
                val1 - val2);
      }
      break;
  }

  gpr_free(scope1);
  gpr_free(scope2);
  gpr_free(label1);
  gpr_free(label2);
  gpr_free(prefix);
}

/*******************************************************************************
 * INTEGRATION GLUE
 */

static char *chttp2_get_peer(grpc_exec_ctx *exec_ctx, grpc_transport *t) {
  return gpr_strdup(((grpc_chttp2_transport *)t)->peer_string);
}

static const grpc_transport_vtable vtable = {
    sizeof(grpc_chttp2_stream), "chttp2", init_stream, set_pollset,
    perform_stream_op, perform_transport_op, destroy_stream, destroy_transport,
    chttp2_get_peer};

grpc_transport *grpc_create_chttp2_transport(
    grpc_exec_ctx *exec_ctx, const grpc_channel_args *channel_args,
    grpc_endpoint *ep, int is_client) {
  grpc_chttp2_transport *t = gpr_malloc(sizeof(grpc_chttp2_transport));
  init_transport(exec_ctx, t, channel_args, ep, is_client != 0);
  return &t->base;
}

void grpc_chttp2_transport_start_reading(grpc_exec_ctx *exec_ctx,
                                         grpc_transport *transport,
                                         gpr_slice *slices, size_t nslices) {
  grpc_chttp2_transport *t = (grpc_chttp2_transport *)transport;
  REF_TRANSPORT(t, "recv_data"); /* matches unref inside recv_data */
  gpr_slice_buffer_addn(&t->read_buffer, slices, nslices);
  recv_data(exec_ctx, t, 1);
}<|MERGE_RESOLUTION|>--- conflicted
+++ resolved
@@ -81,27 +81,16 @@
 
 static const grpc_transport_vtable vtable;
 
-#if 0
-static void lock(grpc_chttp2_transport *t);
-<<<<<<< HEAD
-static void unlock(grpc_chttp2_transport *t);
-#endif
-
 static void unlock_check_channel_callbacks(grpc_chttp2_transport *t);
 static void unlock_check_read_write_state(grpc_chttp2_transport *t);
-
-/* forward declarations of various callbacks that we'll build closures around */
-static void writing_action(void *t, int iomgr_success_ignored);
-static void reading_action(void *t, int iomgr_success_ignored);
-static void parsing_action(void *t, int iomgr_success_ignored);
-static void notify_closed(void *t, int iomgr_success_ignored);
-=======
-static void unlock(grpc_exec_ctx *exec_ctx, grpc_chttp2_transport *t);
 
 /* forward declarations of various callbacks that we'll build closures around */
 static void writing_action(grpc_exec_ctx *exec_ctx, void *t,
                            bool iomgr_success_ignored);
->>>>>>> fb6e13b1
+static void reading_action(grpc_exec_ctx *exec_ctx, void *t,
+                           bool iomgr_success_ignored);
+static void parsing_action(grpc_exec_ctx *exec_ctx, void *t,
+                           bool iomgr_success_ignored);
 
 /** Set a transport level setting, and push it to our peer */
 static void push_setting(grpc_chttp2_transport *t, grpc_chttp2_setting_id id,
@@ -114,15 +103,9 @@
 static void drop_connection(grpc_exec_ctx *exec_ctx, grpc_chttp2_transport *t);
 
 /** Perform a transport_op */
-<<<<<<< HEAD
-static void perform_op_locked(grpc_chttp2_transport *t,
-                              grpc_chttp2_stream *s,
-                              void *transport_op);
-=======
-static void perform_stream_op_locked(
-    grpc_exec_ctx *exec_ctx, grpc_chttp2_transport_global *transport_global,
-    grpc_chttp2_stream_global *stream_global, grpc_transport_stream_op *op);
->>>>>>> fb6e13b1
+static void perform_stream_op_locked(grpc_exec_ctx *exec_ctx,
+                                     grpc_chttp2_transport *t,
+                                     grpc_chttp2_stream *s, void *transport_op);
 
 /** Cancel a stream: coming from the transport API */
 static void cancel_from_api(grpc_exec_ctx *exec_ctx,
@@ -137,28 +120,20 @@
                            gpr_slice *optional_message);
 
 /** Add endpoint from this transport to pollset */
-<<<<<<< HEAD
-static void add_to_pollset_locked(grpc_chttp2_transport *t,
-  grpc_chttp2_stream *s_ignored,
-                                  void *pollset);
-=======
 static void add_to_pollset_locked(grpc_exec_ctx *exec_ctx,
                                   grpc_chttp2_transport *t,
-                                  grpc_pollset *pollset);
+                                  grpc_chttp2_stream *s_ignored, void *pollset);
 static void add_to_pollset_set_locked(grpc_exec_ctx *exec_ctx,
                                       grpc_chttp2_transport *t,
-                                      grpc_pollset_set *pollset_set);
->>>>>>> fb6e13b1
+                                      grpc_chttp2_stream *s_ignored,
+                                      void *pollset_set);
 
 /** Start new streams that have been created if we can */
 static void maybe_start_some_streams(
     grpc_exec_ctx *exec_ctx, grpc_chttp2_transport_global *transport_global);
 
-<<<<<<< HEAD
 static void finish_global_actions(grpc_chttp2_transport *t);
 
-/*
-=======
 static void connectivity_state_set(
     grpc_exec_ctx *exec_ctx, grpc_chttp2_transport_global *transport_global,
     grpc_connectivity_state state, const char *reason);
@@ -175,7 +150,6 @@
                                 grpc_chttp2_stream_global *stream_global);
 
 /*******************************************************************************
->>>>>>> fb6e13b1
  * CONSTRUCTION/DESTRUCTION/REFCOUNTING
  */
 
@@ -269,16 +243,12 @@
   t->ep = ep;
   /* one ref is for destroy, the other for when ep becomes NULL */
   gpr_ref_init(&t->refs, 2);
-<<<<<<< HEAD
+  /* ref is dropped at transport close() */
+  gpr_ref_init(&t->shutdown_ep_refs, 1);
   gpr_mu_init(&t->executor.mu);
   grpc_mdctx_ref(mdctx);
+  t->peer_string = grpc_endpoint_get_peer(ep);
   t->metadata_context = mdctx;
-=======
-  /* ref is dropped at transport close() */
-  gpr_ref_init(&t->shutdown_ep_refs, 1);
-  gpr_mu_init(&t->mu);
-  t->peer_string = grpc_endpoint_get_peer(ep);
->>>>>>> fb6e13b1
   t->endpoint_reading = 1;
   t->global.next_stream_id = is_client ? 1 : 2;
   t->global.is_client = is_client;
@@ -299,15 +269,10 @@
   gpr_slice_buffer_init(&t->global.qbuf);
 
   gpr_slice_buffer_init(&t->writing.outbuf);
-<<<<<<< HEAD
-  grpc_chttp2_hpack_compressor_init(&t->writing.hpack_compressor, mdctx);
-  grpc_iomgr_closure_init(&t->writing_action, writing_action, t);
-  grpc_iomgr_closure_init(&t->reading_action, reading_action, t);
-  grpc_iomgr_closure_init(&t->parsing_action, parsing_action, t);
-=======
   grpc_chttp2_hpack_compressor_init(&t->writing.hpack_compressor);
   grpc_closure_init(&t->writing_action, writing_action, t);
->>>>>>> fb6e13b1
+  grpc_closure_init(&t->reading_action, reading_action, t);
+  grpc_closure_init(&t->parsing_action, parsing_action, t);
 
   gpr_slice_buffer_init(&t->parsing.qbuf);
   grpc_chttp2_goaway_parser_init(&t->parsing.goaway_parser);
@@ -423,33 +388,6 @@
   }
 }
 
-<<<<<<< HEAD
-  gpr_mu_lock(&t->executor.mu);
-  t->executor.channel_callback_active = 1;
-  t->executor.global_active = 1;
-  REF_TRANSPORT(t, "init"); /* matches unref at end of this function */
-  gpr_mu_unlock(&t->executor.mu);
-
-  sr = setup(arg, &t->base, t->metadata_context);
-
-  t->channel_callback.cb = sr.callbacks;
-  t->channel_callback.cb_user_data = sr.user_data;
-  t->executor.channel_callback_active = 0;
-
-  finish_global_actions(t);
-=======
-static void destroy_transport(grpc_exec_ctx *exec_ctx, grpc_transport *gt) {
-  grpc_chttp2_transport *t = (grpc_chttp2_transport *)gt;
-
-  lock(t);
-  t->destroying = 1;
-  drop_connection(exec_ctx, t);
-  unlock(exec_ctx, t);
->>>>>>> fb6e13b1
-
-  UNREF_TRANSPORT(exec_ctx, t, "destroy");
-}
-
 /** block grpc_endpoint_shutdown being called until a paired
     allow_endpoint_shutdown is made */
 static void prevent_endpoint_shutdown(grpc_chttp2_transport *t) {
@@ -457,8 +395,9 @@
   gpr_ref(&t->shutdown_ep_refs);
 }
 
-<<<<<<< HEAD
-static void destroy_transport_locked(grpc_chttp2_transport *t, grpc_chttp2_stream *s_ignored, void *arg_ignored) {
+static void destroy_transport_locked(grpc_chttp2_transport *t,
+                                     grpc_chttp2_stream *s_ignored,
+                                     void *arg_ignored) {
   t->destroying = 1;
   drop_connection(t);
 }
@@ -469,8 +408,6 @@
   UNREF_TRANSPORT(t, "destroy");
 }
 
-static void close_transport_locked(grpc_chttp2_transport *t, grpc_chttp2_stream *s_ignored, void *arg_ignored) {
-=======
 static void allow_endpoint_shutdown_locked(grpc_exec_ctx *exec_ctx,
                                            grpc_chttp2_transport *t) {
   if (gpr_unref(&t->shutdown_ep_refs)) {
@@ -500,8 +437,9 @@
 }
 
 static void close_transport_locked(grpc_exec_ctx *exec_ctx,
-                                   grpc_chttp2_transport *t) {
->>>>>>> fb6e13b1
+                                   grpc_chttp2_transport *t,
+                                   grpc_chttp2_stream *s_ignored,
+                                   void *arg_ignored) {
   if (!t->closed) {
     t->closed = 1;
     connectivity_state_set(exec_ctx, &t->global, GRPC_CHANNEL_FATAL_FAILURE,
@@ -520,7 +458,27 @@
   }
 }
 
-<<<<<<< HEAD
+#ifdef GRPC_STREAM_REFCOUNT_DEBUG
+void grpc_chttp2_stream_ref(grpc_chttp2_stream_global *stream_global,
+                            const char *reason) {
+  grpc_stream_ref(STREAM_FROM_GLOBAL(stream_global)->refcount, reason);
+}
+void grpc_chttp2_stream_unref(grpc_exec_ctx *exec_ctx,
+                              grpc_chttp2_stream_global *stream_global,
+                              const char *reason) {
+  grpc_stream_unref(exec_ctx, STREAM_FROM_GLOBAL(stream_global)->refcount,
+                    reason);
+}
+#else
+void grpc_chttp2_stream_ref(grpc_chttp2_stream_global *stream_global) {
+  grpc_stream_ref(STREAM_FROM_GLOBAL(stream_global)->refcount);
+}
+void grpc_chttp2_stream_unref(grpc_exec_ctx *exec_ctx,
+                              grpc_chttp2_stream_global *stream_global) {
+  grpc_stream_unref(exec_ctx, STREAM_FROM_GLOBAL(stream_global)->refcount);
+}
+#endif
+
 static void close_transport(grpc_transport *gt) {
   grpc_chttp2_transport *t = (grpc_chttp2_transport *)gt;
   grpc_chttp2_run_with_global_lock(t, NULL, close_transport_locked, NULL, 0);
@@ -531,7 +489,8 @@
   gpr_slice debug_data;
 } goaway_arg;
 
-static void goaway_locked(grpc_chttp2_transport *t, grpc_chttp2_stream *s_ignored, void *a) {
+static void goaway_locked(grpc_chttp2_transport *t,
+                          grpc_chttp2_stream *s_ignored, void *a) {
   goaway_arg *arg = a;
   grpc_chttp2_goaway_append(t->global.last_incoming_stream_id,
                             grpc_chttp2_grpc_status_to_http2_error(arg->status),
@@ -547,30 +506,11 @@
   grpc_chttp2_run_with_global_lock(t, NULL, goaway_locked, &arg, sizeof(arg));
 }
 
-static void finish_init_stream_locked(grpc_chttp2_transport *t, grpc_chttp2_stream *s, void *arg_ignored) {
+static void finish_init_stream_locked(grpc_chttp2_transport *t,
+                                      grpc_chttp2_stream *s,
+                                      void *arg_ignored) {
   grpc_chttp2_register_stream(t, s);
-=======
-#ifdef GRPC_STREAM_REFCOUNT_DEBUG
-void grpc_chttp2_stream_ref(grpc_chttp2_stream_global *stream_global,
-                            const char *reason) {
-  grpc_stream_ref(STREAM_FROM_GLOBAL(stream_global)->refcount, reason);
-}
-void grpc_chttp2_stream_unref(grpc_exec_ctx *exec_ctx,
-                              grpc_chttp2_stream_global *stream_global,
-                              const char *reason) {
-  grpc_stream_unref(exec_ctx, STREAM_FROM_GLOBAL(stream_global)->refcount,
-                    reason);
->>>>>>> fb6e13b1
-}
-#else
-void grpc_chttp2_stream_ref(grpc_chttp2_stream_global *stream_global) {
-  grpc_stream_ref(STREAM_FROM_GLOBAL(stream_global)->refcount);
-}
-void grpc_chttp2_stream_unref(grpc_exec_ctx *exec_ctx,
-                              grpc_chttp2_stream_global *stream_global) {
-  grpc_stream_unref(exec_ctx, STREAM_FROM_GLOBAL(stream_global)->refcount);
-}
-#endif
+}
 
 static int init_stream(grpc_exec_ctx *exec_ctx, grpc_transport *gt,
                        grpc_stream *gs, grpc_stream_refcount *refcount,
@@ -595,14 +535,9 @@
   REF_TRANSPORT(t, "stream");
 
   if (server_data) {
-<<<<<<< HEAD
     GPR_ASSERT(t->executor.parsing_active);
-    s->global.id = (gpr_uint32)(gpr_uintptr)server_data;
-=======
-    GPR_ASSERT(t->parsing_active);
     s->global.id = (uint32_t)(uintptr_t)server_data;
     s->parsing.id = s->global.id;
->>>>>>> fb6e13b1
     s->global.outgoing_window =
         t->global.settings[GRPC_PEER_SETTINGS]
                           [GRPC_CHTTP2_SETTINGS_INITIAL_WINDOW_SIZE];
@@ -613,13 +548,8 @@
     grpc_chttp2_stream_map_add(&t->parsing_stream_map, s->global.id, s);
     s->global.in_stream_map = 1;
   }
-<<<<<<< HEAD
 
   grpc_chttp2_run_with_global_lock(t, s, finish_init_stream_locked, NULL, 0);
-  if (initial_op) grpc_chttp2_run_with_global_lock(t, s, perform_op_locked, initial_op, sizeof(*initial_op));
-=======
-  unlock(exec_ctx, t);
->>>>>>> fb6e13b1
 
   return 0;
 }
@@ -628,8 +558,8 @@
                            grpc_stream *gs) {
   grpc_chttp2_transport *t = (grpc_chttp2_transport *)gt;
   grpc_chttp2_stream *s = (grpc_chttp2_stream *)gs;
-<<<<<<< HEAD
-=======
+
+#if 0
   int i;
   grpc_byte_stream *bs;
 
@@ -651,7 +581,7 @@
   grpc_chttp2_list_remove_unannounced_incoming_window_available(&t->global,
                                                                 &s->global);
   grpc_chttp2_list_remove_stalled_by_transport(&t->global, &s->global);
->>>>>>> fb6e13b1
+#endif
 
   int i;
 
@@ -721,15 +651,16 @@
 
   for (;;) {
     unlock_check_read_write_state(t);
-    if (!t->executor.writing_active && t->global.error_state == GRPC_CHTTP2_ERROR_STATE_NONE &&
+    if (!t->executor.writing_active && !t->closed &&
         grpc_chttp2_unlocking_check_writes(&t->global, &t->writing)) {
       t->executor.writing_active = 1;
       REF_TRANSPORT(t, "writing");
+      prevent_endpoint_shutdown(t);
       grpc_chttp2_schedule_closure(&t->global, &t->writing_action, 1);
     }
+    check_read_ops(exec_ctx, &t->global);
     unlock_check_channel_callbacks(t);
 
-<<<<<<< HEAD
     run_closures = t->global.pending_closures;
     t->global.pending_closures = NULL;
 
@@ -763,9 +694,10 @@
   }
 }
 
-void grpc_chttp2_run_with_global_lock(grpc_chttp2_transport *t, grpc_chttp2_stream *optional_stream,
-  void (*action)(grpc_chttp2_transport *t, grpc_chttp2_stream *s, void *arg),
-  void *arg, size_t sizeof_arg) {
+void grpc_chttp2_run_with_global_lock(
+    grpc_chttp2_transport *t, grpc_chttp2_stream *optional_stream,
+    void (*action)(grpc_chttp2_transport *t, grpc_chttp2_stream *s, void *arg),
+    void *arg, size_t sizeof_arg) {
   grpc_chttp2_executor_action_header *hdr;
 
   REF_TRANSPORT(t, "run_global");
@@ -806,22 +738,6 @@
   }
 
   UNREF_TRANSPORT(t, "run_global");
-=======
-static void unlock(grpc_exec_ctx *exec_ctx, grpc_chttp2_transport *t) {
-  GPR_TIMER_BEGIN("unlock", 0);
-  if (!t->writing_active && !t->closed &&
-      grpc_chttp2_unlocking_check_writes(exec_ctx, &t->global, &t->writing,
-                                         t->parsing_active)) {
-    t->writing_active = 1;
-    REF_TRANSPORT(t, "writing");
-    grpc_exec_ctx_enqueue(exec_ctx, &t->writing_action, true, NULL);
-    prevent_endpoint_shutdown(t);
-  }
-  check_read_ops(exec_ctx, &t->global);
-
-  gpr_mu_unlock(&t->mu);
-  GPR_TIMER_END("unlock", 0);
->>>>>>> fb6e13b1
 }
 
 /*******************************************************************************
@@ -851,20 +767,10 @@
   }
 }
 
-<<<<<<< HEAD
-static void terminate_writing_with_lock(grpc_chttp2_transport *t, grpc_chttp2_stream *s_ignored, void *a) {
-  int success = *(int*)a;
-=======
-void grpc_chttp2_terminate_writing(grpc_exec_ctx *exec_ctx,
-                                   void *transport_writing_ptr, bool success) {
-  grpc_chttp2_transport_writing *transport_writing = transport_writing_ptr;
-  grpc_chttp2_transport *t = TRANSPORT_FROM_WRITING(transport_writing);
-  grpc_chttp2_stream_global *stream_global;
-
-  GPR_TIMER_BEGIN("grpc_chttp2_terminate_writing", 0);
-
-  lock(t);
->>>>>>> fb6e13b1
+static void terminate_writing_with_lock(grpc_chttp2_transport *t,
+                                        grpc_chttp2_stream *s_ignored,
+                                        void *a) {
+  int success = *(int *)a;
 
   allow_endpoint_shutdown_locked(exec_ctx, t);
 
@@ -880,35 +786,26 @@
     GRPC_CHTTP2_STREAM_UNREF(exec_ctx, stream_global, "finish_writes");
   }
 
-  /* leave the writing flag up on shutdown to prevent further writes in unlock()
+  /* leave the writing flag up on shutdown to prevent further writes in
+     unlock()
      from starting */
   t->executor.writing_active = 0;
   if (t->ep && !t->endpoint_reading) {
     destroy_endpoint(exec_ctx, t);
   }
 
-<<<<<<< HEAD
   UNREF_TRANSPORT(t, "writing");
 }
 
 void grpc_chttp2_terminate_writing(
     grpc_chttp2_transport_writing *transport_writing, int success) {
   grpc_chttp2_transport *t = TRANSPORT_FROM_WRITING(transport_writing);
-  grpc_chttp2_run_with_global_lock(t, NULL, terminate_writing_with_lock, &success, sizeof(success));
-}
-
-static void writing_action(void *gt, int iomgr_success_ignored) {
-=======
-  unlock(exec_ctx, t);
-
-  UNREF_TRANSPORT(exec_ctx, t, "writing");
-
-  GPR_TIMER_END("grpc_chttp2_terminate_writing", 0);
+  grpc_chttp2_run_with_global_lock(t, NULL, terminate_writing_with_lock,
+                                   &success, sizeof(success));
 }
 
 static void writing_action(grpc_exec_ctx *exec_ctx, void *gt,
                            bool iomgr_success_ignored) {
->>>>>>> fb6e13b1
   grpc_chttp2_transport *t = gt;
   GPR_TIMER_BEGIN("writing_action", 0);
   grpc_chttp2_perform_writes(exec_ctx, &t->writing, t->ep);
@@ -982,14 +879,6 @@
   }
 }
 
-<<<<<<< HEAD
-static void perform_op_locked(grpc_chttp2_transport *t,
-                              grpc_chttp2_stream *s,
-                              void *transport_op) {
-  grpc_chttp2_transport_global *transport_global = &t->global;
-  grpc_chttp2_stream_global *stream_global = &s->global;
-  grpc_transport_op *op = transport_op;
-=======
 static grpc_closure *add_closure_barrier(grpc_closure *closure) {
   closure->final_data += 2;
   return closure;
@@ -1040,7 +929,6 @@
   /* use final_data as a barrier until enqueue time; the inital counter is
      dropped at the end of this function */
   on_complete->final_data = 2;
->>>>>>> fb6e13b1
 
   if (op->cancel_with_status != GRPC_STATUS_OK) {
     cancel_from_api(exec_ctx, transport_global, stream_global,
@@ -1092,11 +980,6 @@
     }
   }
 
-<<<<<<< HEAD
-  if (op->bind_pollset) {
-    add_to_pollset_locked(TRANSPORT_FROM_GLOBAL(transport_global), NULL,
-                          op->bind_pollset);
-=======
   if (op->send_trailing_metadata != NULL) {
     GPR_ASSERT(stream_global->send_trailing_metadata_finished == NULL);
     stream_global->send_trailing_metadata_finished =
@@ -1137,7 +1020,6 @@
           0);
     }
     grpc_chttp2_list_add_check_read_ops(transport_global, stream_global);
->>>>>>> fb6e13b1
   }
 
   if (op->recv_trailing_metadata != NULL) {
@@ -1157,25 +1039,16 @@
                               grpc_stream *gs, grpc_transport_stream_op *op) {
   grpc_chttp2_transport *t = (grpc_chttp2_transport *)gt;
   grpc_chttp2_stream *s = (grpc_chttp2_stream *)gs;
-<<<<<<< HEAD
-  grpc_chttp2_run_with_global_lock(t, s, perform_op_locked, op, sizeof(*op));
-}
-
-static void send_ping_locked(grpc_chttp2_transport *t, grpc_chttp2_stream *s_ignored, void *a) {
-=======
-
-  lock(t);
-  perform_stream_op_locked(exec_ctx, &t->global, &s->global, op);
-  unlock(exec_ctx, t);
-}
-
-static void send_ping_locked(grpc_chttp2_transport *t, grpc_closure *on_recv) {
->>>>>>> fb6e13b1
+  grpc_chttp2_run_with_global_lock(t, s, perform_stream_op_locked, op,
+                                   sizeof(*op));
+}
+
+static void send_ping_locked(grpc_chttp2_transport *t,
+                             grpc_chttp2_stream *s_ignored, void *a) {
   grpc_chttp2_outstanding_ping *p = gpr_malloc(sizeof(*p));
   p->next = &t->global.pings;
   p->prev = p->next->prev;
   p->prev->next = p->next->prev = p;
-<<<<<<< HEAD
   p->id[0] = (t->global.ping_counter >> 56) & 0xff;
   p->id[1] = (t->global.ping_counter >> 48) & 0xff;
   p->id[2] = (t->global.ping_counter >> 40) & 0xff;
@@ -1184,25 +1057,14 @@
   p->id[5] = (t->global.ping_counter >> 16) & 0xff;
   p->id[6] = (t->global.ping_counter >> 8) & 0xff;
   p->id[7] = t->global.ping_counter & 0xff;
-  p->on_recv = *(grpc_iomgr_closure**)a;
+  p->on_recv = *(grpc_iomgr_closure **)a;
   gpr_slice_buffer_add(&t->global.qbuf, grpc_chttp2_ping_create(0, p->id));
 }
 
 static void send_ping(grpc_transport *gt, grpc_iomgr_closure *on_recv) {
   grpc_chttp2_transport *t = (grpc_chttp2_transport *)gt;
-  grpc_chttp2_run_with_global_lock(t, NULL, send_ping_locked, &on_recv, sizeof(on_recv));
-=======
-  p->id[0] = (uint8_t)((t->global.ping_counter >> 56) & 0xff);
-  p->id[1] = (uint8_t)((t->global.ping_counter >> 48) & 0xff);
-  p->id[2] = (uint8_t)((t->global.ping_counter >> 40) & 0xff);
-  p->id[3] = (uint8_t)((t->global.ping_counter >> 32) & 0xff);
-  p->id[4] = (uint8_t)((t->global.ping_counter >> 24) & 0xff);
-  p->id[5] = (uint8_t)((t->global.ping_counter >> 16) & 0xff);
-  p->id[6] = (uint8_t)((t->global.ping_counter >> 8) & 0xff);
-  p->id[7] = (uint8_t)(t->global.ping_counter & 0xff);
-  p->on_recv = on_recv;
-  gpr_slice_buffer_add(&t->global.qbuf, grpc_chttp2_ping_create(0, p->id));
->>>>>>> fb6e13b1
+  grpc_chttp2_run_with_global_lock(t, NULL, send_ping_locked, &on_recv,
+                                   sizeof(on_recv));
 }
 
 void grpc_chttp2_ack_ping(grpc_exec_ctx *exec_ctx,
@@ -1403,20 +1265,6 @@
                                  1);
 }
 
-<<<<<<< HEAD
-  if (!t->executor.parsing_active) {
-    /* if a stream is in the stream map, and gets cancelled, we need to ensure
-       we are not parsing before continuing the cancellation to keep things in
-       a sane state */
-    while (grpc_chttp2_list_pop_closed_waiting_for_parsing(transport_global,
-                                                           &stream_global)) {
-      GPR_ASSERT(stream_global->in_stream_map);
-      GPR_ASSERT(stream_global->write_state != GRPC_WRITE_STATE_OPEN);
-      GPR_ASSERT(stream_global->read_closed);
-      remove_stream(t, stream_global->id);
-      grpc_chttp2_list_add_read_write_state_changed(transport_global,
-                                                    stream_global);
-=======
 void grpc_chttp2_fake_status(grpc_exec_ctx *exec_ctx,
                              grpc_chttp2_transport_global *transport_global,
                              grpc_chttp2_stream_global *stream_global,
@@ -1445,7 +1293,6 @@
           grpc_mdelem_from_metadata_strings(
               GRPC_MDSTR_GRPC_MESSAGE,
               grpc_mdstr_from_slice(gpr_slice_ref(*slice))));
->>>>>>> fb6e13b1
     }
     stream_global->published_trailing_metadata = 1;
     grpc_chttp2_list_add_check_read_ops(transport_global, stream_global);
@@ -1488,15 +1335,6 @@
     } else {
       fail_pending_writes(exec_ctx, stream_global);
     }
-<<<<<<< HEAD
-    if (stream_global->write_state == GRPC_WRITE_STATE_SENT_CLOSE &&
-        stream_global->read_closed && stream_global->in_stream_map) {
-      if (t->executor.parsing_active) {
-        grpc_chttp2_list_add_closed_waiting_for_parsing(transport_global,
-                                                        stream_global);
-      } else {
-        remove_stream(t, stream_global->id);
-=======
   }
   if (stream_global->read_closed && stream_global->write_closed) {
     if (stream_global->id != 0 &&
@@ -1507,46 +1345,9 @@
       if (stream_global->id != 0) {
         remove_stream(exec_ctx, TRANSPORT_FROM_GLOBAL(transport_global),
                       stream_global->id);
->>>>>>> fb6e13b1
       }
       GRPC_CHTTP2_STREAM_UNREF(exec_ctx, stream_global, "chttp2");
     }
-<<<<<<< HEAD
-    if (!stream_global->publish_sopb) {
-      continue;
-    }
-    /* FIXME(ctiller): we include in_stream_map in our computation of
-       whether the stream is write-closed. This is completely bogus,
-       but has the effect of delaying stream-closed until the stream
-       is indeed evicted from the stream map, making it safe to delete.
-       To fix this will require having an edge after stream-closed
-       indicating that the stream is closed AND safe to delete. */
-    state = compute_state(
-        stream_global->write_state == GRPC_WRITE_STATE_SENT_CLOSE &&
-            !stream_global->in_stream_map,
-        stream_global->read_closed);
-    if (stream_global->incoming_sopb.nops == 0 &&
-        state == stream_global->published_state) {
-      continue;
-    }
-    grpc_chttp2_incoming_metadata_buffer_postprocess_sopb_and_begin_live_op(
-        &stream_global->incoming_metadata, &stream_global->incoming_sopb,
-        &stream_global->outstanding_metadata);
-    if (state == GRPC_STREAM_CLOSED) {
-      GPR_ASSERT(!stream_global->in_stream_map);
-      grpc_chttp2_unregister_stream(TRANSPORT_FROM_GLOBAL(transport_global), STREAM_FROM_GLOBAL(stream_global));
-      grpc_chttp2_list_remove_incoming_window_updated(transport_global, stream_global);
-      grpc_chttp2_list_remove_writable_window_update_stream(transport_global, stream_global);
-    }
-    grpc_sopb_swap(stream_global->publish_sopb, &stream_global->incoming_sopb);
-    stream_global->published_state = *stream_global->publish_state = state;
-    grpc_chttp2_schedule_closure(transport_global,
-                                 stream_global->recv_done_closure, 1);
-    stream_global->recv_done_closure = NULL;
-    stream_global->publish_sopb = NULL;
-    stream_global->publish_state = NULL;
-=======
->>>>>>> fb6e13b1
   }
 }
 
@@ -1667,18 +1468,12 @@
   grpc_chttp2_for_all_streams(&t->global, exec_ctx, cancel_stream_cb);
 }
 
-<<<<<<< HEAD
-static void drop_connection(grpc_chttp2_transport *t) {
+static void drop_connection(grpc_exec_ctx *exec_ctx, grpc_chttp2_transport *t) {
   if (t->global.error_state == GRPC_CHTTP2_ERROR_STATE_NONE) {
     t->global.error_state = GRPC_CHTTP2_ERROR_STATE_SEEN;
   }
-  close_transport_locked(t, NULL, NULL);
-  end_all_the_calls(t);
-=======
-static void drop_connection(grpc_exec_ctx *exec_ctx, grpc_chttp2_transport *t) {
-  close_transport_locked(exec_ctx, t);
+  close_transport_locked(exec_ctx, t, NULL, NULL);
   end_all_the_calls(exec_ctx, t);
->>>>>>> fb6e13b1
 }
 
 static void read_error_locked(grpc_chttp2_transport *t) {
@@ -1691,12 +1486,14 @@
   }
 }
 
-static void recv_data_error_locked(grpc_chttp2_transport *t, grpc_chttp2_stream *s, void *a) {
+static void recv_data_error_locked(grpc_chttp2_transport *t,
+                                   grpc_chttp2_stream *s, void *a) {
   size_t i;
 
   drop_connection(t);
   read_error_locked(t);
-  for (i = 0; i < t->executor_parsing.nslices; i++) gpr_slice_unref(t->executor_parsing.slices[i]);
+  for (i = 0; i < t->executor_parsing.nslices; i++)
+    gpr_slice_unref(t->executor_parsing.slices[i]);
   memset(&t->executor_parsing, 0, sizeof(t->executor_parsing));
   UNREF_TRANSPORT(t, "recv_data");
 }
@@ -1721,160 +1518,98 @@
   }
 }
 
-<<<<<<< HEAD
-static void finish_parsing_locked(grpc_chttp2_transport *t, grpc_chttp2_stream *s_ignored, void *a) {
-  size_t i = *(size_t *)a;
-
-  if (i != t->executor_parsing.nslices) {
-    drop_connection(t);
-  }
-  /* merge stream lists */
-  grpc_chttp2_stream_map_move_into(&t->new_stream_map,
-                                   &t->parsing_stream_map);
-  t->global.concurrent_stream_count = grpc_chttp2_stream_map_size(&t->parsing_stream_map);
-  if (t->parsing.initial_window_update != 0) {
-    grpc_chttp2_stream_map_for_each(&t->parsing_stream_map,
-                                    update_global_window, t);
-    t->parsing.initial_window_update = 0;
-  }
-  /* handle higher level things */
-  grpc_chttp2_publish_reads(&t->global, &t->parsing);
-  t->executor.parsing_active = 0;
-
-  for (; i < t->executor_parsing.nslices; i++) gpr_slice_unref(t->executor_parsing.slices[i]);
-
-  if (i == t->executor_parsing.nslices) {
-    grpc_chttp2_schedule_closure(&t->global, &t->reading_action, 1);
-  } else {
-    read_error_locked(t);
-    UNREF_TRANSPORT(t, "recv_data");
-  }
-
-  memset(&t->executor_parsing, 0, sizeof(t->executor_parsing));
-}
-
-static void parsing_action(void *pt, int iomgr_success_ignored) {
+static void recv_data(grpc_exec_ctx *exec_ctx, void *tp, bool success) {
+  grpc_chttp2_run_with_global_lock(t, NULL, recv_data_locked,
+                                   (void *)(uintptr_t)success, 0);
+  /* Control flow:
+     recv_data_locked ->
+       (parse_unlocked -> post_parse_locked)? ->
+       post_recv_data_locked */
+}
+
+static void recv_data_locked(grpc_exec_ctx *exec_ctx, grpc_chttp2_transport *t,
+                             grpc_chttp2_stream *s_unused, void *arg) {
   size_t i;
-  grpc_chttp2_transport *t = pt;
-  for (i = 0; i < t->executor_parsing.nslices && grpc_chttp2_perform_read(&t->parsing, t->executor_parsing.slices[i]);
-       i++) {
-    gpr_slice_unref(t->executor_parsing.slices[i]);
-  }
-  grpc_chttp2_run_with_global_lock(t, NULL, finish_parsing_locked, &i, sizeof(i));
-}
-
-static void recv_data_ok_locked(grpc_chttp2_transport *t, grpc_chttp2_stream *s, void *a) {
-  size_t i;
-  GPR_ASSERT(!t->executor.parsing_active);
-  if (t->global.error_state == GRPC_CHTTP2_ERROR_STATE_NONE) {
+  int keep_reading = 0;
+  grpc_chttp2_transport_global *transport_global = &t->global;
+  grpc_chttp2_transport_parsing *transport_parsing = &t->parsing;
+  grpc_chttp2_stream_global *stream_global;
+  bool success = (bool)(uintptr_t)arg;
+
+  i = 0;
+  GPR_ASSERT(!t->parsing_active);
+  if (!t->closed) {
     t->executor.parsing_active = 1;
     /* merge stream lists */
     grpc_chttp2_stream_map_move_into(&t->new_stream_map,
                                      &t->parsing_stream_map);
-    grpc_chttp2_prepare_to_read(&t->global, &t->parsing);
-    /* schedule more work to do unlocked */
-    grpc_chttp2_schedule_closure(&t->global, &t->parsing_action, 1);
+    grpc_chttp2_prepare_to_read(transport_global, transport_parsing);
+    grpc_exec_ctx_enqueue(exec_ctx, parse_locked, t, NULL);
   } else {
-    for (i = 0; i < t->executor_parsing.nslices; i++) gpr_slice_unref(t->executor_parsing.slices[i]);
-    memset(&t->executor_parsing, 0, sizeof(t->executor_parsing));
-=======
-static void read_error_locked(grpc_exec_ctx *exec_ctx,
-                              grpc_chttp2_transport *t) {
-  t->endpoint_reading = 0;
-  if (!t->writing_active && t->ep) {
-    destroy_endpoint(exec_ctx, t);
->>>>>>> fb6e13b1
-  }
-}
-
-/* tcp read callback */
-<<<<<<< HEAD
-static void recv_data(void *tp, gpr_slice *slices, size_t nslices,
-                      grpc_endpoint_cb_status error) {
-  grpc_chttp2_transport *t = tp;
-
-  t->executor_parsing.slices = slices;
-  t->executor_parsing.nslices = nslices;
-
-  switch (error) {
-    case GRPC_ENDPOINT_CB_SHUTDOWN:
-    case GRPC_ENDPOINT_CB_EOF:
-    case GRPC_ENDPOINT_CB_ERROR:
-      grpc_chttp2_run_with_global_lock(t, NULL, recv_data_error_locked, NULL, 0);
-      break;
-    case GRPC_ENDPOINT_CB_OK:
-      grpc_chttp2_run_with_global_lock(t, NULL, recv_data_ok_locked, NULL, 0);
-      break;
-  }
-}
-=======
-static void recv_data(grpc_exec_ctx *exec_ctx, void *tp, bool success) {
-  size_t i;
-  int keep_reading = 0;
-  grpc_chttp2_transport *t = tp;
-  grpc_chttp2_transport_global *transport_global = &t->global;
-  grpc_chttp2_transport_parsing *transport_parsing = &t->parsing;
-  grpc_chttp2_stream_global *stream_global;
-
-  GPR_TIMER_BEGIN("recv_data", 0);
-
-  lock(t);
-  i = 0;
-  GPR_ASSERT(!t->parsing_active);
-  if (!t->closed) {
-    t->parsing_active = 1;
-    /* merge stream lists */
-    grpc_chttp2_stream_map_move_into(&t->new_stream_map,
-                                     &t->parsing_stream_map);
-    grpc_chttp2_prepare_to_read(transport_global, transport_parsing);
-    gpr_mu_unlock(&t->mu);
-    GPR_TIMER_BEGIN("recv_data.parse", 0);
-    for (; i < t->read_buffer.count &&
-               grpc_chttp2_perform_read(exec_ctx, transport_parsing,
-                                        t->read_buffer.slices[i]);
-         i++)
-      ;
-    GPR_TIMER_END("recv_data.parse", 0);
-    gpr_mu_lock(&t->mu);
-    /* copy parsing qbuf to global qbuf */
-    gpr_slice_buffer_move_into(&t->parsing.qbuf, &t->global.qbuf);
-    if (i != t->read_buffer.count) {
-      unlock(exec_ctx, t);
-      lock(t);
-      drop_connection(exec_ctx, t);
-    }
-    /* merge stream lists */
-    grpc_chttp2_stream_map_move_into(&t->new_stream_map,
-                                     &t->parsing_stream_map);
-    transport_global->concurrent_stream_count =
-        (uint32_t)grpc_chttp2_stream_map_size(&t->parsing_stream_map);
-    if (transport_parsing->initial_window_update != 0) {
-      grpc_chttp2_stream_map_for_each(&t->parsing_stream_map,
-                                      update_global_window, t);
-      transport_parsing->initial_window_update = 0;
-    }
-    /* handle higher level things */
-    grpc_chttp2_publish_reads(exec_ctx, transport_global, transport_parsing);
-    t->parsing_active = 0;
-    /* handle delayed transport ops (if there is one) */
-    if (t->post_parsing_op) {
-      grpc_transport_op *op = t->post_parsing_op;
-      t->post_parsing_op = NULL;
-      perform_transport_op_locked(exec_ctx, t, op);
-      gpr_free(op);
-    }
-    /* if a stream is in the stream map, and gets cancelled, we need to ensure
-     * we are not parsing before continuing the cancellation to keep things in
-     * a sane state */
-    while (grpc_chttp2_list_pop_closed_waiting_for_parsing(transport_global,
-                                                           &stream_global)) {
-      GPR_ASSERT(stream_global->in_stream_map);
-      GPR_ASSERT(stream_global->write_closed);
-      GPR_ASSERT(stream_global->read_closed);
-      remove_stream(exec_ctx, t, stream_global->id);
-      GRPC_CHTTP2_STREAM_UNREF(exec_ctx, stream_global, "chttp2");
-    }
-  }
+    post_recv_data_locked(exec_ctx, t, s_unused, arg);
+  }
+}
+
+static void parse_locked(grpc_exec_ctx *exec_ctx, void *arg, bool success) {
+  GPR_TIMER_BEGIN("recv_data.parse", 0);
+  for (; i < t->read_buffer.count &&
+         grpc_chttp2_perform_read(exec_ctx, transport_parsing,
+                                  t->read_buffer.slices[i]);
+       i++)
+    ;
+  GPR_TIMER_END("recv_data.parse", 0);
+  grpc_chttp2_run_with_global_lock(t, s_unused, post_parse_locked, arg, 0)
+}
+
+static void post_parse_locked(grpc_exec_ctx *exec_ctx, grpc_chttp2_transport *t,
+                              grpc_chttp2_stream *s_unused, void *arg) {
+  /* copy parsing qbuf to global qbuf */
+  gpr_slice_buffer_move_into(&t->parsing.qbuf, &t->global.qbuf);
+  if (i != t->read_buffer.count) {
+    unlock(exec_ctx, t);
+    lock(t);
+    drop_connection(exec_ctx, t);
+  }
+  /* merge stream lists */
+  grpc_chttp2_stream_map_move_into(&t->new_stream_map, &t->parsing_stream_map);
+  transport_global->concurrent_stream_count =
+      (uint32_t)grpc_chttp2_stream_map_size(&t->parsing_stream_map);
+  if (transport_parsing->initial_window_update != 0) {
+    grpc_chttp2_stream_map_for_each(&t->parsing_stream_map,
+                                    update_global_window, t);
+    transport_parsing->initial_window_update = 0;
+  }
+  /* handle higher level things */
+  grpc_chttp2_publish_reads(exec_ctx, transport_global, transport_parsing);
+  t->parsing_active = 0;
+  /* handle delayed transport ops (if there is one) */
+  if (t->post_parsing_op) {
+    grpc_transport_op *op = t->post_parsing_op;
+    t->post_parsing_op = NULL;
+    perform_transport_op_locked(exec_ctx, t, op);
+    gpr_free(op);
+  }
+  /* if a stream is in the stream map, and gets cancelled, we need to
+   * ensure
+   * we are not parsing before continuing the cancellation to keep
+   * things
+   * in
+   * a sane state */
+  while (grpc_chttp2_list_pop_closed_waiting_for_parsing(transport_global,
+                                                         &stream_global)) {
+    GPR_ASSERT(stream_global->in_stream_map);
+    GPR_ASSERT(stream_global->write_closed);
+    GPR_ASSERT(stream_global->read_closed);
+    remove_stream(exec_ctx, t, stream_global->id);
+    GRPC_CHTTP2_STREAM_UNREF(exec_ctx, stream_global, "chttp2");
+  }
+
+  post_recv_data_locked(exec_ctx, t, s_unused, arg);
+}
+
+static void post_recv_data_locked(grpc_exec_ctx *exec_ctx,
+                                  grpc_chttp2_transport *t,
+                                  grpc_chttp2_stream *s_unused, void *arg) {
   if (!success || i != t->read_buffer.count || t->closed) {
     drop_connection(exec_ctx, t);
     read_error_locked(exec_ctx, t);
@@ -1884,18 +1619,14 @@
     prevent_endpoint_shutdown(t);
   }
   gpr_slice_buffer_reset_and_unref(&t->read_buffer);
-  unlock(exec_ctx, t);
->>>>>>> fb6e13b1
 
   if (keep_reading) {
     grpc_endpoint_read(exec_ctx, t->ep, &t->read_buffer, &t->recv_data);
-    allow_endpoint_shutdown_unlocked(exec_ctx, t);
+    allow_endpoint_shutdown_locked(exec_ctx, t);
     UNREF_TRANSPORT(exec_ctx, t, "keep_reading");
   } else {
     UNREF_TRANSPORT(exec_ctx, t, "recv_data");
   }
-
-  GPR_TIMER_END("recv_data", 0);
 }
 
 /*******************************************************************************
@@ -1907,24 +1638,15 @@
     grpc_connectivity_state state, const char *reason) {
   GRPC_CHTTP2_IF_TRACING(
       gpr_log(GPR_DEBUG, "set connectivity_state=%d", state));
-  grpc_connectivity_state_set(exec_ctx, &TRANSPORT_FROM_GLOBAL(transport_global)
-                                             ->channel_callback.state_tracker,
-                              state, reason);
-}
-
-<<<<<<< HEAD
-static void finished_channel_callbacks_locked(grpc_chttp2_transport *t, grpc_chttp2_stream *s_ignored, void *arg_ignored) {
-  t->executor.channel_callback_active = 0;
-}
-
-static void notify_goaways(void *p, int iomgr_success_ignored) {
-  notify_goaways_args *a = p;
-  grpc_chttp2_transport *t = a->t;
-=======
+  grpc_connectivity_state_set(
+      exec_ctx,
+      &TRANSPORT_FROM_GLOBAL(transport_global)->channel_callback.state_tracker,
+      state, reason);
+}
+
 /*******************************************************************************
  * POLLSET STUFF
  */
->>>>>>> fb6e13b1
 
 static void add_to_pollset_locked(grpc_exec_ctx *exec_ctx,
                                   grpc_chttp2_transport *t,
@@ -1942,56 +1664,18 @@
   }
 }
 
-<<<<<<< HEAD
-  grpc_chttp2_run_with_global_lock(t, NULL, finished_channel_callbacks_locked, NULL, 0);
-  UNREF_TRANSPORT(t, "notify_goaways");
-=======
 static void set_pollset(grpc_exec_ctx *exec_ctx, grpc_transport *gt,
                         grpc_stream *gs, grpc_pollset *pollset) {
   grpc_chttp2_transport *t = (grpc_chttp2_transport *)gt;
-  lock(t);
-  add_to_pollset_locked(exec_ctx, t, pollset);
-  unlock(exec_ctx, t);
->>>>>>> fb6e13b1
+  /* TODO(ctiller): keep pollset alive */
+  grpc_chttp2_run_with_global_lock(gt, gs, add_to_pollset_locked, pollset,
+                                   NULL);
 }
 
 /*******************************************************************************
  * BYTE STREAM
  */
 
-<<<<<<< HEAD
-  grpc_chttp2_run_with_global_lock(t, NULL, finished_channel_callbacks_locked, NULL, 0);
-  UNREF_TRANSPORT(t, "notify_closed");
-}
-
-static void unlock_check_channel_callbacks(grpc_chttp2_transport *t) {
-  if (t->executor.channel_callback_active) {
-    return;
-  }
-  if (t->global.goaway_state != GRPC_CHTTP2_ERROR_STATE_NONE) {
-    if (t->global.goaway_state == GRPC_CHTTP2_ERROR_STATE_SEEN &&
-        t->global.error_state != GRPC_CHTTP2_ERROR_STATE_NOTIFIED) {
-      notify_goaways_args *a = gpr_malloc(sizeof(*a));
-      a->t = t;
-      a->error = t->global.goaway_error;
-      a->text = t->global.goaway_text;
-      t->global.goaway_state = GRPC_CHTTP2_ERROR_STATE_NOTIFIED;
-      t->executor.channel_callback_active = 1;
-      grpc_iomgr_closure_init(&a->closure, notify_goaways, a);
-      REF_TRANSPORT(t, "notify_goaways");
-      grpc_chttp2_schedule_closure(&t->global, &a->closure, 1);
-      return;
-    } else if (t->global.goaway_state != GRPC_CHTTP2_ERROR_STATE_NOTIFIED) {
-      return;
-    }
-  }
-  if (t->global.error_state == GRPC_CHTTP2_ERROR_STATE_SEEN) {
-    t->global.error_state = GRPC_CHTTP2_ERROR_STATE_NOTIFIED;
-    t->executor.channel_callback_active = 1;
-    REF_TRANSPORT(t, "notify_closed");
-    grpc_chttp2_schedule_closure(&t->global, &t->channel_callback.notify_closed,
-                                 1);
-=======
 static void incoming_byte_stream_update_flow_control(
     grpc_chttp2_transport_global *transport_global,
     grpc_chttp2_stream_global *stream_global, size_t max_size_hint,
@@ -2066,7 +1750,6 @@
   if (gpr_unref(&bs->refs)) {
     gpr_slice_buffer_destroy(&bs->slices);
     gpr_free(bs);
->>>>>>> fb6e13b1
   }
 }
 
@@ -2089,13 +1772,6 @@
   gpr_mu_unlock(&bs->transport->mu);
 }
 
-<<<<<<< HEAD
-static void add_to_pollset_locked(grpc_chttp2_transport *t,
-                                  grpc_chttp2_stream *s,
-                                  void *pollset) {
-  if (t->ep) {
-    grpc_endpoint_add_to_pollset(t->ep, pollset);
-=======
 void grpc_chttp2_incoming_byte_stream_finished(
     grpc_exec_ctx *exec_ctx, grpc_chttp2_incoming_byte_stream *bs, int success,
     int from_parsing_thread) {
@@ -2119,16 +1795,10 @@
       gpr_mu_unlock(&bs->transport->mu);
     }
 #endif
->>>>>>> fb6e13b1
   }
   incoming_byte_stream_unref(bs);
 }
 
-<<<<<<< HEAD
-static void add_to_pollset(grpc_transport *gt, grpc_pollset *pollset) {
-  grpc_chttp2_transport *t = (grpc_chttp2_transport *)gt;
-  grpc_chttp2_run_with_global_lock(t, NULL, add_to_pollset_locked, pollset, 0);
-=======
 grpc_chttp2_incoming_byte_stream *grpc_chttp2_incoming_byte_stream_create(
     grpc_exec_ctx *exec_ctx, grpc_chttp2_transport_parsing *transport_parsing,
     grpc_chttp2_stream_parsing *stream_parsing, uint32_t frame_size,
@@ -2155,7 +1825,6 @@
   }
   add_to_queue->tail = incoming_byte_stream;
   return incoming_byte_stream;
->>>>>>> fb6e13b1
 }
 
 /*******************************************************************************
@@ -2252,10 +1921,15 @@
   return gpr_strdup(((grpc_chttp2_transport *)t)->peer_string);
 }
 
-static const grpc_transport_vtable vtable = {
-    sizeof(grpc_chttp2_stream), "chttp2", init_stream, set_pollset,
-    perform_stream_op, perform_transport_op, destroy_stream, destroy_transport,
-    chttp2_get_peer};
+static const grpc_transport_vtable vtable = {sizeof(grpc_chttp2_stream),
+                                             "chttp2",
+                                             init_stream,
+                                             set_pollset,
+                                             perform_stream_op,
+                                             perform_transport_op,
+                                             destroy_stream,
+                                             destroy_transport,
+                                             chttp2_get_peer};
 
 grpc_transport *grpc_create_chttp2_transport(
     grpc_exec_ctx *exec_ctx, const grpc_channel_args *channel_args,
