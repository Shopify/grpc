--- conflicted
+++ resolved
@@ -43,13 +43,9 @@
 
 namespace grpc_impl {
 
-<<<<<<< HEAD
 class Server;
+class ServerBuilder;
 }  // namespace grpc_impl
-=======
-class ServerBuilder;
-}
->>>>>>> 68905e55
 namespace grpc {
 
 template <class R>
@@ -71,11 +67,6 @@
 class ChannelInterface;
 class ClientContext;
 class CompletionQueue;
-<<<<<<< HEAD
-class ServerBuilder;
-=======
-class Server;
->>>>>>> 68905e55
 class ServerContext;
 class ServerInterface;
 
@@ -417,13 +408,8 @@
         polling_type_(polling_type) {}
 
   grpc_cq_polling_type polling_type_;
-<<<<<<< HEAD
-  friend class ServerBuilder;
+  friend class grpc_impl::ServerBuilder;
   friend class grpc_impl::Server;
-=======
-  friend class ::grpc_impl::ServerBuilder;
-  friend class Server;
->>>>>>> 68905e55
 };
 
 }  // namespace grpc
