<?xml version="1.0" encoding="UTF-8"?>
<package packagerversion="1.9.5" version="2.0" xmlns="http://pear.php.net/dtd/package-2.0" xmlns:tasks="http://pear.php.net/dtd/tasks-1.0" xmlns:xsi="http://www.w3.org/2001/XMLSchema-instance" xsi:schemaLocation="http://pear.php.net/dtd/tasks-1.0 http://pear.php.net/dtd/tasks-1.0.xsd http://pear.php.net/dtd/package-2.0 http://pear.php.net/dtd/package-2.0.xsd">
 <name>grpc</name>
 <channel>pecl.php.net</channel>
 <summary>A high performance, open source, general RPC framework that puts mobile and HTTP/2 first.</summary>
 <description>Remote Procedure Calls (RPCs) provide a useful abstraction for building distributed applications and services. The libraries in this repository provide a concrete implementation of the gRPC protocol, layered over HTTP/2. These libraries enable communication between clients and servers using any combination of the supported languages.</description>
 <lead>
  <name>Stanley Cheung</name>
  <user>stanleycheung</user>
  <email>grpc-packages@google.com</email>
  <active>yes</active>
 </lead>
 <date>2016-04-19</date>
 <time>16:06:07</time>
 <version>
  <release>0.14.0</release>
  <api>0.14.0</api>
 </version>
 <stability>
  <release>beta</release>
  <api>beta</api>
 </stability>
 <license>BSD</license>
 <notes>
- destroy grpc_byte_buffer after startBatch #6096
 </notes>
 <contents>
  <dir baseinstalldir="/" name="/">
    <file baseinstalldir="/" name="config.m4" role="src" />
    <file baseinstalldir="/" name="src/php/README.md" role="src" />
    <file baseinstalldir="/" name="src/php/ext/grpc/CREDITS" role="src" />
    <file baseinstalldir="/" name="src/php/ext/grpc/LICENSE" role="src" />
    <file baseinstalldir="/" name="src/php/ext/grpc/byte_buffer.c" role="src" />
    <file baseinstalldir="/" name="src/php/ext/grpc/call.c" role="src" />
    <file baseinstalldir="/" name="src/php/ext/grpc/call_credentials.c" role="src" />
    <file baseinstalldir="/" name="src/php/ext/grpc/channel.c" role="src" />
    <file baseinstalldir="/" name="src/php/ext/grpc/channel_credentials.c" role="src" />
    <file baseinstalldir="/" name="src/php/ext/grpc/completion_queue.c" role="src" />
    <file baseinstalldir="/" name="src/php/ext/grpc/php_grpc.c" role="src" />
    <file baseinstalldir="/" name="src/php/ext/grpc/server.c" role="src" />
    <file baseinstalldir="/" name="src/php/ext/grpc/server_credentials.c" role="src" />
    <file baseinstalldir="/" name="src/php/ext/grpc/timeval.c" role="src" />
    <file baseinstalldir="/" name="src/php/ext/grpc/byte_buffer.h" role="src" />
    <file baseinstalldir="/" name="src/php/ext/grpc/call.h" role="src" />
    <file baseinstalldir="/" name="src/php/ext/grpc/call_credentials.h" role="src" />
    <file baseinstalldir="/" name="src/php/ext/grpc/channel.h" role="src" />
    <file baseinstalldir="/" name="src/php/ext/grpc/channel_credentials.h" role="src" />
    <file baseinstalldir="/" name="src/php/ext/grpc/completion_queue.h" role="src" />
    <file baseinstalldir="/" name="src/php/ext/grpc/php_grpc.h" role="src" />
    <file baseinstalldir="/" name="src/php/ext/grpc/server.h" role="src" />
    <file baseinstalldir="/" name="src/php/ext/grpc/server_credentials.h" role="src" />
    <file baseinstalldir="/" name="src/php/ext/grpc/timeval.h" role="src" />
    <file baseinstalldir="/" name="include/grpc/support/alloc.h" role="src" />
    <file baseinstalldir="/" name="include/grpc/support/atm.h" role="src" />
    <file baseinstalldir="/" name="include/grpc/support/atm_gcc_atomic.h" role="src" />
    <file baseinstalldir="/" name="include/grpc/support/atm_gcc_sync.h" role="src" />
    <file baseinstalldir="/" name="include/grpc/support/atm_win32.h" role="src" />
    <file baseinstalldir="/" name="include/grpc/support/avl.h" role="src" />
    <file baseinstalldir="/" name="include/grpc/support/cmdline.h" role="src" />
    <file baseinstalldir="/" name="include/grpc/support/cpu.h" role="src" />
    <file baseinstalldir="/" name="include/grpc/support/histogram.h" role="src" />
    <file baseinstalldir="/" name="include/grpc/support/host_port.h" role="src" />
    <file baseinstalldir="/" name="include/grpc/support/log.h" role="src" />
    <file baseinstalldir="/" name="include/grpc/support/log_win32.h" role="src" />
    <file baseinstalldir="/" name="include/grpc/support/port_platform.h" role="src" />
    <file baseinstalldir="/" name="include/grpc/support/slice.h" role="src" />
    <file baseinstalldir="/" name="include/grpc/support/slice_buffer.h" role="src" />
    <file baseinstalldir="/" name="include/grpc/support/string_util.h" role="src" />
    <file baseinstalldir="/" name="include/grpc/support/subprocess.h" role="src" />
    <file baseinstalldir="/" name="include/grpc/support/sync.h" role="src" />
    <file baseinstalldir="/" name="include/grpc/support/sync_generic.h" role="src" />
    <file baseinstalldir="/" name="include/grpc/support/sync_posix.h" role="src" />
    <file baseinstalldir="/" name="include/grpc/support/sync_win32.h" role="src" />
    <file baseinstalldir="/" name="include/grpc/support/thd.h" role="src" />
    <file baseinstalldir="/" name="include/grpc/support/time.h" role="src" />
    <file baseinstalldir="/" name="include/grpc/support/tls.h" role="src" />
    <file baseinstalldir="/" name="include/grpc/support/tls_gcc.h" role="src" />
    <file baseinstalldir="/" name="include/grpc/support/tls_msvc.h" role="src" />
    <file baseinstalldir="/" name="include/grpc/support/tls_pthread.h" role="src" />
    <file baseinstalldir="/" name="include/grpc/support/useful.h" role="src" />
    <file baseinstalldir="/" name="include/grpc/impl/codegen/alloc.h" role="src" />
    <file baseinstalldir="/" name="include/grpc/impl/codegen/atm.h" role="src" />
    <file baseinstalldir="/" name="include/grpc/impl/codegen/atm_gcc_atomic.h" role="src" />
    <file baseinstalldir="/" name="include/grpc/impl/codegen/atm_gcc_sync.h" role="src" />
    <file baseinstalldir="/" name="include/grpc/impl/codegen/atm_win32.h" role="src" />
    <file baseinstalldir="/" name="include/grpc/impl/codegen/log.h" role="src" />
    <file baseinstalldir="/" name="include/grpc/impl/codegen/port_platform.h" role="src" />
    <file baseinstalldir="/" name="include/grpc/impl/codegen/slice.h" role="src" />
    <file baseinstalldir="/" name="include/grpc/impl/codegen/slice_buffer.h" role="src" />
    <file baseinstalldir="/" name="include/grpc/impl/codegen/sync.h" role="src" />
    <file baseinstalldir="/" name="include/grpc/impl/codegen/sync_generic.h" role="src" />
    <file baseinstalldir="/" name="include/grpc/impl/codegen/sync_posix.h" role="src" />
    <file baseinstalldir="/" name="include/grpc/impl/codegen/sync_win32.h" role="src" />
    <file baseinstalldir="/" name="include/grpc/impl/codegen/time.h" role="src" />
    <file baseinstalldir="/" name="src/core/lib/profiling/timers.h" role="src" />
    <file baseinstalldir="/" name="src/core/lib/support/backoff.h" role="src" />
    <file baseinstalldir="/" name="src/core/lib/support/block_annotate.h" role="src" />
    <file baseinstalldir="/" name="src/core/lib/support/env.h" role="src" />
    <file baseinstalldir="/" name="src/core/lib/support/load_file.h" role="src" />
    <file baseinstalldir="/" name="src/core/lib/support/murmur_hash.h" role="src" />
    <file baseinstalldir="/" name="src/core/lib/support/stack_lockfree.h" role="src" />
    <file baseinstalldir="/" name="src/core/lib/support/string.h" role="src" />
    <file baseinstalldir="/" name="src/core/lib/support/string_win32.h" role="src" />
    <file baseinstalldir="/" name="src/core/lib/support/thd_internal.h" role="src" />
    <file baseinstalldir="/" name="src/core/lib/support/time_precise.h" role="src" />
    <file baseinstalldir="/" name="src/core/lib/support/tmpfile.h" role="src" />
    <file baseinstalldir="/" name="src/core/lib/profiling/basic_timers.c" role="src" />
    <file baseinstalldir="/" name="src/core/lib/profiling/stap_timers.c" role="src" />
    <file baseinstalldir="/" name="src/core/lib/support/alloc.c" role="src" />
    <file baseinstalldir="/" name="src/core/lib/support/avl.c" role="src" />
    <file baseinstalldir="/" name="src/core/lib/support/backoff.c" role="src" />
    <file baseinstalldir="/" name="src/core/lib/support/cmdline.c" role="src" />
    <file baseinstalldir="/" name="src/core/lib/support/cpu_iphone.c" role="src" />
    <file baseinstalldir="/" name="src/core/lib/support/cpu_linux.c" role="src" />
    <file baseinstalldir="/" name="src/core/lib/support/cpu_posix.c" role="src" />
    <file baseinstalldir="/" name="src/core/lib/support/cpu_windows.c" role="src" />
    <file baseinstalldir="/" name="src/core/lib/support/env_linux.c" role="src" />
    <file baseinstalldir="/" name="src/core/lib/support/env_posix.c" role="src" />
    <file baseinstalldir="/" name="src/core/lib/support/env_win32.c" role="src" />
    <file baseinstalldir="/" name="src/core/lib/support/histogram.c" role="src" />
    <file baseinstalldir="/" name="src/core/lib/support/host_port.c" role="src" />
    <file baseinstalldir="/" name="src/core/lib/support/load_file.c" role="src" />
    <file baseinstalldir="/" name="src/core/lib/support/log.c" role="src" />
    <file baseinstalldir="/" name="src/core/lib/support/log_android.c" role="src" />
    <file baseinstalldir="/" name="src/core/lib/support/log_linux.c" role="src" />
    <file baseinstalldir="/" name="src/core/lib/support/log_posix.c" role="src" />
    <file baseinstalldir="/" name="src/core/lib/support/log_win32.c" role="src" />
    <file baseinstalldir="/" name="src/core/lib/support/murmur_hash.c" role="src" />
    <file baseinstalldir="/" name="src/core/lib/support/slice.c" role="src" />
    <file baseinstalldir="/" name="src/core/lib/support/slice_buffer.c" role="src" />
    <file baseinstalldir="/" name="src/core/lib/support/stack_lockfree.c" role="src" />
    <file baseinstalldir="/" name="src/core/lib/support/string.c" role="src" />
    <file baseinstalldir="/" name="src/core/lib/support/string_posix.c" role="src" />
    <file baseinstalldir="/" name="src/core/lib/support/string_win32.c" role="src" />
    <file baseinstalldir="/" name="src/core/lib/support/subprocess_posix.c" role="src" />
    <file baseinstalldir="/" name="src/core/lib/support/subprocess_windows.c" role="src" />
    <file baseinstalldir="/" name="src/core/lib/support/sync.c" role="src" />
    <file baseinstalldir="/" name="src/core/lib/support/sync_posix.c" role="src" />
    <file baseinstalldir="/" name="src/core/lib/support/sync_win32.c" role="src" />
    <file baseinstalldir="/" name="src/core/lib/support/thd.c" role="src" />
    <file baseinstalldir="/" name="src/core/lib/support/thd_posix.c" role="src" />
    <file baseinstalldir="/" name="src/core/lib/support/thd_win32.c" role="src" />
    <file baseinstalldir="/" name="src/core/lib/support/time.c" role="src" />
    <file baseinstalldir="/" name="src/core/lib/support/time_posix.c" role="src" />
    <file baseinstalldir="/" name="src/core/lib/support/time_precise.c" role="src" />
    <file baseinstalldir="/" name="src/core/lib/support/time_win32.c" role="src" />
    <file baseinstalldir="/" name="src/core/lib/support/tls_pthread.c" role="src" />
    <file baseinstalldir="/" name="src/core/lib/support/tmpfile_posix.c" role="src" />
    <file baseinstalldir="/" name="src/core/lib/support/tmpfile_win32.c" role="src" />
    <file baseinstalldir="/" name="src/core/lib/support/wrap_memcpy.c" role="src" />
    <file baseinstalldir="/" name="include/grpc/byte_buffer.h" role="src" />
    <file baseinstalldir="/" name="include/grpc/byte_buffer_reader.h" role="src" />
    <file baseinstalldir="/" name="include/grpc/compression.h" role="src" />
    <file baseinstalldir="/" name="include/grpc/grpc.h" role="src" />
    <file baseinstalldir="/" name="include/grpc/status.h" role="src" />
    <file baseinstalldir="/" name="include/grpc/impl/codegen/byte_buffer.h" role="src" />
    <file baseinstalldir="/" name="include/grpc/impl/codegen/compression_types.h" role="src" />
    <file baseinstalldir="/" name="include/grpc/impl/codegen/connectivity_state.h" role="src" />
    <file baseinstalldir="/" name="include/grpc/impl/codegen/grpc_types.h" role="src" />
    <file baseinstalldir="/" name="include/grpc/impl/codegen/propagation_bits.h" role="src" />
    <file baseinstalldir="/" name="include/grpc/impl/codegen/status.h" role="src" />
    <file baseinstalldir="/" name="include/grpc/impl/codegen/alloc.h" role="src" />
    <file baseinstalldir="/" name="include/grpc/impl/codegen/atm.h" role="src" />
    <file baseinstalldir="/" name="include/grpc/impl/codegen/atm_gcc_atomic.h" role="src" />
    <file baseinstalldir="/" name="include/grpc/impl/codegen/atm_gcc_sync.h" role="src" />
    <file baseinstalldir="/" name="include/grpc/impl/codegen/atm_win32.h" role="src" />
    <file baseinstalldir="/" name="include/grpc/impl/codegen/log.h" role="src" />
    <file baseinstalldir="/" name="include/grpc/impl/codegen/port_platform.h" role="src" />
    <file baseinstalldir="/" name="include/grpc/impl/codegen/slice.h" role="src" />
    <file baseinstalldir="/" name="include/grpc/impl/codegen/slice_buffer.h" role="src" />
    <file baseinstalldir="/" name="include/grpc/impl/codegen/sync.h" role="src" />
    <file baseinstalldir="/" name="include/grpc/impl/codegen/sync_generic.h" role="src" />
    <file baseinstalldir="/" name="include/grpc/impl/codegen/sync_posix.h" role="src" />
    <file baseinstalldir="/" name="include/grpc/impl/codegen/sync_win32.h" role="src" />
    <file baseinstalldir="/" name="include/grpc/impl/codegen/time.h" role="src" />
    <file baseinstalldir="/" name="include/grpc/grpc_security.h" role="src" />
    <file baseinstalldir="/" name="include/grpc/grpc_security_constants.h" role="src" />
    <file baseinstalldir="/" name="include/grpc/census.h" role="src" />
    <file baseinstalldir="/" name="src/core/ext/load_reporting/load_reporting_filter.h" role="src" />
    <file baseinstalldir="/" name="src/core/lib/channel/channel_args.h" role="src" />
    <file baseinstalldir="/" name="src/core/lib/channel/channel_stack.h" role="src" />
    <file baseinstalldir="/" name="src/core/lib/channel/channel_stack_builder.h" role="src" />
    <file baseinstalldir="/" name="src/core/lib/channel/compress_filter.h" role="src" />
    <file baseinstalldir="/" name="src/core/lib/channel/connected_channel.h" role="src" />
    <file baseinstalldir="/" name="src/core/lib/channel/context.h" role="src" />
    <file baseinstalldir="/" name="src/core/lib/channel/http_client_filter.h" role="src" />
    <file baseinstalldir="/" name="src/core/lib/channel/http_server_filter.h" role="src" />
    <file baseinstalldir="/" name="src/core/lib/compression/algorithm_metadata.h" role="src" />
    <file baseinstalldir="/" name="src/core/lib/compression/message_compress.h" role="src" />
    <file baseinstalldir="/" name="src/core/lib/debug/trace.h" role="src" />
    <file baseinstalldir="/" name="src/core/lib/http/format_request.h" role="src" />
    <file baseinstalldir="/" name="src/core/lib/http/httpcli.h" role="src" />
    <file baseinstalldir="/" name="src/core/lib/http/parser.h" role="src" />
    <file baseinstalldir="/" name="src/core/lib/iomgr/closure.h" role="src" />
    <file baseinstalldir="/" name="src/core/lib/iomgr/endpoint.h" role="src" />
    <file baseinstalldir="/" name="src/core/lib/iomgr/endpoint_pair.h" role="src" />
    <file baseinstalldir="/" name="src/core/lib/iomgr/ev_poll_and_epoll_posix.h" role="src" />
    <file baseinstalldir="/" name="src/core/lib/iomgr/ev_posix.h" role="src" />
    <file baseinstalldir="/" name="src/core/lib/iomgr/exec_ctx.h" role="src" />
    <file baseinstalldir="/" name="src/core/lib/iomgr/executor.h" role="src" />
    <file baseinstalldir="/" name="src/core/lib/iomgr/iocp_windows.h" role="src" />
    <file baseinstalldir="/" name="src/core/lib/iomgr/iomgr.h" role="src" />
    <file baseinstalldir="/" name="src/core/lib/iomgr/iomgr_internal.h" role="src" />
    <file baseinstalldir="/" name="src/core/lib/iomgr/iomgr_posix.h" role="src" />
    <file baseinstalldir="/" name="src/core/lib/iomgr/pollset.h" role="src" />
    <file baseinstalldir="/" name="src/core/lib/iomgr/pollset_set.h" role="src" />
    <file baseinstalldir="/" name="src/core/lib/iomgr/pollset_set_windows.h" role="src" />
    <file baseinstalldir="/" name="src/core/lib/iomgr/pollset_windows.h" role="src" />
    <file baseinstalldir="/" name="src/core/lib/iomgr/resolve_address.h" role="src" />
    <file baseinstalldir="/" name="src/core/lib/iomgr/sockaddr.h" role="src" />
    <file baseinstalldir="/" name="src/core/lib/iomgr/sockaddr_posix.h" role="src" />
    <file baseinstalldir="/" name="src/core/lib/iomgr/sockaddr_utils.h" role="src" />
    <file baseinstalldir="/" name="src/core/lib/iomgr/sockaddr_win32.h" role="src" />
    <file baseinstalldir="/" name="src/core/lib/iomgr/socket_utils_posix.h" role="src" />
    <file baseinstalldir="/" name="src/core/lib/iomgr/socket_windows.h" role="src" />
    <file baseinstalldir="/" name="src/core/lib/iomgr/tcp_client.h" role="src" />
    <file baseinstalldir="/" name="src/core/lib/iomgr/tcp_posix.h" role="src" />
    <file baseinstalldir="/" name="src/core/lib/iomgr/tcp_server.h" role="src" />
    <file baseinstalldir="/" name="src/core/lib/iomgr/tcp_windows.h" role="src" />
    <file baseinstalldir="/" name="src/core/lib/iomgr/time_averaged_stats.h" role="src" />
    <file baseinstalldir="/" name="src/core/lib/iomgr/timer.h" role="src" />
    <file baseinstalldir="/" name="src/core/lib/iomgr/timer_heap.h" role="src" />
    <file baseinstalldir="/" name="src/core/lib/iomgr/udp_server.h" role="src" />
    <file baseinstalldir="/" name="src/core/lib/iomgr/unix_sockets_posix.h" role="src" />
    <file baseinstalldir="/" name="src/core/lib/iomgr/wakeup_fd_pipe.h" role="src" />
    <file baseinstalldir="/" name="src/core/lib/iomgr/wakeup_fd_posix.h" role="src" />
    <file baseinstalldir="/" name="src/core/lib/iomgr/workqueue.h" role="src" />
    <file baseinstalldir="/" name="src/core/lib/iomgr/workqueue_posix.h" role="src" />
    <file baseinstalldir="/" name="src/core/lib/iomgr/workqueue_windows.h" role="src" />
    <file baseinstalldir="/" name="src/core/lib/json/json.h" role="src" />
    <file baseinstalldir="/" name="src/core/lib/json/json_common.h" role="src" />
    <file baseinstalldir="/" name="src/core/lib/json/json_reader.h" role="src" />
    <file baseinstalldir="/" name="src/core/lib/json/json_writer.h" role="src" />
    <file baseinstalldir="/" name="src/core/lib/load_reporting/load_reporting.h" role="src" />
    <file baseinstalldir="/" name="src/core/lib/surface/api_trace.h" role="src" />
    <file baseinstalldir="/" name="src/core/lib/surface/call.h" role="src" />
    <file baseinstalldir="/" name="src/core/lib/surface/call_test_only.h" role="src" />
    <file baseinstalldir="/" name="src/core/lib/surface/channel.h" role="src" />
    <file baseinstalldir="/" name="src/core/lib/surface/channel_init.h" role="src" />
    <file baseinstalldir="/" name="src/core/lib/surface/channel_stack_type.h" role="src" />
    <file baseinstalldir="/" name="src/core/lib/surface/completion_queue.h" role="src" />
    <file baseinstalldir="/" name="src/core/lib/surface/event_string.h" role="src" />
    <file baseinstalldir="/" name="src/core/lib/surface/init.h" role="src" />
    <file baseinstalldir="/" name="src/core/lib/surface/lame_client.h" role="src" />
    <file baseinstalldir="/" name="src/core/lib/surface/server.h" role="src" />
    <file baseinstalldir="/" name="src/core/lib/surface/surface_trace.h" role="src" />
    <file baseinstalldir="/" name="src/core/lib/transport/byte_stream.h" role="src" />
    <file baseinstalldir="/" name="src/core/lib/transport/connectivity_state.h" role="src" />
    <file baseinstalldir="/" name="src/core/lib/transport/metadata.h" role="src" />
    <file baseinstalldir="/" name="src/core/lib/transport/metadata_batch.h" role="src" />
    <file baseinstalldir="/" name="src/core/lib/transport/static_metadata.h" role="src" />
    <file baseinstalldir="/" name="src/core/lib/transport/transport.h" role="src" />
    <file baseinstalldir="/" name="src/core/lib/transport/transport_impl.h" role="src" />
    <file baseinstalldir="/" name="src/core/ext/transport/chttp2/transport/bin_encoder.h" role="src" />
    <file baseinstalldir="/" name="src/core/ext/transport/chttp2/transport/chttp2_transport.h" role="src" />
    <file baseinstalldir="/" name="src/core/ext/transport/chttp2/transport/frame.h" role="src" />
    <file baseinstalldir="/" name="src/core/ext/transport/chttp2/transport/frame_data.h" role="src" />
    <file baseinstalldir="/" name="src/core/ext/transport/chttp2/transport/frame_goaway.h" role="src" />
    <file baseinstalldir="/" name="src/core/ext/transport/chttp2/transport/frame_ping.h" role="src" />
    <file baseinstalldir="/" name="src/core/ext/transport/chttp2/transport/frame_rst_stream.h" role="src" />
    <file baseinstalldir="/" name="src/core/ext/transport/chttp2/transport/frame_settings.h" role="src" />
    <file baseinstalldir="/" name="src/core/ext/transport/chttp2/transport/frame_window_update.h" role="src" />
    <file baseinstalldir="/" name="src/core/ext/transport/chttp2/transport/hpack_encoder.h" role="src" />
    <file baseinstalldir="/" name="src/core/ext/transport/chttp2/transport/hpack_parser.h" role="src" />
    <file baseinstalldir="/" name="src/core/ext/transport/chttp2/transport/hpack_table.h" role="src" />
    <file baseinstalldir="/" name="src/core/ext/transport/chttp2/transport/http2_errors.h" role="src" />
    <file baseinstalldir="/" name="src/core/ext/transport/chttp2/transport/huffsyms.h" role="src" />
    <file baseinstalldir="/" name="src/core/ext/transport/chttp2/transport/incoming_metadata.h" role="src" />
    <file baseinstalldir="/" name="src/core/ext/transport/chttp2/transport/internal.h" role="src" />
    <file baseinstalldir="/" name="src/core/ext/transport/chttp2/transport/status_conversion.h" role="src" />
    <file baseinstalldir="/" name="src/core/ext/transport/chttp2/transport/stream_map.h" role="src" />
    <file baseinstalldir="/" name="src/core/ext/transport/chttp2/transport/timeout_encoding.h" role="src" />
    <file baseinstalldir="/" name="src/core/ext/transport/chttp2/transport/varint.h" role="src" />
    <file baseinstalldir="/" name="src/core/ext/transport/chttp2/alpn/alpn.h" role="src" />
    <file baseinstalldir="/" name="src/core/lib/security/auth_filters.h" role="src" />
    <file baseinstalldir="/" name="src/core/lib/security/b64.h" role="src" />
    <file baseinstalldir="/" name="src/core/lib/security/credentials.h" role="src" />
    <file baseinstalldir="/" name="src/core/lib/security/handshake.h" role="src" />
    <file baseinstalldir="/" name="src/core/lib/security/json_token.h" role="src" />
    <file baseinstalldir="/" name="src/core/lib/security/jwt_verifier.h" role="src" />
    <file baseinstalldir="/" name="src/core/lib/security/secure_endpoint.h" role="src" />
    <file baseinstalldir="/" name="src/core/lib/security/security_connector.h" role="src" />
    <file baseinstalldir="/" name="src/core/lib/security/security_context.h" role="src" />
    <file baseinstalldir="/" name="src/core/lib/tsi/fake_transport_security.h" role="src" />
    <file baseinstalldir="/" name="src/core/lib/tsi/ssl_transport_security.h" role="src" />
    <file baseinstalldir="/" name="src/core/lib/tsi/ssl_types.h" role="src" />
    <file baseinstalldir="/" name="src/core/lib/tsi/transport_security.h" role="src" />
    <file baseinstalldir="/" name="src/core/lib/tsi/transport_security_interface.h" role="src" />
    <file baseinstalldir="/" name="src/core/ext/client_config/client_channel.h" role="src" />
    <file baseinstalldir="/" name="src/core/ext/client_config/client_channel_factory.h" role="src" />
    <file baseinstalldir="/" name="src/core/ext/client_config/client_config.h" role="src" />
    <file baseinstalldir="/" name="src/core/ext/client_config/connector.h" role="src" />
    <file baseinstalldir="/" name="src/core/ext/client_config/initial_connect_string.h" role="src" />
    <file baseinstalldir="/" name="src/core/ext/client_config/lb_policy.h" role="src" />
    <file baseinstalldir="/" name="src/core/ext/client_config/lb_policy_factory.h" role="src" />
    <file baseinstalldir="/" name="src/core/ext/client_config/lb_policy_registry.h" role="src" />
    <file baseinstalldir="/" name="src/core/ext/client_config/parse_address.h" role="src" />
    <file baseinstalldir="/" name="src/core/ext/client_config/resolver.h" role="src" />
    <file baseinstalldir="/" name="src/core/ext/client_config/resolver_factory.h" role="src" />
    <file baseinstalldir="/" name="src/core/ext/client_config/resolver_registry.h" role="src" />
    <file baseinstalldir="/" name="src/core/ext/client_config/subchannel.h" role="src" />
    <file baseinstalldir="/" name="src/core/ext/client_config/subchannel_call_holder.h" role="src" />
    <file baseinstalldir="/" name="src/core/ext/client_config/subchannel_index.h" role="src" />
    <file baseinstalldir="/" name="src/core/ext/client_config/uri_parser.h" role="src" />
    <file baseinstalldir="/" name="src/core/ext/lb_policy/grpclb/load_balancer_api.h" role="src" />
    <file baseinstalldir="/" name="src/core/ext/lb_policy/grpclb/proto/grpc/lb/v0/load_balancer.pb.h" role="src" />
    <file baseinstalldir="/" name="third_party/nanopb/pb.h" role="src" />
    <file baseinstalldir="/" name="third_party/nanopb/pb_common.h" role="src" />
    <file baseinstalldir="/" name="third_party/nanopb/pb_decode.h" role="src" />
    <file baseinstalldir="/" name="third_party/nanopb/pb_encode.h" role="src" />
    <file baseinstalldir="/" name="src/core/ext/census/aggregation.h" role="src" />
    <file baseinstalldir="/" name="src/core/ext/census/census_interface.h" role="src" />
    <file baseinstalldir="/" name="src/core/ext/census/census_rpc_stats.h" role="src" />
    <file baseinstalldir="/" name="src/core/ext/census/grpc_filter.h" role="src" />
    <file baseinstalldir="/" name="src/core/ext/census/mlog.h" role="src" />
    <file baseinstalldir="/" name="src/core/ext/census/rpc_metric_id.h" role="src" />
<<<<<<< HEAD
    <file baseinstalldir="/" name="src/core/ext/load_reporting/load_reporting_filter.c" role="src" />
=======
    <file baseinstalldir="/" name="src/core/lib/surface/init.c" role="src" />
>>>>>>> cec42984
    <file baseinstalldir="/" name="src/core/lib/channel/channel_args.c" role="src" />
    <file baseinstalldir="/" name="src/core/lib/channel/channel_stack.c" role="src" />
    <file baseinstalldir="/" name="src/core/lib/channel/channel_stack_builder.c" role="src" />
    <file baseinstalldir="/" name="src/core/lib/channel/compress_filter.c" role="src" />
    <file baseinstalldir="/" name="src/core/lib/channel/connected_channel.c" role="src" />
    <file baseinstalldir="/" name="src/core/lib/channel/http_client_filter.c" role="src" />
    <file baseinstalldir="/" name="src/core/lib/channel/http_server_filter.c" role="src" />
    <file baseinstalldir="/" name="src/core/lib/compression/compression_algorithm.c" role="src" />
    <file baseinstalldir="/" name="src/core/lib/compression/message_compress.c" role="src" />
    <file baseinstalldir="/" name="src/core/lib/debug/trace.c" role="src" />
    <file baseinstalldir="/" name="src/core/lib/http/format_request.c" role="src" />
    <file baseinstalldir="/" name="src/core/lib/http/httpcli.c" role="src" />
    <file baseinstalldir="/" name="src/core/lib/http/parser.c" role="src" />
    <file baseinstalldir="/" name="src/core/lib/iomgr/closure.c" role="src" />
    <file baseinstalldir="/" name="src/core/lib/iomgr/endpoint.c" role="src" />
    <file baseinstalldir="/" name="src/core/lib/iomgr/endpoint_pair_posix.c" role="src" />
    <file baseinstalldir="/" name="src/core/lib/iomgr/endpoint_pair_windows.c" role="src" />
    <file baseinstalldir="/" name="src/core/lib/iomgr/ev_poll_and_epoll_posix.c" role="src" />
    <file baseinstalldir="/" name="src/core/lib/iomgr/ev_posix.c" role="src" />
    <file baseinstalldir="/" name="src/core/lib/iomgr/exec_ctx.c" role="src" />
    <file baseinstalldir="/" name="src/core/lib/iomgr/executor.c" role="src" />
    <file baseinstalldir="/" name="src/core/lib/iomgr/iocp_windows.c" role="src" />
    <file baseinstalldir="/" name="src/core/lib/iomgr/iomgr.c" role="src" />
    <file baseinstalldir="/" name="src/core/lib/iomgr/iomgr_posix.c" role="src" />
    <file baseinstalldir="/" name="src/core/lib/iomgr/iomgr_windows.c" role="src" />
    <file baseinstalldir="/" name="src/core/lib/iomgr/pollset_set_windows.c" role="src" />
    <file baseinstalldir="/" name="src/core/lib/iomgr/pollset_windows.c" role="src" />
    <file baseinstalldir="/" name="src/core/lib/iomgr/resolve_address_posix.c" role="src" />
    <file baseinstalldir="/" name="src/core/lib/iomgr/resolve_address_windows.c" role="src" />
    <file baseinstalldir="/" name="src/core/lib/iomgr/sockaddr_utils.c" role="src" />
    <file baseinstalldir="/" name="src/core/lib/iomgr/socket_utils_common_posix.c" role="src" />
    <file baseinstalldir="/" name="src/core/lib/iomgr/socket_utils_linux.c" role="src" />
    <file baseinstalldir="/" name="src/core/lib/iomgr/socket_utils_posix.c" role="src" />
    <file baseinstalldir="/" name="src/core/lib/iomgr/socket_windows.c" role="src" />
    <file baseinstalldir="/" name="src/core/lib/iomgr/tcp_client_posix.c" role="src" />
    <file baseinstalldir="/" name="src/core/lib/iomgr/tcp_client_windows.c" role="src" />
    <file baseinstalldir="/" name="src/core/lib/iomgr/tcp_posix.c" role="src" />
    <file baseinstalldir="/" name="src/core/lib/iomgr/tcp_server_posix.c" role="src" />
    <file baseinstalldir="/" name="src/core/lib/iomgr/tcp_server_windows.c" role="src" />
    <file baseinstalldir="/" name="src/core/lib/iomgr/tcp_windows.c" role="src" />
    <file baseinstalldir="/" name="src/core/lib/iomgr/time_averaged_stats.c" role="src" />
    <file baseinstalldir="/" name="src/core/lib/iomgr/timer.c" role="src" />
    <file baseinstalldir="/" name="src/core/lib/iomgr/timer_heap.c" role="src" />
    <file baseinstalldir="/" name="src/core/lib/iomgr/udp_server.c" role="src" />
    <file baseinstalldir="/" name="src/core/lib/iomgr/unix_sockets_posix.c" role="src" />
    <file baseinstalldir="/" name="src/core/lib/iomgr/unix_sockets_posix_noop.c" role="src" />
    <file baseinstalldir="/" name="src/core/lib/iomgr/wakeup_fd_eventfd.c" role="src" />
    <file baseinstalldir="/" name="src/core/lib/iomgr/wakeup_fd_nospecial.c" role="src" />
    <file baseinstalldir="/" name="src/core/lib/iomgr/wakeup_fd_pipe.c" role="src" />
    <file baseinstalldir="/" name="src/core/lib/iomgr/wakeup_fd_posix.c" role="src" />
    <file baseinstalldir="/" name="src/core/lib/iomgr/workqueue_posix.c" role="src" />
    <file baseinstalldir="/" name="src/core/lib/iomgr/workqueue_windows.c" role="src" />
    <file baseinstalldir="/" name="src/core/lib/json/json.c" role="src" />
    <file baseinstalldir="/" name="src/core/lib/json/json_reader.c" role="src" />
    <file baseinstalldir="/" name="src/core/lib/json/json_string.c" role="src" />
    <file baseinstalldir="/" name="src/core/lib/json/json_writer.c" role="src" />
    <file baseinstalldir="/" name="src/core/lib/load_reporting/load_reporting.c" role="src" />
    <file baseinstalldir="/" name="src/core/lib/surface/alarm.c" role="src" />
    <file baseinstalldir="/" name="src/core/lib/surface/api_trace.c" role="src" />
    <file baseinstalldir="/" name="src/core/lib/surface/byte_buffer.c" role="src" />
    <file baseinstalldir="/" name="src/core/lib/surface/byte_buffer_reader.c" role="src" />
    <file baseinstalldir="/" name="src/core/lib/surface/call.c" role="src" />
    <file baseinstalldir="/" name="src/core/lib/surface/call_details.c" role="src" />
    <file baseinstalldir="/" name="src/core/lib/surface/call_log_batch.c" role="src" />
    <file baseinstalldir="/" name="src/core/lib/surface/channel.c" role="src" />
    <file baseinstalldir="/" name="src/core/lib/surface/channel_init.c" role="src" />
    <file baseinstalldir="/" name="src/core/lib/surface/channel_ping.c" role="src" />
    <file baseinstalldir="/" name="src/core/lib/surface/channel_stack_type.c" role="src" />
    <file baseinstalldir="/" name="src/core/lib/surface/completion_queue.c" role="src" />
    <file baseinstalldir="/" name="src/core/lib/surface/event_string.c" role="src" />
    <file baseinstalldir="/" name="src/core/lib/surface/lame_client.c" role="src" />
    <file baseinstalldir="/" name="src/core/lib/surface/metadata_array.c" role="src" />
    <file baseinstalldir="/" name="src/core/lib/surface/server.c" role="src" />
    <file baseinstalldir="/" name="src/core/lib/surface/validate_metadata.c" role="src" />
    <file baseinstalldir="/" name="src/core/lib/surface/version.c" role="src" />
    <file baseinstalldir="/" name="src/core/lib/transport/byte_stream.c" role="src" />
    <file baseinstalldir="/" name="src/core/lib/transport/connectivity_state.c" role="src" />
    <file baseinstalldir="/" name="src/core/lib/transport/metadata.c" role="src" />
    <file baseinstalldir="/" name="src/core/lib/transport/metadata_batch.c" role="src" />
    <file baseinstalldir="/" name="src/core/lib/transport/static_metadata.c" role="src" />
    <file baseinstalldir="/" name="src/core/lib/transport/transport.c" role="src" />
    <file baseinstalldir="/" name="src/core/lib/transport/transport_op_string.c" role="src" />
    <file baseinstalldir="/" name="src/core/ext/transport/chttp2/server/secure/server_secure_chttp2.c" role="src" />
    <file baseinstalldir="/" name="src/core/ext/transport/chttp2/transport/bin_encoder.c" role="src" />
    <file baseinstalldir="/" name="src/core/ext/transport/chttp2/transport/chttp2_plugin.c" role="src" />
    <file baseinstalldir="/" name="src/core/ext/transport/chttp2/transport/chttp2_transport.c" role="src" />
    <file baseinstalldir="/" name="src/core/ext/transport/chttp2/transport/frame_data.c" role="src" />
    <file baseinstalldir="/" name="src/core/ext/transport/chttp2/transport/frame_goaway.c" role="src" />
    <file baseinstalldir="/" name="src/core/ext/transport/chttp2/transport/frame_ping.c" role="src" />
    <file baseinstalldir="/" name="src/core/ext/transport/chttp2/transport/frame_rst_stream.c" role="src" />
    <file baseinstalldir="/" name="src/core/ext/transport/chttp2/transport/frame_settings.c" role="src" />
    <file baseinstalldir="/" name="src/core/ext/transport/chttp2/transport/frame_window_update.c" role="src" />
    <file baseinstalldir="/" name="src/core/ext/transport/chttp2/transport/hpack_encoder.c" role="src" />
    <file baseinstalldir="/" name="src/core/ext/transport/chttp2/transport/hpack_parser.c" role="src" />
    <file baseinstalldir="/" name="src/core/ext/transport/chttp2/transport/hpack_table.c" role="src" />
    <file baseinstalldir="/" name="src/core/ext/transport/chttp2/transport/huffsyms.c" role="src" />
    <file baseinstalldir="/" name="src/core/ext/transport/chttp2/transport/incoming_metadata.c" role="src" />
    <file baseinstalldir="/" name="src/core/ext/transport/chttp2/transport/parsing.c" role="src" />
    <file baseinstalldir="/" name="src/core/ext/transport/chttp2/transport/status_conversion.c" role="src" />
    <file baseinstalldir="/" name="src/core/ext/transport/chttp2/transport/stream_lists.c" role="src" />
    <file baseinstalldir="/" name="src/core/ext/transport/chttp2/transport/stream_map.c" role="src" />
    <file baseinstalldir="/" name="src/core/ext/transport/chttp2/transport/timeout_encoding.c" role="src" />
    <file baseinstalldir="/" name="src/core/ext/transport/chttp2/transport/varint.c" role="src" />
    <file baseinstalldir="/" name="src/core/ext/transport/chttp2/transport/writing.c" role="src" />
    <file baseinstalldir="/" name="src/core/ext/transport/chttp2/alpn/alpn.c" role="src" />
    <file baseinstalldir="/" name="src/core/lib/http/httpcli_security_connector.c" role="src" />
    <file baseinstalldir="/" name="src/core/lib/security/b64.c" role="src" />
    <file baseinstalldir="/" name="src/core/lib/security/client_auth_filter.c" role="src" />
    <file baseinstalldir="/" name="src/core/lib/security/credentials.c" role="src" />
    <file baseinstalldir="/" name="src/core/lib/security/credentials_metadata.c" role="src" />
    <file baseinstalldir="/" name="src/core/lib/security/credentials_posix.c" role="src" />
    <file baseinstalldir="/" name="src/core/lib/security/credentials_win32.c" role="src" />
    <file baseinstalldir="/" name="src/core/lib/security/google_default_credentials.c" role="src" />
    <file baseinstalldir="/" name="src/core/lib/security/handshake.c" role="src" />
    <file baseinstalldir="/" name="src/core/lib/security/json_token.c" role="src" />
    <file baseinstalldir="/" name="src/core/lib/security/jwt_verifier.c" role="src" />
    <file baseinstalldir="/" name="src/core/lib/security/secure_endpoint.c" role="src" />
    <file baseinstalldir="/" name="src/core/lib/security/security_connector.c" role="src" />
    <file baseinstalldir="/" name="src/core/lib/security/security_context.c" role="src" />
    <file baseinstalldir="/" name="src/core/lib/security/server_auth_filter.c" role="src" />
    <file baseinstalldir="/" name="src/core/lib/surface/init_secure.c" role="src" />
    <file baseinstalldir="/" name="src/core/lib/tsi/fake_transport_security.c" role="src" />
    <file baseinstalldir="/" name="src/core/lib/tsi/ssl_transport_security.c" role="src" />
    <file baseinstalldir="/" name="src/core/lib/tsi/transport_security.c" role="src" />
    <file baseinstalldir="/" name="src/core/ext/transport/chttp2/client/secure/secure_channel_create.c" role="src" />
    <file baseinstalldir="/" name="src/core/ext/client_config/channel_connectivity.c" role="src" />
    <file baseinstalldir="/" name="src/core/ext/client_config/client_channel.c" role="src" />
    <file baseinstalldir="/" name="src/core/ext/client_config/client_channel_factory.c" role="src" />
    <file baseinstalldir="/" name="src/core/ext/client_config/client_config.c" role="src" />
    <file baseinstalldir="/" name="src/core/ext/client_config/client_config_plugin.c" role="src" />
    <file baseinstalldir="/" name="src/core/ext/client_config/connector.c" role="src" />
    <file baseinstalldir="/" name="src/core/ext/client_config/default_initial_connect_string.c" role="src" />
    <file baseinstalldir="/" name="src/core/ext/client_config/initial_connect_string.c" role="src" />
    <file baseinstalldir="/" name="src/core/ext/client_config/lb_policy.c" role="src" />
    <file baseinstalldir="/" name="src/core/ext/client_config/lb_policy_factory.c" role="src" />
    <file baseinstalldir="/" name="src/core/ext/client_config/lb_policy_registry.c" role="src" />
    <file baseinstalldir="/" name="src/core/ext/client_config/parse_address.c" role="src" />
    <file baseinstalldir="/" name="src/core/ext/client_config/resolver.c" role="src" />
    <file baseinstalldir="/" name="src/core/ext/client_config/resolver_factory.c" role="src" />
    <file baseinstalldir="/" name="src/core/ext/client_config/resolver_registry.c" role="src" />
    <file baseinstalldir="/" name="src/core/ext/client_config/subchannel.c" role="src" />
    <file baseinstalldir="/" name="src/core/ext/client_config/subchannel_call_holder.c" role="src" />
    <file baseinstalldir="/" name="src/core/ext/client_config/subchannel_index.c" role="src" />
    <file baseinstalldir="/" name="src/core/ext/client_config/uri_parser.c" role="src" />
    <file baseinstalldir="/" name="src/core/ext/transport/chttp2/server/insecure/server_chttp2.c" role="src" />
    <file baseinstalldir="/" name="src/core/ext/transport/chttp2/client/insecure/channel_create.c" role="src" />
    <file baseinstalldir="/" name="src/core/ext/lb_policy/grpclb/load_balancer_api.c" role="src" />
    <file baseinstalldir="/" name="src/core/ext/lb_policy/grpclb/proto/grpc/lb/v0/load_balancer.pb.c" role="src" />
    <file baseinstalldir="/" name="third_party/nanopb/pb_common.c" role="src" />
    <file baseinstalldir="/" name="third_party/nanopb/pb_decode.c" role="src" />
    <file baseinstalldir="/" name="third_party/nanopb/pb_encode.c" role="src" />
    <file baseinstalldir="/" name="src/core/ext/lb_policy/pick_first/pick_first.c" role="src" />
    <file baseinstalldir="/" name="src/core/ext/lb_policy/round_robin/round_robin.c" role="src" />
    <file baseinstalldir="/" name="src/core/ext/resolver/dns/native/dns_resolver.c" role="src" />
    <file baseinstalldir="/" name="src/core/ext/resolver/sockaddr/sockaddr_resolver.c" role="src" />
    <file baseinstalldir="/" name="src/core/ext/census/context.c" role="src" />
    <file baseinstalldir="/" name="src/core/ext/census/grpc_context.c" role="src" />
    <file baseinstalldir="/" name="src/core/ext/census/grpc_filter.c" role="src" />
    <file baseinstalldir="/" name="src/core/ext/census/grpc_plugin.c" role="src" />
    <file baseinstalldir="/" name="src/core/ext/census/initialize.c" role="src" />
    <file baseinstalldir="/" name="src/core/ext/census/mlog.c" role="src" />
    <file baseinstalldir="/" name="src/core/ext/census/operation.c" role="src" />
    <file baseinstalldir="/" name="src/core/ext/census/placeholders.c" role="src" />
    <file baseinstalldir="/" name="src/core/ext/census/tracing.c" role="src" />
    <file baseinstalldir="/" name="src/core/plugin_registry/grpc_plugin_registry.c" role="src" />
    <file baseinstalldir="/" name="third_party/boringssl/crypto/aes/internal.h" role="src" />
    <file baseinstalldir="/" name="third_party/boringssl/crypto/asn1/asn1_locl.h" role="src" />
    <file baseinstalldir="/" name="third_party/boringssl/crypto/bio/internal.h" role="src" />
    <file baseinstalldir="/" name="third_party/boringssl/crypto/bn/internal.h" role="src" />
    <file baseinstalldir="/" name="third_party/boringssl/crypto/bn/rsaz_exp.h" role="src" />
    <file baseinstalldir="/" name="third_party/boringssl/crypto/bytestring/internal.h" role="src" />
    <file baseinstalldir="/" name="third_party/boringssl/crypto/cipher/internal.h" role="src" />
    <file baseinstalldir="/" name="third_party/boringssl/crypto/conf/conf_def.h" role="src" />
    <file baseinstalldir="/" name="third_party/boringssl/crypto/conf/internal.h" role="src" />
    <file baseinstalldir="/" name="third_party/boringssl/crypto/curve25519/internal.h" role="src" />
    <file baseinstalldir="/" name="third_party/boringssl/crypto/des/internal.h" role="src" />
    <file baseinstalldir="/" name="third_party/boringssl/crypto/dh/internal.h" role="src" />
    <file baseinstalldir="/" name="third_party/boringssl/crypto/digest/internal.h" role="src" />
    <file baseinstalldir="/" name="third_party/boringssl/crypto/digest/md32_common.h" role="src" />
    <file baseinstalldir="/" name="third_party/boringssl/crypto/directory.h" role="src" />
    <file baseinstalldir="/" name="third_party/boringssl/crypto/ec/internal.h" role="src" />
    <file baseinstalldir="/" name="third_party/boringssl/crypto/ec/p256-x86_64-table.h" role="src" />
    <file baseinstalldir="/" name="third_party/boringssl/crypto/evp/internal.h" role="src" />
    <file baseinstalldir="/" name="third_party/boringssl/crypto/internal.h" role="src" />
    <file baseinstalldir="/" name="third_party/boringssl/crypto/modes/internal.h" role="src" />
    <file baseinstalldir="/" name="third_party/boringssl/crypto/obj/obj_dat.h" role="src" />
    <file baseinstalldir="/" name="third_party/boringssl/crypto/obj/obj_xref.h" role="src" />
    <file baseinstalldir="/" name="third_party/boringssl/crypto/pkcs8/internal.h" role="src" />
    <file baseinstalldir="/" name="third_party/boringssl/crypto/rand/internal.h" role="src" />
    <file baseinstalldir="/" name="third_party/boringssl/crypto/rsa/internal.h" role="src" />
    <file baseinstalldir="/" name="third_party/boringssl/crypto/test/scoped_types.h" role="src" />
    <file baseinstalldir="/" name="third_party/boringssl/crypto/test/test_util.h" role="src" />
    <file baseinstalldir="/" name="third_party/boringssl/crypto/x509/charmap.h" role="src" />
    <file baseinstalldir="/" name="third_party/boringssl/crypto/x509/vpm_int.h" role="src" />
    <file baseinstalldir="/" name="third_party/boringssl/crypto/x509v3/ext_dat.h" role="src" />
    <file baseinstalldir="/" name="third_party/boringssl/crypto/x509v3/pcy_int.h" role="src" />
    <file baseinstalldir="/" name="third_party/boringssl/include/openssl/aead.h" role="src" />
    <file baseinstalldir="/" name="third_party/boringssl/include/openssl/aes.h" role="src" />
    <file baseinstalldir="/" name="third_party/boringssl/include/openssl/arm_arch.h" role="src" />
    <file baseinstalldir="/" name="third_party/boringssl/include/openssl/asn1.h" role="src" />
    <file baseinstalldir="/" name="third_party/boringssl/include/openssl/asn1_mac.h" role="src" />
    <file baseinstalldir="/" name="third_party/boringssl/include/openssl/asn1t.h" role="src" />
    <file baseinstalldir="/" name="third_party/boringssl/include/openssl/base.h" role="src" />
    <file baseinstalldir="/" name="third_party/boringssl/include/openssl/base64.h" role="src" />
    <file baseinstalldir="/" name="third_party/boringssl/include/openssl/bio.h" role="src" />
    <file baseinstalldir="/" name="third_party/boringssl/include/openssl/blowfish.h" role="src" />
    <file baseinstalldir="/" name="third_party/boringssl/include/openssl/bn.h" role="src" />
    <file baseinstalldir="/" name="third_party/boringssl/include/openssl/buf.h" role="src" />
    <file baseinstalldir="/" name="third_party/boringssl/include/openssl/buffer.h" role="src" />
    <file baseinstalldir="/" name="third_party/boringssl/include/openssl/bytestring.h" role="src" />
    <file baseinstalldir="/" name="third_party/boringssl/include/openssl/cast.h" role="src" />
    <file baseinstalldir="/" name="third_party/boringssl/include/openssl/chacha.h" role="src" />
    <file baseinstalldir="/" name="third_party/boringssl/include/openssl/cipher.h" role="src" />
    <file baseinstalldir="/" name="third_party/boringssl/include/openssl/cmac.h" role="src" />
    <file baseinstalldir="/" name="third_party/boringssl/include/openssl/conf.h" role="src" />
    <file baseinstalldir="/" name="third_party/boringssl/include/openssl/cpu.h" role="src" />
    <file baseinstalldir="/" name="third_party/boringssl/include/openssl/crypto.h" role="src" />
    <file baseinstalldir="/" name="third_party/boringssl/include/openssl/curve25519.h" role="src" />
    <file baseinstalldir="/" name="third_party/boringssl/include/openssl/des.h" role="src" />
    <file baseinstalldir="/" name="third_party/boringssl/include/openssl/dh.h" role="src" />
    <file baseinstalldir="/" name="third_party/boringssl/include/openssl/digest.h" role="src" />
    <file baseinstalldir="/" name="third_party/boringssl/include/openssl/dsa.h" role="src" />
    <file baseinstalldir="/" name="third_party/boringssl/include/openssl/dtls1.h" role="src" />
    <file baseinstalldir="/" name="third_party/boringssl/include/openssl/ec.h" role="src" />
    <file baseinstalldir="/" name="third_party/boringssl/include/openssl/ec_key.h" role="src" />
    <file baseinstalldir="/" name="third_party/boringssl/include/openssl/ecdh.h" role="src" />
    <file baseinstalldir="/" name="third_party/boringssl/include/openssl/ecdsa.h" role="src" />
    <file baseinstalldir="/" name="third_party/boringssl/include/openssl/engine.h" role="src" />
    <file baseinstalldir="/" name="third_party/boringssl/include/openssl/err.h" role="src" />
    <file baseinstalldir="/" name="third_party/boringssl/include/openssl/evp.h" role="src" />
    <file baseinstalldir="/" name="third_party/boringssl/include/openssl/ex_data.h" role="src" />
    <file baseinstalldir="/" name="third_party/boringssl/include/openssl/hkdf.h" role="src" />
    <file baseinstalldir="/" name="third_party/boringssl/include/openssl/hmac.h" role="src" />
    <file baseinstalldir="/" name="third_party/boringssl/include/openssl/lhash.h" role="src" />
    <file baseinstalldir="/" name="third_party/boringssl/include/openssl/lhash_macros.h" role="src" />
    <file baseinstalldir="/" name="third_party/boringssl/include/openssl/md4.h" role="src" />
    <file baseinstalldir="/" name="third_party/boringssl/include/openssl/md5.h" role="src" />
    <file baseinstalldir="/" name="third_party/boringssl/include/openssl/mem.h" role="src" />
    <file baseinstalldir="/" name="third_party/boringssl/include/openssl/obj.h" role="src" />
    <file baseinstalldir="/" name="third_party/boringssl/include/openssl/obj_mac.h" role="src" />
    <file baseinstalldir="/" name="third_party/boringssl/include/openssl/objects.h" role="src" />
    <file baseinstalldir="/" name="third_party/boringssl/include/openssl/opensslfeatures.h" role="src" />
    <file baseinstalldir="/" name="third_party/boringssl/include/openssl/opensslv.h" role="src" />
    <file baseinstalldir="/" name="third_party/boringssl/include/openssl/ossl_typ.h" role="src" />
    <file baseinstalldir="/" name="third_party/boringssl/include/openssl/pem.h" role="src" />
    <file baseinstalldir="/" name="third_party/boringssl/include/openssl/pkcs12.h" role="src" />
    <file baseinstalldir="/" name="third_party/boringssl/include/openssl/pkcs7.h" role="src" />
    <file baseinstalldir="/" name="third_party/boringssl/include/openssl/pkcs8.h" role="src" />
    <file baseinstalldir="/" name="third_party/boringssl/include/openssl/poly1305.h" role="src" />
    <file baseinstalldir="/" name="third_party/boringssl/include/openssl/pqueue.h" role="src" />
    <file baseinstalldir="/" name="third_party/boringssl/include/openssl/rand.h" role="src" />
    <file baseinstalldir="/" name="third_party/boringssl/include/openssl/rc4.h" role="src" />
    <file baseinstalldir="/" name="third_party/boringssl/include/openssl/rsa.h" role="src" />
    <file baseinstalldir="/" name="third_party/boringssl/include/openssl/safestack.h" role="src" />
    <file baseinstalldir="/" name="third_party/boringssl/include/openssl/sha.h" role="src" />
    <file baseinstalldir="/" name="third_party/boringssl/include/openssl/srtp.h" role="src" />
    <file baseinstalldir="/" name="third_party/boringssl/include/openssl/ssl.h" role="src" />
    <file baseinstalldir="/" name="third_party/boringssl/include/openssl/ssl3.h" role="src" />
    <file baseinstalldir="/" name="third_party/boringssl/include/openssl/stack.h" role="src" />
    <file baseinstalldir="/" name="third_party/boringssl/include/openssl/stack_macros.h" role="src" />
    <file baseinstalldir="/" name="third_party/boringssl/include/openssl/thread.h" role="src" />
    <file baseinstalldir="/" name="third_party/boringssl/include/openssl/time_support.h" role="src" />
    <file baseinstalldir="/" name="third_party/boringssl/include/openssl/tls1.h" role="src" />
    <file baseinstalldir="/" name="third_party/boringssl/include/openssl/type_check.h" role="src" />
    <file baseinstalldir="/" name="third_party/boringssl/include/openssl/x509.h" role="src" />
    <file baseinstalldir="/" name="third_party/boringssl/include/openssl/x509_vfy.h" role="src" />
    <file baseinstalldir="/" name="third_party/boringssl/include/openssl/x509v3.h" role="src" />
    <file baseinstalldir="/" name="third_party/boringssl/ssl/internal.h" role="src" />
    <file baseinstalldir="/" name="third_party/boringssl/ssl/test/async_bio.h" role="src" />
    <file baseinstalldir="/" name="third_party/boringssl/ssl/test/packeted_bio.h" role="src" />
    <file baseinstalldir="/" name="third_party/boringssl/ssl/test/scoped_types.h" role="src" />
    <file baseinstalldir="/" name="third_party/boringssl/ssl/test/test_config.h" role="src" />
    <file baseinstalldir="/" name="src/boringssl/err_data.c" role="src" />
    <file baseinstalldir="/" name="third_party/boringssl/crypto/aes/aes.c" role="src" />
    <file baseinstalldir="/" name="third_party/boringssl/crypto/aes/mode_wrappers.c" role="src" />
    <file baseinstalldir="/" name="third_party/boringssl/crypto/asn1/a_bitstr.c" role="src" />
    <file baseinstalldir="/" name="third_party/boringssl/crypto/asn1/a_bool.c" role="src" />
    <file baseinstalldir="/" name="third_party/boringssl/crypto/asn1/a_bytes.c" role="src" />
    <file baseinstalldir="/" name="third_party/boringssl/crypto/asn1/a_d2i_fp.c" role="src" />
    <file baseinstalldir="/" name="third_party/boringssl/crypto/asn1/a_dup.c" role="src" />
    <file baseinstalldir="/" name="third_party/boringssl/crypto/asn1/a_enum.c" role="src" />
    <file baseinstalldir="/" name="third_party/boringssl/crypto/asn1/a_gentm.c" role="src" />
    <file baseinstalldir="/" name="third_party/boringssl/crypto/asn1/a_i2d_fp.c" role="src" />
    <file baseinstalldir="/" name="third_party/boringssl/crypto/asn1/a_int.c" role="src" />
    <file baseinstalldir="/" name="third_party/boringssl/crypto/asn1/a_mbstr.c" role="src" />
    <file baseinstalldir="/" name="third_party/boringssl/crypto/asn1/a_object.c" role="src" />
    <file baseinstalldir="/" name="third_party/boringssl/crypto/asn1/a_octet.c" role="src" />
    <file baseinstalldir="/" name="third_party/boringssl/crypto/asn1/a_print.c" role="src" />
    <file baseinstalldir="/" name="third_party/boringssl/crypto/asn1/a_strnid.c" role="src" />
    <file baseinstalldir="/" name="third_party/boringssl/crypto/asn1/a_time.c" role="src" />
    <file baseinstalldir="/" name="third_party/boringssl/crypto/asn1/a_type.c" role="src" />
    <file baseinstalldir="/" name="third_party/boringssl/crypto/asn1/a_utctm.c" role="src" />
    <file baseinstalldir="/" name="third_party/boringssl/crypto/asn1/a_utf8.c" role="src" />
    <file baseinstalldir="/" name="third_party/boringssl/crypto/asn1/asn1_lib.c" role="src" />
    <file baseinstalldir="/" name="third_party/boringssl/crypto/asn1/asn1_par.c" role="src" />
    <file baseinstalldir="/" name="third_party/boringssl/crypto/asn1/asn_pack.c" role="src" />
    <file baseinstalldir="/" name="third_party/boringssl/crypto/asn1/bio_asn1.c" role="src" />
    <file baseinstalldir="/" name="third_party/boringssl/crypto/asn1/bio_ndef.c" role="src" />
    <file baseinstalldir="/" name="third_party/boringssl/crypto/asn1/f_enum.c" role="src" />
    <file baseinstalldir="/" name="third_party/boringssl/crypto/asn1/f_int.c" role="src" />
    <file baseinstalldir="/" name="third_party/boringssl/crypto/asn1/f_string.c" role="src" />
    <file baseinstalldir="/" name="third_party/boringssl/crypto/asn1/t_bitst.c" role="src" />
    <file baseinstalldir="/" name="third_party/boringssl/crypto/asn1/t_pkey.c" role="src" />
    <file baseinstalldir="/" name="third_party/boringssl/crypto/asn1/tasn_dec.c" role="src" />
    <file baseinstalldir="/" name="third_party/boringssl/crypto/asn1/tasn_enc.c" role="src" />
    <file baseinstalldir="/" name="third_party/boringssl/crypto/asn1/tasn_fre.c" role="src" />
    <file baseinstalldir="/" name="third_party/boringssl/crypto/asn1/tasn_new.c" role="src" />
    <file baseinstalldir="/" name="third_party/boringssl/crypto/asn1/tasn_prn.c" role="src" />
    <file baseinstalldir="/" name="third_party/boringssl/crypto/asn1/tasn_typ.c" role="src" />
    <file baseinstalldir="/" name="third_party/boringssl/crypto/asn1/tasn_utl.c" role="src" />
    <file baseinstalldir="/" name="third_party/boringssl/crypto/asn1/x_bignum.c" role="src" />
    <file baseinstalldir="/" name="third_party/boringssl/crypto/asn1/x_long.c" role="src" />
    <file baseinstalldir="/" name="third_party/boringssl/crypto/base64/base64.c" role="src" />
    <file baseinstalldir="/" name="third_party/boringssl/crypto/bio/bio.c" role="src" />
    <file baseinstalldir="/" name="third_party/boringssl/crypto/bio/bio_mem.c" role="src" />
    <file baseinstalldir="/" name="third_party/boringssl/crypto/bio/buffer.c" role="src" />
    <file baseinstalldir="/" name="third_party/boringssl/crypto/bio/connect.c" role="src" />
    <file baseinstalldir="/" name="third_party/boringssl/crypto/bio/fd.c" role="src" />
    <file baseinstalldir="/" name="third_party/boringssl/crypto/bio/file.c" role="src" />
    <file baseinstalldir="/" name="third_party/boringssl/crypto/bio/hexdump.c" role="src" />
    <file baseinstalldir="/" name="third_party/boringssl/crypto/bio/pair.c" role="src" />
    <file baseinstalldir="/" name="third_party/boringssl/crypto/bio/printf.c" role="src" />
    <file baseinstalldir="/" name="third_party/boringssl/crypto/bio/socket.c" role="src" />
    <file baseinstalldir="/" name="third_party/boringssl/crypto/bio/socket_helper.c" role="src" />
    <file baseinstalldir="/" name="third_party/boringssl/crypto/bn/add.c" role="src" />
    <file baseinstalldir="/" name="third_party/boringssl/crypto/bn/asm/x86_64-gcc.c" role="src" />
    <file baseinstalldir="/" name="third_party/boringssl/crypto/bn/bn.c" role="src" />
    <file baseinstalldir="/" name="third_party/boringssl/crypto/bn/bn_asn1.c" role="src" />
    <file baseinstalldir="/" name="third_party/boringssl/crypto/bn/cmp.c" role="src" />
    <file baseinstalldir="/" name="third_party/boringssl/crypto/bn/convert.c" role="src" />
    <file baseinstalldir="/" name="third_party/boringssl/crypto/bn/ctx.c" role="src" />
    <file baseinstalldir="/" name="third_party/boringssl/crypto/bn/div.c" role="src" />
    <file baseinstalldir="/" name="third_party/boringssl/crypto/bn/exponentiation.c" role="src" />
    <file baseinstalldir="/" name="third_party/boringssl/crypto/bn/gcd.c" role="src" />
    <file baseinstalldir="/" name="third_party/boringssl/crypto/bn/generic.c" role="src" />
    <file baseinstalldir="/" name="third_party/boringssl/crypto/bn/kronecker.c" role="src" />
    <file baseinstalldir="/" name="third_party/boringssl/crypto/bn/montgomery.c" role="src" />
    <file baseinstalldir="/" name="third_party/boringssl/crypto/bn/mul.c" role="src" />
    <file baseinstalldir="/" name="third_party/boringssl/crypto/bn/prime.c" role="src" />
    <file baseinstalldir="/" name="third_party/boringssl/crypto/bn/random.c" role="src" />
    <file baseinstalldir="/" name="third_party/boringssl/crypto/bn/rsaz_exp.c" role="src" />
    <file baseinstalldir="/" name="third_party/boringssl/crypto/bn/shift.c" role="src" />
    <file baseinstalldir="/" name="third_party/boringssl/crypto/bn/sqrt.c" role="src" />
    <file baseinstalldir="/" name="third_party/boringssl/crypto/buf/buf.c" role="src" />
    <file baseinstalldir="/" name="third_party/boringssl/crypto/bytestring/asn1_compat.c" role="src" />
    <file baseinstalldir="/" name="third_party/boringssl/crypto/bytestring/ber.c" role="src" />
    <file baseinstalldir="/" name="third_party/boringssl/crypto/bytestring/cbb.c" role="src" />
    <file baseinstalldir="/" name="third_party/boringssl/crypto/bytestring/cbs.c" role="src" />
    <file baseinstalldir="/" name="third_party/boringssl/crypto/chacha/chacha_generic.c" role="src" />
    <file baseinstalldir="/" name="third_party/boringssl/crypto/chacha/chacha_vec.c" role="src" />
    <file baseinstalldir="/" name="third_party/boringssl/crypto/cipher/aead.c" role="src" />
    <file baseinstalldir="/" name="third_party/boringssl/crypto/cipher/cipher.c" role="src" />
    <file baseinstalldir="/" name="third_party/boringssl/crypto/cipher/derive_key.c" role="src" />
    <file baseinstalldir="/" name="third_party/boringssl/crypto/cipher/e_aes.c" role="src" />
    <file baseinstalldir="/" name="third_party/boringssl/crypto/cipher/e_chacha20poly1305.c" role="src" />
    <file baseinstalldir="/" name="third_party/boringssl/crypto/cipher/e_des.c" role="src" />
    <file baseinstalldir="/" name="third_party/boringssl/crypto/cipher/e_null.c" role="src" />
    <file baseinstalldir="/" name="third_party/boringssl/crypto/cipher/e_rc2.c" role="src" />
    <file baseinstalldir="/" name="third_party/boringssl/crypto/cipher/e_rc4.c" role="src" />
    <file baseinstalldir="/" name="third_party/boringssl/crypto/cipher/e_ssl3.c" role="src" />
    <file baseinstalldir="/" name="third_party/boringssl/crypto/cipher/e_tls.c" role="src" />
    <file baseinstalldir="/" name="third_party/boringssl/crypto/cipher/tls_cbc.c" role="src" />
    <file baseinstalldir="/" name="third_party/boringssl/crypto/cmac/cmac.c" role="src" />
    <file baseinstalldir="/" name="third_party/boringssl/crypto/conf/conf.c" role="src" />
    <file baseinstalldir="/" name="third_party/boringssl/crypto/cpu-arm.c" role="src" />
    <file baseinstalldir="/" name="third_party/boringssl/crypto/cpu-intel.c" role="src" />
    <file baseinstalldir="/" name="third_party/boringssl/crypto/crypto.c" role="src" />
    <file baseinstalldir="/" name="third_party/boringssl/crypto/curve25519/curve25519.c" role="src" />
    <file baseinstalldir="/" name="third_party/boringssl/crypto/curve25519/x25519-x86_64.c" role="src" />
    <file baseinstalldir="/" name="third_party/boringssl/crypto/des/des.c" role="src" />
    <file baseinstalldir="/" name="third_party/boringssl/crypto/dh/check.c" role="src" />
    <file baseinstalldir="/" name="third_party/boringssl/crypto/dh/dh.c" role="src" />
    <file baseinstalldir="/" name="third_party/boringssl/crypto/dh/dh_asn1.c" role="src" />
    <file baseinstalldir="/" name="third_party/boringssl/crypto/dh/params.c" role="src" />
    <file baseinstalldir="/" name="third_party/boringssl/crypto/digest/digest.c" role="src" />
    <file baseinstalldir="/" name="third_party/boringssl/crypto/digest/digests.c" role="src" />
    <file baseinstalldir="/" name="third_party/boringssl/crypto/directory_posix.c" role="src" />
    <file baseinstalldir="/" name="third_party/boringssl/crypto/directory_win.c" role="src" />
    <file baseinstalldir="/" name="third_party/boringssl/crypto/dsa/dsa.c" role="src" />
    <file baseinstalldir="/" name="third_party/boringssl/crypto/dsa/dsa_asn1.c" role="src" />
    <file baseinstalldir="/" name="third_party/boringssl/crypto/ec/ec.c" role="src" />
    <file baseinstalldir="/" name="third_party/boringssl/crypto/ec/ec_asn1.c" role="src" />
    <file baseinstalldir="/" name="third_party/boringssl/crypto/ec/ec_key.c" role="src" />
    <file baseinstalldir="/" name="third_party/boringssl/crypto/ec/ec_montgomery.c" role="src" />
    <file baseinstalldir="/" name="third_party/boringssl/crypto/ec/oct.c" role="src" />
    <file baseinstalldir="/" name="third_party/boringssl/crypto/ec/p224-64.c" role="src" />
    <file baseinstalldir="/" name="third_party/boringssl/crypto/ec/p256-64.c" role="src" />
    <file baseinstalldir="/" name="third_party/boringssl/crypto/ec/p256-x86_64.c" role="src" />
    <file baseinstalldir="/" name="third_party/boringssl/crypto/ec/simple.c" role="src" />
    <file baseinstalldir="/" name="third_party/boringssl/crypto/ec/util-64.c" role="src" />
    <file baseinstalldir="/" name="third_party/boringssl/crypto/ec/wnaf.c" role="src" />
    <file baseinstalldir="/" name="third_party/boringssl/crypto/ecdh/ecdh.c" role="src" />
    <file baseinstalldir="/" name="third_party/boringssl/crypto/ecdsa/ecdsa.c" role="src" />
    <file baseinstalldir="/" name="third_party/boringssl/crypto/ecdsa/ecdsa_asn1.c" role="src" />
    <file baseinstalldir="/" name="third_party/boringssl/crypto/engine/engine.c" role="src" />
    <file baseinstalldir="/" name="third_party/boringssl/crypto/err/err.c" role="src" />
    <file baseinstalldir="/" name="third_party/boringssl/crypto/evp/algorithm.c" role="src" />
    <file baseinstalldir="/" name="third_party/boringssl/crypto/evp/digestsign.c" role="src" />
    <file baseinstalldir="/" name="third_party/boringssl/crypto/evp/evp.c" role="src" />
    <file baseinstalldir="/" name="third_party/boringssl/crypto/evp/evp_asn1.c" role="src" />
    <file baseinstalldir="/" name="third_party/boringssl/crypto/evp/evp_ctx.c" role="src" />
    <file baseinstalldir="/" name="third_party/boringssl/crypto/evp/p_dsa_asn1.c" role="src" />
    <file baseinstalldir="/" name="third_party/boringssl/crypto/evp/p_ec.c" role="src" />
    <file baseinstalldir="/" name="third_party/boringssl/crypto/evp/p_ec_asn1.c" role="src" />
    <file baseinstalldir="/" name="third_party/boringssl/crypto/evp/p_rsa.c" role="src" />
    <file baseinstalldir="/" name="third_party/boringssl/crypto/evp/p_rsa_asn1.c" role="src" />
    <file baseinstalldir="/" name="third_party/boringssl/crypto/evp/pbkdf.c" role="src" />
    <file baseinstalldir="/" name="third_party/boringssl/crypto/evp/sign.c" role="src" />
    <file baseinstalldir="/" name="third_party/boringssl/crypto/ex_data.c" role="src" />
    <file baseinstalldir="/" name="third_party/boringssl/crypto/hkdf/hkdf.c" role="src" />
    <file baseinstalldir="/" name="third_party/boringssl/crypto/hmac/hmac.c" role="src" />
    <file baseinstalldir="/" name="third_party/boringssl/crypto/lhash/lhash.c" role="src" />
    <file baseinstalldir="/" name="third_party/boringssl/crypto/md4/md4.c" role="src" />
    <file baseinstalldir="/" name="third_party/boringssl/crypto/md5/md5.c" role="src" />
    <file baseinstalldir="/" name="third_party/boringssl/crypto/mem.c" role="src" />
    <file baseinstalldir="/" name="third_party/boringssl/crypto/modes/cbc.c" role="src" />
    <file baseinstalldir="/" name="third_party/boringssl/crypto/modes/cfb.c" role="src" />
    <file baseinstalldir="/" name="third_party/boringssl/crypto/modes/ctr.c" role="src" />
    <file baseinstalldir="/" name="third_party/boringssl/crypto/modes/gcm.c" role="src" />
    <file baseinstalldir="/" name="third_party/boringssl/crypto/modes/ofb.c" role="src" />
    <file baseinstalldir="/" name="third_party/boringssl/crypto/obj/obj.c" role="src" />
    <file baseinstalldir="/" name="third_party/boringssl/crypto/obj/obj_xref.c" role="src" />
    <file baseinstalldir="/" name="third_party/boringssl/crypto/pem/pem_all.c" role="src" />
    <file baseinstalldir="/" name="third_party/boringssl/crypto/pem/pem_info.c" role="src" />
    <file baseinstalldir="/" name="third_party/boringssl/crypto/pem/pem_lib.c" role="src" />
    <file baseinstalldir="/" name="third_party/boringssl/crypto/pem/pem_oth.c" role="src" />
    <file baseinstalldir="/" name="third_party/boringssl/crypto/pem/pem_pk8.c" role="src" />
    <file baseinstalldir="/" name="third_party/boringssl/crypto/pem/pem_pkey.c" role="src" />
    <file baseinstalldir="/" name="third_party/boringssl/crypto/pem/pem_x509.c" role="src" />
    <file baseinstalldir="/" name="third_party/boringssl/crypto/pem/pem_xaux.c" role="src" />
    <file baseinstalldir="/" name="third_party/boringssl/crypto/pkcs8/p5_pbe.c" role="src" />
    <file baseinstalldir="/" name="third_party/boringssl/crypto/pkcs8/p5_pbev2.c" role="src" />
    <file baseinstalldir="/" name="third_party/boringssl/crypto/pkcs8/p8_pkey.c" role="src" />
    <file baseinstalldir="/" name="third_party/boringssl/crypto/pkcs8/pkcs8.c" role="src" />
    <file baseinstalldir="/" name="third_party/boringssl/crypto/poly1305/poly1305.c" role="src" />
    <file baseinstalldir="/" name="third_party/boringssl/crypto/poly1305/poly1305_arm.c" role="src" />
    <file baseinstalldir="/" name="third_party/boringssl/crypto/poly1305/poly1305_vec.c" role="src" />
    <file baseinstalldir="/" name="third_party/boringssl/crypto/rand/rand.c" role="src" />
    <file baseinstalldir="/" name="third_party/boringssl/crypto/rand/urandom.c" role="src" />
    <file baseinstalldir="/" name="third_party/boringssl/crypto/rand/windows.c" role="src" />
    <file baseinstalldir="/" name="third_party/boringssl/crypto/rc4/rc4.c" role="src" />
    <file baseinstalldir="/" name="third_party/boringssl/crypto/refcount_c11.c" role="src" />
    <file baseinstalldir="/" name="third_party/boringssl/crypto/refcount_lock.c" role="src" />
    <file baseinstalldir="/" name="third_party/boringssl/crypto/rsa/blinding.c" role="src" />
    <file baseinstalldir="/" name="third_party/boringssl/crypto/rsa/padding.c" role="src" />
    <file baseinstalldir="/" name="third_party/boringssl/crypto/rsa/rsa.c" role="src" />
    <file baseinstalldir="/" name="third_party/boringssl/crypto/rsa/rsa_asn1.c" role="src" />
    <file baseinstalldir="/" name="third_party/boringssl/crypto/rsa/rsa_impl.c" role="src" />
    <file baseinstalldir="/" name="third_party/boringssl/crypto/sha/sha1.c" role="src" />
    <file baseinstalldir="/" name="third_party/boringssl/crypto/sha/sha256.c" role="src" />
    <file baseinstalldir="/" name="third_party/boringssl/crypto/sha/sha512.c" role="src" />
    <file baseinstalldir="/" name="third_party/boringssl/crypto/stack/stack.c" role="src" />
    <file baseinstalldir="/" name="third_party/boringssl/crypto/thread.c" role="src" />
    <file baseinstalldir="/" name="third_party/boringssl/crypto/thread_none.c" role="src" />
    <file baseinstalldir="/" name="third_party/boringssl/crypto/thread_pthread.c" role="src" />
    <file baseinstalldir="/" name="third_party/boringssl/crypto/thread_win.c" role="src" />
    <file baseinstalldir="/" name="third_party/boringssl/crypto/time_support.c" role="src" />
    <file baseinstalldir="/" name="third_party/boringssl/crypto/x509/a_digest.c" role="src" />
    <file baseinstalldir="/" name="third_party/boringssl/crypto/x509/a_sign.c" role="src" />
    <file baseinstalldir="/" name="third_party/boringssl/crypto/x509/a_strex.c" role="src" />
    <file baseinstalldir="/" name="third_party/boringssl/crypto/x509/a_verify.c" role="src" />
    <file baseinstalldir="/" name="third_party/boringssl/crypto/x509/asn1_gen.c" role="src" />
    <file baseinstalldir="/" name="third_party/boringssl/crypto/x509/by_dir.c" role="src" />
    <file baseinstalldir="/" name="third_party/boringssl/crypto/x509/by_file.c" role="src" />
    <file baseinstalldir="/" name="third_party/boringssl/crypto/x509/i2d_pr.c" role="src" />
    <file baseinstalldir="/" name="third_party/boringssl/crypto/x509/pkcs7.c" role="src" />
    <file baseinstalldir="/" name="third_party/boringssl/crypto/x509/t_crl.c" role="src" />
    <file baseinstalldir="/" name="third_party/boringssl/crypto/x509/t_req.c" role="src" />
    <file baseinstalldir="/" name="third_party/boringssl/crypto/x509/t_x509.c" role="src" />
    <file baseinstalldir="/" name="third_party/boringssl/crypto/x509/t_x509a.c" role="src" />
    <file baseinstalldir="/" name="third_party/boringssl/crypto/x509/x509.c" role="src" />
    <file baseinstalldir="/" name="third_party/boringssl/crypto/x509/x509_att.c" role="src" />
    <file baseinstalldir="/" name="third_party/boringssl/crypto/x509/x509_cmp.c" role="src" />
    <file baseinstalldir="/" name="third_party/boringssl/crypto/x509/x509_d2.c" role="src" />
    <file baseinstalldir="/" name="third_party/boringssl/crypto/x509/x509_def.c" role="src" />
    <file baseinstalldir="/" name="third_party/boringssl/crypto/x509/x509_ext.c" role="src" />
    <file baseinstalldir="/" name="third_party/boringssl/crypto/x509/x509_lu.c" role="src" />
    <file baseinstalldir="/" name="third_party/boringssl/crypto/x509/x509_obj.c" role="src" />
    <file baseinstalldir="/" name="third_party/boringssl/crypto/x509/x509_r2x.c" role="src" />
    <file baseinstalldir="/" name="third_party/boringssl/crypto/x509/x509_req.c" role="src" />
    <file baseinstalldir="/" name="third_party/boringssl/crypto/x509/x509_set.c" role="src" />
    <file baseinstalldir="/" name="third_party/boringssl/crypto/x509/x509_trs.c" role="src" />
    <file baseinstalldir="/" name="third_party/boringssl/crypto/x509/x509_txt.c" role="src" />
    <file baseinstalldir="/" name="third_party/boringssl/crypto/x509/x509_v3.c" role="src" />
    <file baseinstalldir="/" name="third_party/boringssl/crypto/x509/x509_vfy.c" role="src" />
    <file baseinstalldir="/" name="third_party/boringssl/crypto/x509/x509_vpm.c" role="src" />
    <file baseinstalldir="/" name="third_party/boringssl/crypto/x509/x509cset.c" role="src" />
    <file baseinstalldir="/" name="third_party/boringssl/crypto/x509/x509name.c" role="src" />
    <file baseinstalldir="/" name="third_party/boringssl/crypto/x509/x509rset.c" role="src" />
    <file baseinstalldir="/" name="third_party/boringssl/crypto/x509/x509spki.c" role="src" />
    <file baseinstalldir="/" name="third_party/boringssl/crypto/x509/x509type.c" role="src" />
    <file baseinstalldir="/" name="third_party/boringssl/crypto/x509/x_algor.c" role="src" />
    <file baseinstalldir="/" name="third_party/boringssl/crypto/x509/x_all.c" role="src" />
    <file baseinstalldir="/" name="third_party/boringssl/crypto/x509/x_attrib.c" role="src" />
    <file baseinstalldir="/" name="third_party/boringssl/crypto/x509/x_crl.c" role="src" />
    <file baseinstalldir="/" name="third_party/boringssl/crypto/x509/x_exten.c" role="src" />
    <file baseinstalldir="/" name="third_party/boringssl/crypto/x509/x_info.c" role="src" />
    <file baseinstalldir="/" name="third_party/boringssl/crypto/x509/x_name.c" role="src" />
    <file baseinstalldir="/" name="third_party/boringssl/crypto/x509/x_pkey.c" role="src" />
    <file baseinstalldir="/" name="third_party/boringssl/crypto/x509/x_pubkey.c" role="src" />
    <file baseinstalldir="/" name="third_party/boringssl/crypto/x509/x_req.c" role="src" />
    <file baseinstalldir="/" name="third_party/boringssl/crypto/x509/x_sig.c" role="src" />
    <file baseinstalldir="/" name="third_party/boringssl/crypto/x509/x_spki.c" role="src" />
    <file baseinstalldir="/" name="third_party/boringssl/crypto/x509/x_val.c" role="src" />
    <file baseinstalldir="/" name="third_party/boringssl/crypto/x509/x_x509.c" role="src" />
    <file baseinstalldir="/" name="third_party/boringssl/crypto/x509/x_x509a.c" role="src" />
    <file baseinstalldir="/" name="third_party/boringssl/crypto/x509v3/pcy_cache.c" role="src" />
    <file baseinstalldir="/" name="third_party/boringssl/crypto/x509v3/pcy_data.c" role="src" />
    <file baseinstalldir="/" name="third_party/boringssl/crypto/x509v3/pcy_lib.c" role="src" />
    <file baseinstalldir="/" name="third_party/boringssl/crypto/x509v3/pcy_map.c" role="src" />
    <file baseinstalldir="/" name="third_party/boringssl/crypto/x509v3/pcy_node.c" role="src" />
    <file baseinstalldir="/" name="third_party/boringssl/crypto/x509v3/pcy_tree.c" role="src" />
    <file baseinstalldir="/" name="third_party/boringssl/crypto/x509v3/v3_akey.c" role="src" />
    <file baseinstalldir="/" name="third_party/boringssl/crypto/x509v3/v3_akeya.c" role="src" />
    <file baseinstalldir="/" name="third_party/boringssl/crypto/x509v3/v3_alt.c" role="src" />
    <file baseinstalldir="/" name="third_party/boringssl/crypto/x509v3/v3_bcons.c" role="src" />
    <file baseinstalldir="/" name="third_party/boringssl/crypto/x509v3/v3_bitst.c" role="src" />
    <file baseinstalldir="/" name="third_party/boringssl/crypto/x509v3/v3_conf.c" role="src" />
    <file baseinstalldir="/" name="third_party/boringssl/crypto/x509v3/v3_cpols.c" role="src" />
    <file baseinstalldir="/" name="third_party/boringssl/crypto/x509v3/v3_crld.c" role="src" />
    <file baseinstalldir="/" name="third_party/boringssl/crypto/x509v3/v3_enum.c" role="src" />
    <file baseinstalldir="/" name="third_party/boringssl/crypto/x509v3/v3_extku.c" role="src" />
    <file baseinstalldir="/" name="third_party/boringssl/crypto/x509v3/v3_genn.c" role="src" />
    <file baseinstalldir="/" name="third_party/boringssl/crypto/x509v3/v3_ia5.c" role="src" />
    <file baseinstalldir="/" name="third_party/boringssl/crypto/x509v3/v3_info.c" role="src" />
    <file baseinstalldir="/" name="third_party/boringssl/crypto/x509v3/v3_int.c" role="src" />
    <file baseinstalldir="/" name="third_party/boringssl/crypto/x509v3/v3_lib.c" role="src" />
    <file baseinstalldir="/" name="third_party/boringssl/crypto/x509v3/v3_ncons.c" role="src" />
    <file baseinstalldir="/" name="third_party/boringssl/crypto/x509v3/v3_pci.c" role="src" />
    <file baseinstalldir="/" name="third_party/boringssl/crypto/x509v3/v3_pcia.c" role="src" />
    <file baseinstalldir="/" name="third_party/boringssl/crypto/x509v3/v3_pcons.c" role="src" />
    <file baseinstalldir="/" name="third_party/boringssl/crypto/x509v3/v3_pku.c" role="src" />
    <file baseinstalldir="/" name="third_party/boringssl/crypto/x509v3/v3_pmaps.c" role="src" />
    <file baseinstalldir="/" name="third_party/boringssl/crypto/x509v3/v3_prn.c" role="src" />
    <file baseinstalldir="/" name="third_party/boringssl/crypto/x509v3/v3_purp.c" role="src" />
    <file baseinstalldir="/" name="third_party/boringssl/crypto/x509v3/v3_skey.c" role="src" />
    <file baseinstalldir="/" name="third_party/boringssl/crypto/x509v3/v3_sxnet.c" role="src" />
    <file baseinstalldir="/" name="third_party/boringssl/crypto/x509v3/v3_utl.c" role="src" />
    <file baseinstalldir="/" name="third_party/boringssl/ssl/custom_extensions.c" role="src" />
    <file baseinstalldir="/" name="third_party/boringssl/ssl/d1_both.c" role="src" />
    <file baseinstalldir="/" name="third_party/boringssl/ssl/d1_clnt.c" role="src" />
    <file baseinstalldir="/" name="third_party/boringssl/ssl/d1_lib.c" role="src" />
    <file baseinstalldir="/" name="third_party/boringssl/ssl/d1_meth.c" role="src" />
    <file baseinstalldir="/" name="third_party/boringssl/ssl/d1_pkt.c" role="src" />
    <file baseinstalldir="/" name="third_party/boringssl/ssl/d1_srtp.c" role="src" />
    <file baseinstalldir="/" name="third_party/boringssl/ssl/d1_srvr.c" role="src" />
    <file baseinstalldir="/" name="third_party/boringssl/ssl/dtls_record.c" role="src" />
    <file baseinstalldir="/" name="third_party/boringssl/ssl/pqueue/pqueue.c" role="src" />
    <file baseinstalldir="/" name="third_party/boringssl/ssl/s3_both.c" role="src" />
    <file baseinstalldir="/" name="third_party/boringssl/ssl/s3_clnt.c" role="src" />
    <file baseinstalldir="/" name="third_party/boringssl/ssl/s3_enc.c" role="src" />
    <file baseinstalldir="/" name="third_party/boringssl/ssl/s3_lib.c" role="src" />
    <file baseinstalldir="/" name="third_party/boringssl/ssl/s3_meth.c" role="src" />
    <file baseinstalldir="/" name="third_party/boringssl/ssl/s3_pkt.c" role="src" />
    <file baseinstalldir="/" name="third_party/boringssl/ssl/s3_srvr.c" role="src" />
    <file baseinstalldir="/" name="third_party/boringssl/ssl/ssl_aead_ctx.c" role="src" />
    <file baseinstalldir="/" name="third_party/boringssl/ssl/ssl_asn1.c" role="src" />
    <file baseinstalldir="/" name="third_party/boringssl/ssl/ssl_buffer.c" role="src" />
    <file baseinstalldir="/" name="third_party/boringssl/ssl/ssl_cert.c" role="src" />
    <file baseinstalldir="/" name="third_party/boringssl/ssl/ssl_cipher.c" role="src" />
    <file baseinstalldir="/" name="third_party/boringssl/ssl/ssl_ecdh.c" role="src" />
    <file baseinstalldir="/" name="third_party/boringssl/ssl/ssl_file.c" role="src" />
    <file baseinstalldir="/" name="third_party/boringssl/ssl/ssl_lib.c" role="src" />
    <file baseinstalldir="/" name="third_party/boringssl/ssl/ssl_rsa.c" role="src" />
    <file baseinstalldir="/" name="third_party/boringssl/ssl/ssl_session.c" role="src" />
    <file baseinstalldir="/" name="third_party/boringssl/ssl/ssl_stat.c" role="src" />
    <file baseinstalldir="/" name="third_party/boringssl/ssl/t1_enc.c" role="src" />
    <file baseinstalldir="/" name="third_party/boringssl/ssl/t1_lib.c" role="src" />
    <file baseinstalldir="/" name="third_party/boringssl/ssl/tls_record.c" role="src" />
  </dir>
 </contents>
 <dependencies>
  <required>
   <php>
    <min>5.5.0</min>
   </php>
   <pearinstaller>
    <min>1.4.0</min>
   </pearinstaller>
  </required>
 </dependencies>
 <providesextension>grpc</providesextension>
 <extsrcrelease />
 <changelog>
  <release>
   <version>
    <release>0.5.0</release>
    <api>0.5.0</api>
   </version>
   <stability>
    <release>alpha</release>
    <api>alpha</api>
   </stability>
   <date>2015-06-16</date>
   <license>BSD</license>
   <notes>
First alpha release
   </notes>
  </release>
  <release>
   <version>
    <release>0.5.1</release>
    <api>0.5.1</api>
   </version>
   <stability>
    <release>alpha</release>
    <api>alpha</api>
   </stability>
   <date>2015-07-09</date>
   <license>BSD</license>
   <notes>
Update to wrap gRPC C Core version 0.10.0
   </notes>
  </release>
  <release>
   <version>
    <release>0.6.0</release>
    <api>0.6.0</api>
   </version>
   <stability>
    <release>beta</release>
    <api>beta</api>
   </stability>
   <date>2015-09-24</date>
   <license>BSD</license>
   <notes>
- support per message compression disable
- expose per-call host override option
- expose connectivity API
- expose channel target and call peer
- add user-agent
- update to wrap gRPC C core library beta version 0.11.0
   </notes>
  </release>
  <release>
   <version>
    <release>0.6.1</release>
    <api>0.6.0</api>
   </version>
   <stability>
    <release>beta</release>
    <api>beta</api>
   </stability>
   <date>2015-10-21</date>
   <license>BSD</license>
   <notes>
- fixed undefined constant fatal error when run with apache/nginx #2275
   </notes>
  </release>
  <release>
   <version>
    <release>0.7.0</release>
    <api>0.7.0</api>
   </version>
   <stability>
    <release>beta</release>
    <api>beta</api>
   </stability>
   <date>2016-01-13</date>
   <license>BSD</license>
   <notes>
- Breaking change to Credentials class (removed) #3765
- Replaced by ChannelCredentials and CallCredentials class #3765
- New plugin based metadata auth API #4394
- Explicit ChannelCredentials::createInsecure() call
   </notes>
  </release>
  <release>
   <version>
    <release>0.8.0</release>
    <api>0.8.0</api>
   </version>
   <stability>
    <release>beta</release>
    <api>beta</api>
   </stability>
   <date>2016-02-24</date>
   <license>BSD</license>
   <notes>
- Simplify gRPC PHP installation #4517
   </notes>
  </release>
  <release>
   <version>
    <release>0.8.1</release>
    <api>0.8.1</api>
   </version>
   <stability>
    <release>beta</release>
    <api>beta</api>
   </stability>
   <date>2016-03-01</date>
   <license>BSD</license>
   <notes>
- Increase unit test code coverage #5225
   </notes>
  </release>
  <release>
   <version>
    <release>0.14.0</release>
    <api>0.14.0</api>
   </version>
   <stability>
    <release>beta</release>
    <api>beta</api>
   </stability>
   <date>2016-04-19</date>
   <license>BSD</license>
   <notes>
- destroy grpc_byte_buffer after startBatch #6096
   </notes>
  </release>
 </changelog>
</package><|MERGE_RESOLUTION|>--- conflicted
+++ resolved
@@ -314,11 +314,8 @@
     <file baseinstalldir="/" name="src/core/ext/census/grpc_filter.h" role="src" />
     <file baseinstalldir="/" name="src/core/ext/census/mlog.h" role="src" />
     <file baseinstalldir="/" name="src/core/ext/census/rpc_metric_id.h" role="src" />
-<<<<<<< HEAD
+    <file baseinstalldir="/" name="src/core/lib/surface/init.c" role="src" />
     <file baseinstalldir="/" name="src/core/ext/load_reporting/load_reporting_filter.c" role="src" />
-=======
-    <file baseinstalldir="/" name="src/core/lib/surface/init.c" role="src" />
->>>>>>> cec42984
     <file baseinstalldir="/" name="src/core/lib/channel/channel_args.c" role="src" />
     <file baseinstalldir="/" name="src/core/lib/channel/channel_stack.c" role="src" />
     <file baseinstalldir="/" name="src/core/lib/channel/channel_stack_builder.c" role="src" />
